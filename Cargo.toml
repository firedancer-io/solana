--- conflicted
+++ resolved
@@ -126,11 +126,7 @@
 resolver = "2"
 
 [workspace.package]
-<<<<<<< HEAD
-version = "1.17.12"
-=======
 version = "1.18.1"
->>>>>>> 5d824a36
 authors = ["Solana Labs Maintainers <maintainers@solanalabs.com>"]
 repository = "https://github.com/solana-labs/solana"
 homepage = "https://solanalabs.com/"
@@ -311,84 +307,6 @@
 smpl_jwt = "0.7.1"
 socket2 = "0.5.5"
 soketto = "0.7"
-<<<<<<< HEAD
-solana_rbpf = "=0.8.0"
-solana-account-decoder = { path = "account-decoder", version = "=1.17.12" }
-solana-accounts-db = { path = "accounts-db", version = "=1.17.12" }
-solana-address-lookup-table-program = { path = "programs/address-lookup-table", version = "=1.17.12" }
-solana-banks-client = { path = "banks-client", version = "=1.17.12" }
-solana-banks-interface = { path = "banks-interface", version = "=1.17.12" }
-solana-banks-server = { path = "banks-server", version = "=1.17.12" }
-solana-bench-tps = { path = "bench-tps", version = "=1.17.12" }
-solana-bloom = { path = "bloom", version = "=1.17.12" }
-solana-bpf-loader-program = { path = "programs/bpf_loader", version = "=1.17.12" }
-solana-bucket-map = { path = "bucket_map", version = "=1.17.12" }
-solana-connection-cache = { path = "connection-cache", version = "=1.17.12", default-features = false }
-solana-clap-utils = { path = "clap-utils", version = "=1.17.12" }
-solana-clap-v3-utils = { path = "clap-v3-utils", version = "=1.17.12" }
-solana-cli = { path = "cli", version = "=1.17.12" }
-solana-cli-config = { path = "cli-config", version = "=1.17.12" }
-solana-cli-output = { path = "cli-output", version = "=1.17.12" }
-solana-client = { path = "client", version = "=1.17.12" }
-solana-compute-budget-program = { path = "programs/compute-budget", version = "=1.17.12" }
-solana-config-program = { path = "programs/config", version = "=1.17.12" }
-solana-core = { path = "core", version = "=1.17.12" }
-solana-cost-model = { path = "cost-model", version = "=1.17.12" }
-solana-download-utils = { path = "download-utils", version = "=1.17.12" }
-solana-entry = { path = "entry", version = "=1.17.12" }
-solana-faucet = { path = "faucet", version = "=1.17.12" }
-solana-frozen-abi = { path = "frozen-abi", version = "=1.17.12" }
-solana-frozen-abi-macro = { path = "frozen-abi/macro", version = "=1.17.12" }
-solana-genesis = { path = "genesis", version = "=1.17.12" }
-solana-genesis-utils = { path = "genesis-utils", version = "=1.17.12" }
-solana-geyser-plugin-interface = { path = "geyser-plugin-interface", version = "=1.17.12" }
-solana-geyser-plugin-manager = { path = "geyser-plugin-manager", version = "=1.17.12" }
-solana-gossip = { path = "gossip", version = "=1.17.12" }
-solana-loader-v4-program = { path = "programs/loader-v4", version = "=1.17.12" }
-solana-ledger = { path = "ledger", version = "=1.17.12" }
-solana-local-cluster = { path = "local-cluster", version = "=1.17.12" }
-solana-logger = { path = "logger", version = "=1.17.12" }
-solana-measure = { path = "measure", version = "=1.17.12" }
-solana-merkle-tree = { path = "merkle-tree", version = "=1.17.12" }
-solana-metrics = { path = "metrics", version = "=1.17.12" }
-solana-net-utils = { path = "net-utils", version = "=1.17.12" }
-solana-notifier = { path = "notifier", version = "=1.17.12" }
-solana-perf = { path = "perf", version = "=1.17.12" }
-solana-poh = { path = "poh", version = "=1.17.12" }
-solana-program = { path = "sdk/program", version = "=1.17.12" }
-solana-program-runtime = { path = "program-runtime", version = "=1.17.12" }
-solana-program-test = { path = "program-test", version = "=1.17.12" }
-solana-pubsub-client = { path = "pubsub-client", version = "=1.17.12" }
-solana-quic-client = { path = "quic-client", version = "=1.17.12" }
-solana-rayon-threadlimit = { path = "rayon-threadlimit", version = "=1.17.12" }
-solana-remote-wallet = { path = "remote-wallet", version = "=1.17.12", default-features = false }
-solana-rpc = { path = "rpc", version = "=1.17.12" }
-solana-rpc-client = { path = "rpc-client", version = "=1.17.12", default-features = false }
-solana-rpc-client-api = { path = "rpc-client-api", version = "=1.17.12" }
-solana-rpc-client-nonce-utils = { path = "rpc-client-nonce-utils", version = "=1.17.12" }
-solana-runtime = { path = "runtime", version = "=1.17.12" }
-solana-sdk = { path = "sdk", version = "=1.17.12" }
-solana-sdk-macro = { path = "sdk/macro", version = "=1.17.12" }
-solana-send-transaction-service = { path = "send-transaction-service", version = "=1.17.12" }
-solana-stake-program = { path = "programs/stake", version = "=1.17.12" }
-solana-storage-bigtable = { path = "storage-bigtable", version = "=1.17.12" }
-solana-storage-proto = { path = "storage-proto", version = "=1.17.12" }
-solana-streamer = { path = "streamer", version = "=1.17.12" }
-solana-system-program = { path = "programs/system", version = "=1.17.12" }
-solana-test-validator = { path = "test-validator", version = "=1.17.12" }
-solana-thin-client = { path = "thin-client", version = "=1.17.12" }
-solana-tpu-client = { path = "tpu-client", version = "=1.17.12", default-features = false }
-solana-transaction-status = { path = "transaction-status", version = "=1.17.12" }
-solana-turbine = { path = "turbine", version = "=1.17.12" }
-solana-udp-client = { path = "udp-client", version = "=1.17.12" }
-solana-version = { path = "version", version = "=1.17.12" }
-solana-vote = { path = "vote", version = "=1.17.12" }
-solana-vote-program = { path = "programs/vote", version = "=1.17.12" }
-solana-zk-keygen = { path = "zk-keygen", version = "=1.17.12" }
-solana-zk-token-proof-program = { path = "programs/zk-token-proof", version = "=1.17.12" }
-solana-zk-token-sdk = { path = "zk-token-sdk", version = "=1.17.12" }
-spl-associated-token-account = "=2.2.0"
-=======
 solana-account-decoder = { path = "account-decoder", version = "=1.18.1" }
 solana-accounts-db = { path = "accounts-db", version = "=1.18.1" }
 solana-address-lookup-table-program = { path = "programs/address-lookup-table", version = "=1.18.1" }
@@ -471,7 +389,6 @@
 solana-zk-token-sdk = { path = "zk-token-sdk", version = "=1.18.1" }
 solana_rbpf = "=0.8.0"
 spl-associated-token-account = "=2.3.0"
->>>>>>> 5d824a36
 spl-instruction-padding = "0.1"
 spl-memo = "=4.0.0"
 spl-pod = "=0.1.0"
@@ -555,8 +472,6 @@
 solana-program = { path = "sdk/program" }
 solana-zk-token-sdk = { path = "zk-token-sdk" }
 #
-<<<<<<< HEAD
-=======
 # === zeroize versioning issues ===
 #
 # A number of packages used explicit upper bound on the `zeroize` package, such
@@ -629,7 +544,6 @@
 git = "https://github.com/solana-labs/curve25519-dalek.git"
 rev = "b500cdc2a920cd5bff9e2dd974d7b97349d61464"
 
->>>>>>> 5d824a36
 # Solana RPC nodes experience stalls when running with `tokio` containing this
 # commit:
 # https://github.com/tokio-rs/tokio/commit/4eed411519783ef6f58cbf74f886f91142b5cfa6
