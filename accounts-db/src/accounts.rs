--- conflicted
+++ resolved
@@ -126,553 +126,6 @@
         }
     }
 
-<<<<<<< HEAD
-    fn construct_instructions_account(message: &SanitizedMessage) -> AccountSharedData {
-        AccountSharedData::from(Account {
-            data: construct_instructions_data(&message.decompile_instructions()),
-            owner: sysvar::id(),
-            ..Account::default()
-        })
-    }
-
-    /// If feature `cap_transaction_accounts_data_size` is active, total accounts data a
-    /// transaction can load is limited to
-    ///   if `set_tx_loaded_accounts_data_size` instruction is not activated or not used, then
-    ///     default value of 64MiB to not break anyone in Mainnet-beta today
-    ///   else
-    ///     user requested loaded accounts size.
-    ///     Note, requesting zero bytes will result transaction error
-    fn get_requested_loaded_accounts_data_size_limit(
-        tx: &SanitizedTransaction,
-        feature_set: &FeatureSet,
-    ) -> Result<Option<NonZeroUsize>> {
-        if feature_set.is_active(&feature_set::cap_transaction_accounts_data_size::id()) {
-            let mut compute_budget =
-                ComputeBudget::new(compute_budget::MAX_COMPUTE_UNIT_LIMIT as u64);
-            let _process_transaction_result = compute_budget.process_instructions(
-                tx.message().program_instructions_iter(),
-                !feature_set.is_active(&remove_deprecated_request_unit_ix::id()),
-                feature_set.is_active(&add_set_tx_loaded_accounts_data_size_instruction::id()),
-            );
-            // sanitize against setting size limit to zero
-            NonZeroUsize::new(compute_budget.loaded_accounts_data_size_limit).map_or(
-                Err(TransactionError::InvalidLoadedAccountsDataSizeLimit),
-                |v| Ok(Some(v)),
-            )
-        } else {
-            // feature not activated, no loaded accounts data limit imposed.
-            Ok(None)
-        }
-    }
-
-    /// Accumulate loaded account data size into `accumulated_accounts_data_size`.
-    /// Returns TransactionErr::MaxLoadedAccountsDataSizeExceeded if
-    /// `requested_loaded_accounts_data_size_limit` is specified and
-    /// `accumulated_accounts_data_size` exceeds it.
-    fn accumulate_and_check_loaded_account_data_size(
-        accumulated_loaded_accounts_data_size: &mut usize,
-        account_data_size: usize,
-        requested_loaded_accounts_data_size_limit: Option<NonZeroUsize>,
-        error_counters: &mut TransactionErrorMetrics,
-    ) -> Result<()> {
-        if let Some(requested_loaded_accounts_data_size) = requested_loaded_accounts_data_size_limit
-        {
-            saturating_add_assign!(*accumulated_loaded_accounts_data_size, account_data_size);
-            if *accumulated_loaded_accounts_data_size > requested_loaded_accounts_data_size.get() {
-                error_counters.max_loaded_accounts_data_size_exceeded += 1;
-                Err(TransactionError::MaxLoadedAccountsDataSizeExceeded)
-            } else {
-                Ok(())
-            }
-        } else {
-            Ok(())
-        }
-    }
-
-    fn account_shared_data_from_program(
-        key: &Pubkey,
-        program_accounts: &HashMap<Pubkey, (&Pubkey, u64)>,
-    ) -> Result<AccountSharedData> {
-        // It's an executable program account. The program is already loaded in the cache.
-        // So the account data is not needed. Return a dummy AccountSharedData with meta
-        // information.
-        let mut program_account = AccountSharedData::default();
-        let (program_owner, _count) = program_accounts
-            .get(key)
-            .ok_or(TransactionError::AccountNotFound)?;
-        program_account.set_owner(**program_owner);
-        program_account.set_executable(true);
-        Ok(program_account)
-    }
-
-    #[allow(clippy::too_many_arguments)]
-    fn load_transaction_accounts(
-        &self,
-        ancestors: &Ancestors,
-        tx: &SanitizedTransaction,
-        fee: u64,
-        error_counters: &mut TransactionErrorMetrics,
-        rent_collector: &RentCollector,
-        feature_set: &FeatureSet,
-        account_overrides: Option<&AccountOverrides>,
-        reward_interval: RewardInterval,
-        program_accounts: &HashMap<Pubkey, (&Pubkey, u64)>,
-        loaded_programs: &LoadedProgramsForTxBatch,
-    ) -> Result<LoadedTransaction> {
-        let bt = Backtrace::capture();
-        info!("load_transaction_accounts fee: {} {:?}", fee, bt);
-
-        let in_reward_interval = reward_interval == RewardInterval::InsideInterval;
-
-        // NOTE: this check will never fail because `tx` is sanitized
-        if tx.signatures().is_empty() && fee != 0 {
-            return Err(TransactionError::MissingSignatureForFee);
-        }
-
-        // There is no way to predict what program will execute without an error
-        // If a fee can pay for execution then the program will be scheduled
-        let mut validated_fee_payer = false;
-        let mut tx_rent: TransactionRent = 0;
-        let message = tx.message();
-        let account_keys = message.account_keys();
-        let mut accounts_found = Vec::with_capacity(account_keys.len());
-        let mut account_deps = Vec::with_capacity(account_keys.len());
-        let mut rent_debits = RentDebits::default();
-
-        let set_exempt_rent_epoch_max =
-            feature_set.is_active(&solana_sdk::feature_set::set_exempt_rent_epoch_max::id());
-
-        let requested_loaded_accounts_data_size_limit =
-            Self::get_requested_loaded_accounts_data_size_limit(tx, feature_set)?;
-        let mut accumulated_accounts_data_size: usize = 0;
-
-        let instruction_accounts = message
-            .instructions()
-            .iter()
-            .flat_map(|instruction| &instruction.accounts)
-            .unique()
-            .collect::<Vec<&u8>>();
-
-        let mut accounts = account_keys
-            .iter()
-            .enumerate()
-            .map(|(i, key)| {
-                let mut account_found = true;
-                #[allow(clippy::collapsible_else_if)]
-                let account = if solana_sdk::sysvar::instructions::check_id(key) {
-                    Self::construct_instructions_account(message)
-                } else {
-                    let instruction_account = u8::try_from(i)
-                        .map(|i| instruction_accounts.contains(&&i))
-                        .unwrap_or(false);
-                    let (account_size, mut account, rent) = if let Some(account_override) =
-                        account_overrides.and_then(|overrides| overrides.get(key))
-                    {
-                        (account_override.data().len(), account_override.clone(), 0)
-                    } else if let Some(program) = (feature_set
-                        .is_active(&simplify_writable_program_account_check::id())
-                        && !instruction_account
-                        && !message.is_writable(i))
-                    .then_some(())
-                    .and_then(|_| loaded_programs.find(key))
-                    {
-                        // This condition block does special handling for accounts that are passed
-                        // as instruction account to any of the instructions in the transaction.
-                        // It's been noticed that some programs are reading other program accounts
-                        // (that are passed to the program as instruction accounts). So such accounts
-                        // are needed to be loaded even though corresponding compiled program may
-                        // already be present in the cache.
-                        Self::account_shared_data_from_program(key, program_accounts)
-                            .map(|program_account| (program.account_size, program_account, 0))?
-                    } else {
-                        self.accounts_db
-                            .load_with_fixed_root(ancestors, key)
-                            .map(|(mut account, _)| {
-                                if message.is_writable(i) {
-                                    let rent_due = rent_collector
-                                        .collect_from_existing_account(
-                                            key,
-                                            &mut account,
-                                            self.accounts_db.filler_account_suffix.as_ref(),
-                                            set_exempt_rent_epoch_max,
-                                        )
-                                        .rent_amount;
-                                    (account.data().len(), account, rent_due)
-                                } else {
-                                    (account.data().len(), account, 0)
-                                }
-                            })
-                            .unwrap_or_else(|| {
-                                account_found = false;
-                                let mut default_account = AccountSharedData::default();
-                                if set_exempt_rent_epoch_max {
-                                    // All new accounts must be rent-exempt (enforced in Bank::execute_loaded_transaction).
-                                    // Currently, rent collection sets rent_epoch to u64::MAX, but initializing the account
-                                    // with this field already set would allow us to skip rent collection for these accounts.
-                                    default_account.set_rent_epoch(u64::MAX);
-                                }
-                                (default_account.data().len(), default_account, 0)
-                            })
-                    };
-                    Self::accumulate_and_check_loaded_account_data_size(
-                        &mut accumulated_accounts_data_size,
-                        account_size,
-                        requested_loaded_accounts_data_size_limit,
-                        error_counters,
-                    )?;
-
-                    if !validated_fee_payer && message.is_non_loader_key(i) {
-                        if i != 0 {
-                            warn!("Payer index should be 0! {:?}", tx);
-                        }
-
-                        Self::validate_fee_payer(
-                            key,
-                            &mut account,
-                            i as IndexOfAccount,
-                            error_counters,
-                            rent_collector,
-                            feature_set,
-                            fee,
-                        )?;
-
-                        validated_fee_payer = true;
-                    }
-
-                    if !feature_set.is_active(&simplify_writable_program_account_check::id()) {
-                        if bpf_loader_upgradeable::check_id(account.owner()) {
-                            if message.is_writable(i) && !message.is_upgradeable_loader_present() {
-                                error_counters.invalid_writable_account += 1;
-                                return Err(TransactionError::InvalidWritableAccount);
-                            }
-
-                            if account.executable() {
-                                // The upgradeable loader requires the derived ProgramData account
-                                if let Ok(UpgradeableLoaderState::Program {
-                                    programdata_address,
-                                }) = account.state()
-                                {
-                                    if self
-                                        .accounts_db
-                                        .load_with_fixed_root(ancestors, &programdata_address)
-                                        .is_none()
-                                    {
-                                        error_counters.account_not_found += 1;
-                                        return Err(TransactionError::ProgramAccountNotFound);
-                                    }
-                                } else {
-                                    error_counters.invalid_program_for_execution += 1;
-                                    return Err(TransactionError::InvalidProgramForExecution);
-                                }
-                            }
-                        } else if account.executable() && message.is_writable(i) {
-                            error_counters.invalid_writable_account += 1;
-                            return Err(TransactionError::InvalidWritableAccount);
-                        }
-                    }
-
-                    if in_reward_interval
-                        && message.is_writable(i)
-                        && solana_stake_program::check_id(account.owner())
-                    {
-                        error_counters.program_execution_temporarily_restricted += 1;
-                        return Err(TransactionError::ProgramExecutionTemporarilyRestricted {
-                            account_index: i as u8,
-                        });
-                    }
-
-                    tx_rent += rent;
-                    rent_debits.insert(key, rent, account.lamports());
-
-                    account
-                };
-
-                accounts_found.push(account_found);
-                Ok((*key, account))
-            })
-            .collect::<Result<Vec<_>>>()?;
-
-        if !validated_fee_payer {
-            error_counters.account_not_found += 1;
-            return Err(TransactionError::AccountNotFound);
-        }
-
-        // Appends the account_deps at the end of the accounts,
-        // this way they can be accessed in a uniform way.
-        // At places where only the accounts are needed,
-        // the account_deps are truncated using e.g:
-        // accounts.iter().take(message.account_keys.len())
-        accounts.append(&mut account_deps);
-
-        let disable_builtin_loader_ownership_chains =
-            feature_set.is_active(&feature_set::disable_builtin_loader_ownership_chains::ID);
-        let builtins_start_index = accounts.len();
-        let program_indices = message
-            .instructions()
-            .iter()
-            .map(|instruction| {
-                let mut account_indices = Vec::new();
-                let mut program_index = instruction.program_id_index as usize;
-                for _ in 0..5 {
-                    let (program_id, program_account) = accounts
-                        .get(program_index)
-                        .ok_or(TransactionError::ProgramAccountNotFound)?;
-                    let account_found = accounts_found.get(program_index).unwrap_or(&true);
-                    if native_loader::check_id(program_id) {
-                        return Ok(account_indices);
-                    }
-                    if !account_found {
-                        error_counters.account_not_found += 1;
-                        return Err(TransactionError::ProgramAccountNotFound);
-                    }
-                    if !program_account.executable() {
-                        error_counters.invalid_program_for_execution += 1;
-                        return Err(TransactionError::InvalidProgramForExecution);
-                    }
-                    account_indices.insert(0, program_index as IndexOfAccount);
-                    let owner_id = program_account.owner();
-                    if native_loader::check_id(owner_id) {
-                        return Ok(account_indices);
-                    }
-                    program_index = if let Some(owner_index) = accounts
-                        .get(builtins_start_index..)
-                        .ok_or(TransactionError::ProgramAccountNotFound)?
-                        .iter()
-                        .position(|(key, _)| key == owner_id)
-                    {
-                        builtins_start_index.saturating_add(owner_index)
-                    } else {
-                        let owner_index = accounts.len();
-                        if let Some((owner_account, _)) =
-                            self.accounts_db.load_with_fixed_root(ancestors, owner_id)
-                        {
-                            if disable_builtin_loader_ownership_chains
-                                && !native_loader::check_id(owner_account.owner())
-                                || !owner_account.executable()
-                            {
-                                error_counters.invalid_program_for_execution += 1;
-                                return Err(TransactionError::InvalidProgramForExecution);
-                            }
-                            Self::accumulate_and_check_loaded_account_data_size(
-                                &mut accumulated_accounts_data_size,
-                                owner_account.data().len(),
-                                requested_loaded_accounts_data_size_limit,
-                                error_counters,
-                            )?;
-                            accounts.push((*owner_id, owner_account));
-                        } else {
-                            error_counters.account_not_found += 1;
-                            return Err(TransactionError::ProgramAccountNotFound);
-                        }
-                        owner_index
-                    };
-                    if disable_builtin_loader_ownership_chains {
-                        account_indices.insert(0, program_index as IndexOfAccount);
-                        return Ok(account_indices);
-                    }
-                }
-                error_counters.call_chain_too_deep += 1;
-                Err(TransactionError::CallChainTooDeep)
-            })
-            .collect::<Result<Vec<Vec<IndexOfAccount>>>>()?;
-
-        Ok(LoadedTransaction {
-            accounts,
-            program_indices,
-            rent: tx_rent,
-            rent_debits,
-        })
-    }
-
-    fn validate_fee_payer(
-        payer_address: &Pubkey,
-        payer_account: &mut AccountSharedData,
-        payer_index: IndexOfAccount,
-        error_counters: &mut TransactionErrorMetrics,
-        rent_collector: &RentCollector,
-        feature_set: &FeatureSet,
-        fee: u64,
-    ) -> Result<()> {
-        if payer_account.lamports() == 0 {
-            error_counters.account_not_found += 1;
-            return Err(TransactionError::AccountNotFound);
-        }
-        let min_balance = match get_system_account_kind(payer_account).ok_or_else(|| {
-            error_counters.invalid_account_for_fee += 1;
-            TransactionError::InvalidAccountForFee
-        })? {
-            SystemAccountKind::System => 0,
-            SystemAccountKind::Nonce => {
-                // Should we ever allow a fees charge to zero a nonce account's
-                // balance. The state MUST be set to uninitialized in that case
-                rent_collector.rent.minimum_balance(NonceState::size())
-            }
-        };
-
-        // allow collapsible-else-if to make removing the feature gate safer once activated
-        #[allow(clippy::collapsible_else_if)]
-        if feature_set.is_active(&feature_set::checked_arithmetic_in_fee_validation::id()) {
-            payer_account
-                .lamports()
-                .checked_sub(min_balance)
-                .and_then(|v| v.checked_sub(fee))
-                .ok_or_else(|| {
-                    error_counters.insufficient_funds += 1;
-                    TransactionError::InsufficientFundsForFee
-                })?;
-        } else {
-            if payer_account.lamports() < fee + min_balance {
-                error_counters.insufficient_funds += 1;
-                return Err(TransactionError::InsufficientFundsForFee);
-            }
-        }
-
-        let payer_pre_rent_state = RentState::from_account(payer_account, &rent_collector.rent);
-        payer_account
-            .checked_sub_lamports(fee)
-            .map_err(|_| TransactionError::InsufficientFundsForFee)?;
-
-        let payer_post_rent_state = RentState::from_account(payer_account, &rent_collector.rent);
-        check_rent_state_with_account(
-            &payer_pre_rent_state,
-            &payer_post_rent_state,
-            payer_address,
-            payer_account,
-            payer_index,
-        )
-    }
-
-    /// Returns a hash map of executable program accounts (program accounts that are not writable
-    /// in the given transactions), and their owners, for the transactions with a valid
-    /// blockhash or nonce.
-    pub fn filter_executable_program_accounts<'a>(
-        &self,
-        ancestors: &Ancestors,
-        txs: &[SanitizedTransaction],
-        lock_results: &mut [TransactionCheckResult],
-        program_owners: &'a [Pubkey],
-        hash_queue: &BlockhashQueue,
-    ) -> HashMap<Pubkey, (&'a Pubkey, u64)> {
-        let mut result: HashMap<Pubkey, (&'a Pubkey, u64)> = HashMap::new();
-        lock_results.iter_mut().zip(txs).for_each(|etx| {
-            if let ((Ok(()), nonce), tx) = etx {
-                if nonce
-                    .as_ref()
-                    .map(|nonce| nonce.lamports_per_signature())
-                    .unwrap_or_else(|| {
-                        hash_queue.get_lamports_per_signature(tx.message().recent_blockhash())
-                    })
-                    .is_some()
-                {
-                    tx.message()
-                        .account_keys()
-                        .iter()
-                        .for_each(|key| match result.entry(*key) {
-                            Entry::Occupied(mut entry) => {
-                                let (_, count) = entry.get_mut();
-                                saturating_add_assign!(*count, 1);
-                            }
-                            Entry::Vacant(entry) => {
-                                if let Ok(index) = self.accounts_db.account_matches_owners(
-                                    ancestors,
-                                    key,
-                                    program_owners,
-                                ) {
-                                    program_owners
-                                        .get(index)
-                                        .map(|owner| entry.insert((owner, 1)));
-                                }
-                            }
-                        });
-                } else {
-                    // If the transaction's nonce account was not valid, and blockhash is not found,
-                    // the transaction will fail to process. Let's not load any programs from the
-                    // transaction, and update the status of the transaction.
-                    *etx.0 = (Err(TransactionError::BlockhashNotFound), None);
-                }
-            }
-        });
-        result
-    }
-
-    #[allow(clippy::too_many_arguments)]
-    pub fn load_accounts(
-        &self,
-        ancestors: &Ancestors,
-        txs: &[SanitizedTransaction],
-        lock_results: Vec<TransactionCheckResult>,
-        hash_queue: &BlockhashQueue,
-        error_counters: &mut TransactionErrorMetrics,
-        rent_collector: &RentCollector,
-        feature_set: &FeatureSet,
-        fee_structure: &FeeStructure,
-        account_overrides: Option<&AccountOverrides>,
-        in_reward_interval: RewardInterval,
-        program_accounts: &HashMap<Pubkey, (&Pubkey, u64)>,
-        loaded_programs: &LoadedProgramsForTxBatch,
-    ) -> Vec<TransactionLoadResult> {
-        txs.iter()
-            .zip(lock_results)
-            .map(|etx| match etx {
-                (tx, (Ok(()), nonce)) => {
-                    let lamports_per_signature = nonce
-                        .as_ref()
-                        .map(|nonce| nonce.lamports_per_signature())
-                        .unwrap_or_else(|| {
-                            hash_queue.get_lamports_per_signature(tx.message().recent_blockhash())
-                        });
-                    let fee = if let Some(lamports_per_signature) = lamports_per_signature {
-                        fee_structure.calculate_fee(
-                            tx.message(),
-                            lamports_per_signature,
-                            &ComputeBudget::fee_budget_limits(tx.message().program_instructions_iter(), feature_set),
-                            feature_set.is_active(&remove_congestion_multiplier_from_fee_calculation::id()),
-                            feature_set.is_active(&include_loaded_accounts_data_size_in_fee_calculation::id()),
-                        )
-                    } else {
-                        return (Err(TransactionError::BlockhashNotFound), None);
-                    };
-
-                    let loaded_transaction = match self.load_transaction_accounts(
-                        ancestors,
-                        tx,
-                        fee,
-                        error_counters,
-                        rent_collector,
-                        feature_set,
-                        account_overrides,
-                        in_reward_interval,
-                        program_accounts,
-                        loaded_programs,
-                    ) {
-                        Ok(loaded_transaction) => loaded_transaction,
-                        Err(e) => return (Err(e), None),
-                    };
-
-                    // Update nonce with fee-subtracted accounts
-                    let nonce = if let Some(nonce) = nonce {
-                        match NonceFull::from_partial(
-                            nonce,
-                            tx.message(),
-                            &loaded_transaction.accounts,
-                            &loaded_transaction.rent_debits,
-                        ) {
-                            Ok(nonce) => Some(nonce),
-                            Err(e) => return (Err(e), None),
-                        }
-                    } else {
-                        None
-                    };
-
-                    (Ok(loaded_transaction), nonce)
-                }
-                (_, (Err(e), _nonce)) => (Err(e), None),
-            })
-            .collect()
-    }
-
-=======
->>>>>>> 5d824a36
     pub fn load_lookup_table_addresses(
         &self,
         ancestors: &Ancestors,
