#
# This file maintains the rust versions for use by CI.
#
# Obtain the environment variables without any automatic toolchain updating:
#   $ source ci/rust-version.sh
#
# Obtain the environment variables updating both stable and nightly, only stable, or
# only nightly:
#   $ source ci/rust-version.sh all
#   $ source ci/rust-version.sh stable
#   $ source ci/rust-version.sh nightly

# Then to build with either stable or nightly:
#   $ cargo +"$rust_stable" build
#   $ cargo +"$rust_nightly" build
#

if [[ -n $RUST_STABLE_VERSION ]]; then
  stable_version="$RUST_STABLE_VERSION"
else
  # read rust version from rust-toolchain.toml file
  base="$(dirname "${BASH_SOURCE[0]}")"
  # pacify shellcheck: cannot follow dynamic path
  # shellcheck disable=SC1090,SC1091
  source "$base/../scripts/read-cargo-variable.sh"
  stable_version=$(readCargoVariable channel "$base/../rust-toolchain.toml")
fi

if [[ -n $RUST_NIGHTLY_VERSION ]]; then
  nightly_version="$RUST_NIGHTLY_VERSION"
else
<<<<<<< HEAD
  nightly_version=2023-10-05
=======
  nightly_version=2024-01-05
>>>>>>> 5d824a36
fi


export rust_stable="$stable_version"
export rust_stable_docker_image=solanalabs/rust:"$stable_version"

export rust_nightly=nightly-"$nightly_version"
export rust_nightly_docker_image=solanalabs/rust-nightly:"$nightly_version"

[[ -z $1 ]] || (

  rustup_install() {
    declare toolchain=$1
    if ! cargo +"$toolchain" -V > /dev/null; then
      echo "$0: Missing toolchain? Installing...: $toolchain" >&2
      rustup install "$toolchain"
      cargo +"$toolchain" -V
    fi
  }

  set -e
  cd "$(dirname "${BASH_SOURCE[0]}")"
  case $1 in
  stable)
     rustup_install "$rust_stable"
     ;;
  nightly)
     rustup_install "$rust_nightly"
    ;;
  all)
     rustup_install "$rust_stable"
     rustup_install "$rust_nightly"
    ;;
  *)
    echo "$0: Note: ignoring unknown argument: $1" >&2
    ;;
  esac
)<|MERGE_RESOLUTION|>--- conflicted
+++ resolved
@@ -29,11 +29,7 @@
 if [[ -n $RUST_NIGHTLY_VERSION ]]; then
   nightly_version="$RUST_NIGHTLY_VERSION"
 else
-<<<<<<< HEAD
-  nightly_version=2023-10-05
-=======
   nightly_version=2024-01-05
->>>>>>> 5d824a36
 fi
 
 
