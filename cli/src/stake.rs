--- conflicted
+++ resolved
@@ -772,11 +772,7 @@
                     Arg::with_name("csv")
                         .long("csv")
                         .takes_value(false)
-<<<<<<< HEAD
-                        .help("Format stake rewards data in csv")
-=======
                         .help("Format stake rewards data in csv"),
->>>>>>> 5d824a36
                 )
                 .arg(
                     Arg::with_name("num_rewards_epochs")
