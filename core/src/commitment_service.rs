--- conflicted
+++ resolved
@@ -522,27 +522,18 @@
             vec![100; 1],
         );
 
-<<<<<<< HEAD
-        let bank0 = Bank::new_for_tests(&genesis_config);
-        let bank_forks = BankForks::new_rw_arc(bank0);
-=======
         let (_bank0, bank_forks) = Bank::new_with_bank_forks_for_tests(&genesis_config);
->>>>>>> 5d824a36
 
         // Fill bank_forks with banks with votes landing in the next slot
         // Create enough banks such that vote account will root slots 0 and 1
         for x in 0..33 {
             let previous_bank = bank_forks.read().unwrap().get(x).unwrap();
-<<<<<<< HEAD
-            let bank = Bank::new_from_parent(previous_bank.clone(), &Pubkey::default(), x + 1);
-=======
             let bank = new_bank_from_parent_with_bank_forks(
                 bank_forks.as_ref(),
                 previous_bank.clone(),
                 &Pubkey::default(),
                 x + 1,
             );
->>>>>>> 5d824a36
             let vote = vote_transaction::new_vote_transaction(
                 vec![x],
                 previous_bank.hash(),
@@ -553,10 +544,6 @@
                 None,
             );
             bank.process_transaction(&vote).unwrap();
-<<<<<<< HEAD
-            bank_forks.write().unwrap().insert(bank);
-=======
->>>>>>> 5d824a36
         }
 
         let working_bank = bank_forks.read().unwrap().working_bank();
@@ -573,16 +560,12 @@
 
         // Add an additional bank/vote that will root slot 2
         let bank33 = bank_forks.read().unwrap().get(33).unwrap();
-<<<<<<< HEAD
-        let bank34 = Bank::new_from_parent(bank33.clone(), &Pubkey::default(), 34);
-=======
         let bank34 = new_bank_from_parent_with_bank_forks(
             bank_forks.as_ref(),
             bank33.clone(),
             &Pubkey::default(),
             34,
         );
->>>>>>> 5d824a36
         let vote33 = vote_transaction::new_vote_transaction(
             vec![33],
             bank33.hash(),
@@ -593,10 +576,6 @@
             None,
         );
         bank34.process_transaction(&vote33).unwrap();
-<<<<<<< HEAD
-        bank_forks.write().unwrap().insert(bank34);
-=======
->>>>>>> 5d824a36
 
         let working_bank = bank_forks.read().unwrap().working_bank();
         let root = get_vote_account_root_slot(
@@ -629,17 +608,12 @@
         // Add a forked bank. Because the vote for bank 33 landed in the non-ancestor, the vote
         // account's root (and thus the highest_super_majority_root) rolls back to slot 1
         let bank33 = bank_forks.read().unwrap().get(33).unwrap();
-<<<<<<< HEAD
-        let bank35 = Bank::new_from_parent(bank33, &Pubkey::default(), 35);
-        bank_forks.write().unwrap().insert(bank35);
-=======
         let _bank35 = new_bank_from_parent_with_bank_forks(
             bank_forks.as_ref(),
             bank33,
             &Pubkey::default(),
             35,
         );
->>>>>>> 5d824a36
 
         let working_bank = bank_forks.read().unwrap().working_bank();
         let ancestors = working_bank.status_cache_ancestors();
@@ -664,16 +638,12 @@
         // continues normally
         for x in 35..=37 {
             let previous_bank = bank_forks.read().unwrap().get(x).unwrap();
-<<<<<<< HEAD
-            let bank = Bank::new_from_parent(previous_bank.clone(), &Pubkey::default(), x + 1);
-=======
             let bank = new_bank_from_parent_with_bank_forks(
                 bank_forks.as_ref(),
                 previous_bank.clone(),
                 &Pubkey::default(),
                 x + 1,
             );
->>>>>>> 5d824a36
             let vote = vote_transaction::new_vote_transaction(
                 vec![x],
                 previous_bank.hash(),
@@ -684,10 +654,6 @@
                 None,
             );
             bank.process_transaction(&vote).unwrap();
-<<<<<<< HEAD
-            bank_forks.write().unwrap().insert(bank);
-=======
->>>>>>> 5d824a36
         }
 
         let working_bank = bank_forks.read().unwrap().working_bank();
