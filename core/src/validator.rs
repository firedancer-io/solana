--- conflicted
+++ resolved
@@ -961,13 +961,6 @@
             )),
         };
 
-<<<<<<< HEAD
-        // block min prioritization fee cache should be readable by RPC, and writable by validator
-        // (by both replay stage and banking stage)
-        let prioritization_fee_cache = Arc::new(PrioritizationFeeCache::default());
-
-=======
->>>>>>> 5d824a36
         let rpc_override_health_check =
             Arc::new(AtomicBool::new(config.rpc_config.disable_health_check));
         let (
@@ -1192,42 +1185,12 @@
             turbine_quic_endpoint,
             turbine_quic_endpoint_sender,
             turbine_quic_endpoint_join_handle,
-<<<<<<< HEAD
-        ) = solana_turbine::quic_endpoint::new_quic_endpoint(
-            turbine_quic_endpoint_runtime
-                .as_ref()
-                .map(TokioRuntime::handle)
-                .unwrap_or_else(|| current_runtime_handle.as_ref().unwrap()),
-            &identity_keypair,
-            node.sockets.tvu_quic,
-            node.info
-                .tvu(Protocol::QUIC)
-                .expect("Operator must spin up node with valid QUIC TVU address")
-                .ip(),
-            turbine_quic_endpoint_sender,
-            bank_forks.clone(),
-        )
-        .unwrap();
-
-        // Repair quic endpoint.
-        let repair_quic_endpoint_runtime = current_runtime_handle.is_err().then(|| {
-            tokio::runtime::Builder::new_multi_thread()
-                .enable_all()
-                .thread_name("solRepairQuic")
-                .build()
-                .unwrap()
-        });
-        let (repair_quic_endpoint, repair_quic_endpoint_sender, repair_quic_endpoint_join_handle) =
-            repair::quic_endpoint::new_quic_endpoint(
-                repair_quic_endpoint_runtime
-=======
         ) = if genesis_config.cluster_type == ClusterType::MainnetBeta {
             let (sender, _receiver) = tokio::sync::mpsc::channel(1);
             (None, sender, None)
         } else {
             solana_turbine::quic_endpoint::new_quic_endpoint(
                 turbine_quic_endpoint_runtime
->>>>>>> 5d824a36
                     .as_ref()
                     .map(TokioRuntime::handle)
                     .unwrap_or_else(|| current_runtime_handle.as_ref().unwrap()),
@@ -1237,11 +1200,7 @@
                     .tvu(Protocol::QUIC)
                     .map_err(|err| format!("Invalid QUIC TVU address: {err:?}"))?
                     .ip(),
-<<<<<<< HEAD
-                repair_quic_endpoint_sender,
-=======
                 turbine_quic_endpoint_sender,
->>>>>>> 5d824a36
                 bank_forks.clone(),
             )
             .map(|(endpoint, sender, join_handle)| (Some(endpoint), sender, Some(join_handle)))
