#![cfg(feature = "dev-context-only-utils")]
use {
    crate::{
        cluster_info_vote_listener::VoteTracker,
        cluster_slots_service::cluster_slots::ClusterSlots,
        consensus::{
            fork_choice::SelectVoteAndResetForkResult,
            heaviest_subtree_fork_choice::HeaviestSubtreeForkChoice,
            latest_validator_votes_for_frozen_banks::LatestValidatorVotesForFrozenBanks,
            progress_map::{ForkProgress, ProgressMap},
            Tower,
        },
        repair::cluster_slot_state_verifier::{
            DuplicateConfirmedSlots, DuplicateSlotsTracker, EpochSlotsFrozenSlots,
        },
        replay_stage::{HeaviestForkFailures, ReplayStage},
        unfrozen_gossip_verified_vote_hashes::UnfrozenGossipVerifiedVoteHashes,
    },
    crossbeam_channel::unbounded,
    solana_runtime::{
        accounts_background_service::AbsRequestSender,
        bank::Bank,
        bank_forks::BankForks,
        genesis_utils::{
            create_genesis_config_with_vote_accounts, GenesisConfigInfo, ValidatorVoteKeypairs,
        },
    },
    solana_sdk::{clock::Slot, hash::Hash, pubkey::Pubkey, signature::Signer},
    solana_vote_program::vote_transaction,
    std::{
        collections::{HashMap, HashSet},
        sync::{Arc, RwLock},
    },
    trees::{tr, Tree, TreeWalk},
};

pub struct VoteSimulator {
    pub validator_keypairs: HashMap<Pubkey, ValidatorVoteKeypairs>,
    pub node_pubkeys: Vec<Pubkey>,
    pub vote_pubkeys: Vec<Pubkey>,
    pub bank_forks: Arc<RwLock<BankForks>>,
    pub progress: ProgressMap,
    pub heaviest_subtree_fork_choice: HeaviestSubtreeForkChoice,
    pub latest_validator_votes_for_frozen_banks: LatestValidatorVotesForFrozenBanks,
}

impl VoteSimulator {
    pub fn new(num_keypairs: usize) -> Self {
        let (
            validator_keypairs,
            node_pubkeys,
            vote_pubkeys,
            bank_forks,
            progress,
            heaviest_subtree_fork_choice,
        ) = Self::init_state(num_keypairs);
        Self {
            validator_keypairs,
            node_pubkeys,
            vote_pubkeys,
            bank_forks,
            progress,
            heaviest_subtree_fork_choice,
            latest_validator_votes_for_frozen_banks: LatestValidatorVotesForFrozenBanks::default(),
        }
    }

    #[cfg(feature = "dev-context-only-utils")]
    pub fn fill_bank_forks(
        &mut self,
        forks: Tree<u64>,
        cluster_votes: &HashMap<Pubkey, Vec<u64>>,
        is_frozen: bool,
    ) {
        let root = *forks.root().data();
        assert!(self.bank_forks.read().unwrap().get(root).is_some());

        let mut walk = TreeWalk::from(forks);

        while let Some(visit) = walk.get() {
            let slot = *visit.node().data();
            if self.bank_forks.read().unwrap().get(slot).is_some() {
                walk.forward();
                continue;
            }
            let parent = *walk.get_parent().unwrap().data();
            let parent_bank = self.bank_forks.read().unwrap().get(parent).unwrap();
            let new_bank = Bank::new_from_parent(parent_bank.clone(), &Pubkey::default(), slot);
            let new_bank = self
                .bank_forks
                .write()
                .unwrap()
                .insert(new_bank)
                .clone_without_scheduler();
            self.progress
                .entry(slot)
                .or_insert_with(|| ForkProgress::new(Hash::default(), None, None, 0, 0));
            for (pubkey, vote) in cluster_votes.iter() {
                if vote.contains(&parent) {
                    let keypairs = self.validator_keypairs.get(pubkey).unwrap();
                    let latest_blockhash = parent_bank.last_blockhash();
                    let vote_tx = vote_transaction::new_vote_transaction(
                        // Must vote > root to be processed
                        vec![parent],
                        parent_bank.hash(),
                        latest_blockhash,
                        &keypairs.node_keypair,
                        &keypairs.vote_keypair,
                        &keypairs.vote_keypair,
                        None,
                    );
                    info!("voting {} {}", parent_bank.slot(), parent_bank.hash());
                    new_bank.process_transaction(&vote_tx).unwrap();

                    // Check the vote landed
                    let vote_account = new_bank
                        .get_vote_account(&keypairs.vote_keypair.pubkey())
                        .unwrap();
                    let state = vote_account.vote_state();
                    assert!(state
                        .as_ref()
                        .unwrap()
                        .votes
                        .iter()
                        .any(|lockout| lockout.slot() == parent));
                }
            }
            while new_bank.tick_height() < new_bank.max_tick_height() {
                new_bank.register_unique_tick();
            }
            if !visit.node().has_no_child() || is_frozen {
                new_bank.freeze();
                self.progress
                    .get_fork_stats_mut(new_bank.slot())
                    .expect("All frozen banks must exist in the Progress map")
                    .bank_hash = Some(new_bank.hash());
                self.heaviest_subtree_fork_choice.add_new_leaf_slot(
                    (new_bank.slot(), new_bank.hash()),
                    Some((new_bank.parent_slot(), new_bank.parent_hash())),
                );
            }

            walk.forward();
        }
    }

    pub fn simulate_vote(
        &mut self,
        vote_slot: Slot,
        my_pubkey: &Pubkey,
        tower: &mut Tower,
    ) -> Vec<HeaviestForkFailures> {
        // Try to simulate the vote
        let ancestors = self.bank_forks.read().unwrap().ancestors();
        let mut frozen_banks: Vec<_> = self
            .bank_forks
            .read()
            .unwrap()
            .frozen_banks()
            .values()
            .cloned()
            .collect();

        let _ = ReplayStage::compute_bank_stats(
            my_pubkey,
            &ancestors,
            &mut frozen_banks,
            tower,
            &mut self.progress,
            &VoteTracker::default(),
            &ClusterSlots::default(),
            &self.bank_forks,
            &mut self.heaviest_subtree_fork_choice,
            &mut self.latest_validator_votes_for_frozen_banks,
        );

        let vote_bank = self
            .bank_forks
            .read()
            .unwrap()
            .get(vote_slot)
            .expect("Bank must have been created before vote simulation");

        // Try to vote on the given slot
        let descendants = self.bank_forks.read().unwrap().descendants();
        let SelectVoteAndResetForkResult {
            heaviest_fork_failures,
            ..
        } = ReplayStage::select_vote_and_reset_forks(
            &vote_bank,
            None,
            &ancestors,
            &descendants,
            &self.progress,
            tower,
            &self.latest_validator_votes_for_frozen_banks,
            &self.heaviest_subtree_fork_choice,
        );

        // Make sure this slot isn't locked out or failing threshold
        info!("Checking vote: {}", vote_bank.slot());
        if !heaviest_fork_failures.is_empty() {
            return heaviest_fork_failures;
        }

        let new_root = tower.record_bank_vote(&vote_bank);
        if let Some(new_root) = new_root {
            self.set_root(new_root);
        }

        vec![]
    }

    pub fn set_root(&mut self, new_root: Slot) {
        let (drop_bank_sender, _drop_bank_receiver) = unbounded();
        ReplayStage::handle_new_root(
            new_root,
            &self.bank_forks,
            &mut self.progress,
            &AbsRequestSender::default(),
            None,
            &mut self.heaviest_subtree_fork_choice,
            &mut DuplicateSlotsTracker::default(),
            &mut DuplicateConfirmedSlots::default(),
            &mut UnfrozenGossipVerifiedVoteHashes::default(),
            &mut true,
            &mut Vec::new(),
            &mut EpochSlotsFrozenSlots::default(),
            &drop_bank_sender,
        )
    }

    pub fn create_and_vote_new_branch(
        &mut self,
        start_slot: Slot,
        end_slot: Slot,
        cluster_votes: &HashMap<Pubkey, Vec<u64>>,
        votes_to_simulate: &HashSet<Slot>,
        my_pubkey: &Pubkey,
        tower: &mut Tower,
    ) -> HashMap<Slot, Vec<HeaviestForkFailures>> {
        (start_slot + 1..=end_slot)
            .filter_map(|slot| {
                let mut fork_tip_parent = tr(slot - 1);
                fork_tip_parent.push_front(tr(slot));
                self.fill_bank_forks(fork_tip_parent, cluster_votes, true);
                if votes_to_simulate.contains(&slot) {
                    Some((slot, self.simulate_vote(slot, my_pubkey, tower)))
                } else {
                    None
                }
            })
            .collect()
    }

    pub fn simulate_lockout_interval(
        &mut self,
        slot: Slot,
        lockout_interval: (u64, u64),
        vote_account_pubkey: &Pubkey,
    ) {
        self.progress
            .entry(slot)
            .or_insert_with(|| ForkProgress::new(Hash::default(), None, None, 0, 0))
            .fork_stats
            .lockout_intervals
            .entry(lockout_interval.1)
            .or_default()
            .push((lockout_interval.0, *vote_account_pubkey));
    }

    pub fn can_progress_on_fork(
        &mut self,
        my_pubkey: &Pubkey,
        tower: &mut Tower,
        start_slot: u64,
        num_slots: u64,
        cluster_votes: &mut HashMap<Pubkey, Vec<u64>>,
    ) -> bool {
        // Check that within some reasonable time, validator can make a new
        // root on this fork
        let old_root = tower.root();

        for i in 1..num_slots {
            // The parent of the tip of the fork
            let mut fork_tip_parent = tr(start_slot + i - 1);
            // The tip of the fork
            fork_tip_parent.push_front(tr(start_slot + i));
            self.fill_bank_forks(fork_tip_parent, cluster_votes, true);
            if self
                .simulate_vote(i + start_slot, my_pubkey, tower)
                .is_empty()
            {
                cluster_votes
                    .entry(*my_pubkey)
                    .or_default()
                    .push(start_slot + i);
            }
            if old_root != tower.root() {
                return true;
            }
        }

        false
    }

    #[allow(clippy::type_complexity)]
    fn init_state(
        num_keypairs: usize,
    ) -> (
        HashMap<Pubkey, ValidatorVoteKeypairs>,
        Vec<Pubkey>,
        Vec<Pubkey>,
        Arc<RwLock<BankForks>>,
        ProgressMap,
        HeaviestSubtreeForkChoice,
    ) {
        let keypairs: HashMap<_, _> = std::iter::repeat_with(|| {
            let vote_keypairs = ValidatorVoteKeypairs::new_rand();
            (vote_keypairs.node_keypair.pubkey(), vote_keypairs)
        })
        .take(num_keypairs)
        .collect();
        let node_pubkeys: Vec<_> = keypairs
            .values()
            .map(|keys| keys.node_keypair.pubkey())
            .collect();
        let vote_pubkeys: Vec<_> = keypairs
            .values()
            .map(|keys| keys.vote_keypair.pubkey())
            .collect();

        let (bank_forks, progress, heaviest_subtree_fork_choice) =
            initialize_state(&keypairs, 10_000);
        (
            keypairs,
            node_pubkeys,
            vote_pubkeys,
            bank_forks,
            progress,
            heaviest_subtree_fork_choice,
        )
    }
}

// Setup BankForks with bank 0 and all the validator accounts
pub fn initialize_state(
    validator_keypairs_map: &HashMap<Pubkey, ValidatorVoteKeypairs>,
    stake: u64,
) -> (
    Arc<RwLock<BankForks>>,
    ProgressMap,
    HeaviestSubtreeForkChoice,
) {
    let validator_keypairs: Vec<_> = validator_keypairs_map.values().collect();
    let GenesisConfigInfo {
        mut genesis_config,
        mint_keypair,
        ..
    } = create_genesis_config_with_vote_accounts(
        1_000_000_000,
        &validator_keypairs,
        vec![stake; validator_keypairs.len()],
    );

    genesis_config.poh_config.hashes_per_tick = Some(2);
    let (bank0, bank_forks) = Bank::new_with_bank_forks_for_tests(&genesis_config);

    for pubkey in validator_keypairs_map.keys() {
        bank0.transfer(10_000, &mint_keypair, pubkey).unwrap();
    }

    while bank0.tick_height() < bank0.max_tick_height() {
        bank0.register_unique_tick();
    }
    bank0.freeze();
    let mut progress = ProgressMap::default();
    progress.insert(
        0,
        ForkProgress::new_from_bank(&bank0, bank0.collector_id(), &Pubkey::default(), None, 0, 0),
    );
<<<<<<< HEAD
    let bank_forks = BankForks::new_rw_arc(bank0);
=======
>>>>>>> 5d824a36
    let heaviest_subtree_fork_choice =
        HeaviestSubtreeForkChoice::new_from_bank_forks(bank_forks.clone());
    (bank_forks, progress, heaviest_subtree_fork_choice)
}<|MERGE_RESOLUTION|>--- conflicted
+++ resolved
@@ -379,10 +379,6 @@
         0,
         ForkProgress::new_from_bank(&bank0, bank0.collector_id(), &Pubkey::default(), None, 0, 0),
     );
-<<<<<<< HEAD
-    let bank_forks = BankForks::new_rw_arc(bank0);
-=======
->>>>>>> 5d824a36
     let heaviest_subtree_fork_choice =
         HeaviestSubtreeForkChoice::new_from_bank_forks(bank_forks.clone());
     (bank_forks, progress, heaviest_subtree_fork_choice)
