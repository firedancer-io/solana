// REMOVE once https://github.com/rust-lang/rust-clippy/issues/11153 is fixed
#![allow(clippy::items_after_test_module)]

use {
    crate::snapshot_utils::create_tmp_accounts_dir_for_tests,
    log::*,
    solana_accounts_db::{
        accounts_db::{AccountShrinkThreshold, CalcAccountsHashDataSource},
        accounts_hash::CalcAccountsHashConfig,
        accounts_index::AccountSecondaryIndexes,
        epoch_accounts_hash::EpochAccountsHash,
    },
    solana_core::{
        accounts_hash_verifier::AccountsHashVerifier,
        snapshot_packager_service::SnapshotPackagerService,
    },
    solana_gossip::{cluster_info::ClusterInfo, contact_info::ContactInfo},
    solana_runtime::{
        accounts_background_service::{
            AbsRequestHandlers, AbsRequestSender, AccountsBackgroundService, DroppedSlotsReceiver,
            PrunedBanksRequestHandler, SnapshotRequestHandler,
        },
        bank::{epoch_accounts_hash_utils, Bank},
        bank_forks::BankForks,
        genesis_utils::{self, GenesisConfigInfo},
        runtime_config::RuntimeConfig,
        snapshot_archive_info::SnapshotArchiveInfoGetter,
        snapshot_bank_utils,
        snapshot_config::SnapshotConfig,
        snapshot_utils,
    },
    solana_sdk::{
        clock::Slot,
        epoch_schedule::EpochSchedule,
        native_token::LAMPORTS_PER_SOL,
        pubkey::Pubkey,
        signature::{Keypair, Signer},
        system_transaction,
        timing::timestamp,
    },
    solana_streamer::socket::SocketAddrSpace,
    std::{
        mem::ManuallyDrop,
        sync::{
            atomic::{AtomicBool, Ordering},
            Arc, RwLock,
        },
        time::Duration,
    },
    tempfile::TempDir,
    test_case::test_case,
};

struct TestEnvironment {
    /// NOTE: The fields are arranged to ensure they are dropped in the correct order.
    /// - BankForks must be dropped before BackgroundServices
    /// - BackgroundServices must be dropped before the TempDirs
    /// - SnapshotConfig should be dropped before the TempDirs
    bank_forks: Arc<RwLock<BankForks>>,
    background_services: BackgroundServices,
    genesis_config_info: GenesisConfigInfo,
    snapshot_config: SnapshotConfig,
    _bank_snapshots_dir: TempDir,
    _full_snapshot_archives_dir: TempDir,
    _incremental_snapshot_archives_dir: TempDir,
}

impl TestEnvironment {
    /// A small, round number to make the tests run quickly, and easy to debug
    const SLOTS_PER_EPOCH: u64 = 400;

    /// A small, round number to ensure accounts packages are sent to the background services
    const ACCOUNTS_HASH_INTERVAL: u64 = 40;

    #[must_use]
    fn new() -> TestEnvironment {
        Self::_new(SnapshotConfig::new_load_only())
    }

    #[must_use]
    fn new_with_snapshots(
        full_snapshot_archive_interval_slots: Slot,
        incremental_snapshot_archive_interval_slots: Slot,
    ) -> TestEnvironment {
        let snapshot_config = SnapshotConfig {
            full_snapshot_archive_interval_slots,
            incremental_snapshot_archive_interval_slots,
            ..SnapshotConfig::default()
        };
        Self::_new(snapshot_config)
    }

    #[must_use]
    fn _new(snapshot_config: SnapshotConfig) -> TestEnvironment {
        const MINT_LAMPORTS: u64 = 100_000 * LAMPORTS_PER_SOL;
        const STAKE_LAMPORTS: u64 = 100 * LAMPORTS_PER_SOL;
        let bank_snapshots_dir = TempDir::new().unwrap();
        let full_snapshot_archives_dir = TempDir::new().unwrap();
        let incremental_snapshot_archives_dir = TempDir::new().unwrap();
        let mut genesis_config_info = genesis_utils::create_genesis_config_with_leader(
            MINT_LAMPORTS,
            &Pubkey::new_unique(),
            STAKE_LAMPORTS,
        );
        genesis_config_info.genesis_config.epoch_schedule =
            EpochSchedule::custom(Self::SLOTS_PER_EPOCH, Self::SLOTS_PER_EPOCH, false);
        let snapshot_config = SnapshotConfig {
            full_snapshot_archives_dir: full_snapshot_archives_dir.path().to_path_buf(),
            incremental_snapshot_archives_dir: incremental_snapshot_archives_dir
                .path()
                .to_path_buf(),
            bank_snapshots_dir: bank_snapshots_dir.path().to_path_buf(),
            ..snapshot_config
        };

<<<<<<< HEAD
        let bank_forks = BankForks::new_rw_arc(Bank::new_for_tests_with_config(
            &genesis_config_info.genesis_config,
            BankTestConfig::default(),
        ));
=======
        let bank_forks =
            BankForks::new_rw_arc(Bank::new_for_tests(&genesis_config_info.genesis_config));
>>>>>>> 5d824a36
        bank_forks
            .write()
            .unwrap()
            .set_snapshot_config(Some(snapshot_config.clone()));
        bank_forks
            .write()
            .unwrap()
            .set_accounts_hash_interval_slots(Self::ACCOUNTS_HASH_INTERVAL);

        let exit = Arc::new(AtomicBool::new(false));
        let node_id = Arc::new(Keypair::new());
        let cluster_info = Arc::new(ClusterInfo::new(
            ContactInfo::new_localhost(&node_id.pubkey(), timestamp()),
            Arc::clone(&node_id),
            SocketAddrSpace::Unspecified,
        ));

        let pruned_banks_receiver =
            AccountsBackgroundService::setup_bank_drop_callback(Arc::clone(&bank_forks));
        let background_services = BackgroundServices::new(
            Arc::clone(&exit),
            Arc::clone(&cluster_info),
            &snapshot_config,
            pruned_banks_receiver,
            Arc::clone(&bank_forks),
        );
        let bank = bank_forks.read().unwrap().working_bank();
        assert!(epoch_accounts_hash_utils::is_enabled_this_epoch(&bank));

        bank.set_startup_verification_complete();

        TestEnvironment {
            bank_forks,
            genesis_config_info,
            _bank_snapshots_dir: bank_snapshots_dir,
            _full_snapshot_archives_dir: full_snapshot_archives_dir,
            _incremental_snapshot_archives_dir: incremental_snapshot_archives_dir,
            snapshot_config,
            background_services,
        }
    }
}

/// In order to shut down the background services correctly, each service's thread must be joined.
/// However, since `.join()` takes a `self` and `drop()` takes a `&mut self`, it means a "normal"
/// implementation of drop will not work.  Instead, we must handle drop ourselves.
struct BackgroundServices {
    exit: Arc<AtomicBool>,
    accounts_background_service: ManuallyDrop<AccountsBackgroundService>,
    accounts_background_request_sender: AbsRequestSender,
    accounts_hash_verifier: ManuallyDrop<AccountsHashVerifier>,
    snapshot_packager_service: ManuallyDrop<SnapshotPackagerService>,
}

impl BackgroundServices {
    #[must_use]
    fn new(
        exit: Arc<AtomicBool>,
        cluster_info: Arc<ClusterInfo>,
        snapshot_config: &SnapshotConfig,
        pruned_banks_receiver: DroppedSlotsReceiver,
        bank_forks: Arc<RwLock<BankForks>>,
    ) -> Self {
        info!("Starting background services...");

        let (snapshot_package_sender, snapshot_package_receiver) = crossbeam_channel::unbounded();
        let snapshot_packager_service = SnapshotPackagerService::new(
            snapshot_package_sender.clone(),
            snapshot_package_receiver,
            None,
            exit.clone(),
            cluster_info.clone(),
            snapshot_config.clone(),
            false,
        );

        let (accounts_package_sender, accounts_package_receiver) = crossbeam_channel::unbounded();
        let accounts_hash_verifier = AccountsHashVerifier::new(
            accounts_package_sender.clone(),
            accounts_package_receiver,
            Some(snapshot_package_sender),
            exit.clone(),
            cluster_info,
            None,
            snapshot_config.clone(),
        );

        let (snapshot_request_sender, snapshot_request_receiver) = crossbeam_channel::unbounded();
        let accounts_background_request_sender =
            AbsRequestSender::new(snapshot_request_sender.clone());
        let snapshot_request_handler = SnapshotRequestHandler {
            snapshot_config: snapshot_config.clone(),
            snapshot_request_sender,
            snapshot_request_receiver,
            accounts_package_sender,
        };
        let pruned_banks_request_handler = PrunedBanksRequestHandler {
            pruned_banks_receiver,
        };
        let accounts_background_service = AccountsBackgroundService::new(
            bank_forks,
            exit.clone(),
            AbsRequestHandlers {
                snapshot_request_handler,
                pruned_banks_request_handler,
            },
            false,
            None,
        );

        info!("Starting background services... DONE");
        Self {
            exit,
            accounts_background_service: ManuallyDrop::new(accounts_background_service),
            accounts_background_request_sender,
            accounts_hash_verifier: ManuallyDrop::new(accounts_hash_verifier),
            snapshot_packager_service: ManuallyDrop::new(snapshot_packager_service),
        }
    }
}

impl Drop for BackgroundServices {
    fn drop(&mut self) {
        info!("Stopping background services...");
        self.exit.store(true, Ordering::Relaxed);

        // Join the background threads, and ignore any errors.
        // SAFETY: We do not use any of the `ManuallyDrop` fields again, so `.take()` is OK here.
        _ = unsafe { ManuallyDrop::take(&mut self.accounts_background_service) }.join();
        _ = unsafe { ManuallyDrop::take(&mut self.accounts_hash_verifier) }.join();
        _ = unsafe { ManuallyDrop::take(&mut self.snapshot_packager_service) }.join();

        info!("Stopping background services... DONE");
    }
}

/// Ensure that EAHs are requested, calculated, and awaited correctly.
/// Test both with and without snapshots to make sure they don't interfere with EAH.
#[test_case(TestEnvironment::new()                      ; "without snapshots")]
#[test_case(TestEnvironment::new_with_snapshots(80, 40) ; "with snapshots")]
fn test_epoch_accounts_hash_basic(test_environment: TestEnvironment) {
    solana_logger::setup();

    const NUM_EPOCHS_TO_TEST: u64 = 2;
    const SET_ROOT_INTERVAL: Slot = 3;

    let bank_forks = test_environment.bank_forks.clone();

    let mut expected_epoch_accounts_hash = None;

    let slots_per_epoch = test_environment
        .genesis_config_info
        .genesis_config
        .epoch_schedule
        .slots_per_epoch;
    for _ in 0..slots_per_epoch.checked_mul(NUM_EPOCHS_TO_TEST).unwrap() {
        let bank = {
            let parent = bank_forks.read().unwrap().working_bank();
            let slot = parent.slot().checked_add(1).unwrap();
            let bank = bank_forks.write().unwrap().insert(Bank::new_from_parent(
                parent,
                &Pubkey::default(),
                slot,
            ));

            let transaction = system_transaction::transfer(
                &test_environment.genesis_config_info.mint_keypair,
                &Pubkey::new_unique(),
                1,
                bank.last_blockhash(),
            );
            bank.process_transaction(&transaction).unwrap();
            bank.fill_bank_with_ticks_for_tests();

            bank
        };
        trace!("new bank {}", bank.slot());

        // Set roots so that ABS requests are sent (this is what requests EAH calculations)
        if bank.slot().checked_rem(SET_ROOT_INTERVAL).unwrap() == 0 {
            trace!("rooting bank {}", bank.slot());
            bank_forks.read().unwrap().prune_program_cache(bank.slot());
            bank_forks.write().unwrap().set_root(
                bank.slot(),
                &test_environment
                    .background_services
                    .accounts_background_request_sender,
                None,
            );
        }

        // To ensure EAH calculations are correct, calculate the accounts hash here, in-band.
        // This will be the expected EAH that gets saved into the "stop" bank.
        if bank.slot() == epoch_accounts_hash_utils::calculation_start(&bank) {
            bank.freeze();
            let (accounts_hash, _) = bank
                .rc
                .accounts
                .accounts_db
                .calculate_accounts_hash_from_index(
                    bank.slot(),
                    &CalcAccountsHashConfig {
                        use_bg_thread_pool: false,
                        check_hash: false,
                        ancestors: Some(&bank.ancestors),
                        epoch_schedule: bank.epoch_schedule(),
                        rent_collector: bank.rent_collector(),
                        store_detailed_debug_info_on_failure: false,
                    },
                )
                .unwrap();
            expected_epoch_accounts_hash = Some(EpochAccountsHash::from(accounts_hash));
            debug!(
                "slot {}, expected epoch accounts hash: {:?}",
                bank.slot(),
                expected_epoch_accounts_hash
            );
        }

        // Test: Ensure that the "stop" bank has the correct EAH
        if bank.slot() == epoch_accounts_hash_utils::calculation_stop(&bank) {
            // Sometimes AHV does not get scheduled to run, which causes the test to fail
            // spuriously.  Sleep a bit here to ensure AHV gets a chance to run.
            std::thread::sleep(Duration::from_secs(1));
            let actual_epoch_accounts_hash = bank.epoch_accounts_hash();
            debug!(
                "slot {},   actual epoch accounts hash: {:?}",
                bank.slot(),
                actual_epoch_accounts_hash,
            );
            assert_eq!(expected_epoch_accounts_hash, actual_epoch_accounts_hash);
        }

        // Give the background services a chance to run
        std::thread::yield_now();
    }
}

/// Ensure that snapshots always have the expected EAH
///
/// Generate snapshots:
/// - Before EAH start
/// - After EAH start but before EAH stop
/// - After EAH stop
///
/// In Epoch 0, this will correspond to all three EAH states (invalid, in-flight, and valid). In
/// Epoch 1, this will correspond to a normal running cluster, where EAH will only be either
/// in-flight or valid.
#[test]
fn test_snapshots_have_expected_epoch_accounts_hash() {
    solana_logger::setup();

    const NUM_EPOCHS_TO_TEST: u64 = 2;

    // Since slots-per-epoch is 400, EAH start will be slots 100 and 500, and EAH stop will be slots
    // 300 and 700.  Pick a full snapshot interval that triggers in the three scenarios outlined in
    // the test's description.
    const FULL_SNAPSHOT_INTERVAL: Slot = 80;

    let test_environment =
        TestEnvironment::new_with_snapshots(FULL_SNAPSHOT_INTERVAL, FULL_SNAPSHOT_INTERVAL);
    let bank_forks = test_environment.bank_forks.clone();

    let slots_per_epoch = test_environment
        .genesis_config_info
        .genesis_config
        .epoch_schedule
        .slots_per_epoch;
    for _ in 0..slots_per_epoch.checked_mul(NUM_EPOCHS_TO_TEST).unwrap() {
        let bank = {
            let parent = bank_forks.read().unwrap().working_bank();
            let slot = parent.slot().checked_add(1).unwrap();
            let bank = bank_forks.write().unwrap().insert(Bank::new_from_parent(
                parent,
                &Pubkey::default(),
                slot,
            ));

            let transaction = system_transaction::transfer(
                &test_environment.genesis_config_info.mint_keypair,
                &Pubkey::new_unique(),
                1,
                bank.last_blockhash(),
            );
            bank.process_transaction(&transaction).unwrap();
            bank.fill_bank_with_ticks_for_tests();

            bank
        };
        trace!("new bank {}", bank.slot());

        // Root every bank.  This is what a normal validator does as well.
        // `set_root()` is also what requests snapshots and EAH calculations.
        bank_forks.read().unwrap().prune_program_cache(bank.slot());
        bank_forks.write().unwrap().set_root(
            bank.slot(),
            &test_environment
                .background_services
                .accounts_background_request_sender,
            None,
        );

        // After submitting an EAH calculation request, wait until it gets handled by ABS so that
        // subsequent snapshot requests are not swallowed.
        if bank.slot() == epoch_accounts_hash_utils::calculation_start(&bank) {
            while bank.epoch_accounts_hash().is_none() {
                std::thread::sleep(Duration::from_secs(1));
            }
        }

        // After submitting a snapshot request...
        // - Wait until the snapshot archive has been generated
        // - Deserialize the bank from the snapshot archive
        // - Ensure the EAHs match
        if bank.slot() % FULL_SNAPSHOT_INTERVAL == 0 {
            let snapshot_config = &test_environment.snapshot_config;
            let full_snapshot_archive_info = loop {
                if let Some(full_snapshot_archive_info) =
                    snapshot_utils::get_highest_full_snapshot_archive_info(
                        &snapshot_config.full_snapshot_archives_dir,
                    )
                {
                    if full_snapshot_archive_info.slot() == bank.slot() {
                        break full_snapshot_archive_info;
                    }
                }
                std::thread::sleep(Duration::from_secs(1));
            };

            let (_tmp_dir, accounts_dir) = create_tmp_accounts_dir_for_tests();
            let deserialized_bank = snapshot_bank_utils::bank_from_snapshot_archives(
                &[accounts_dir],
                &snapshot_config.bank_snapshots_dir,
                &full_snapshot_archive_info,
                None,
                &test_environment.genesis_config_info.genesis_config,
                &RuntimeConfig::default(),
                None,
                None,
                AccountSecondaryIndexes::default(),
                None,
                AccountShrinkThreshold::default(),
                true,
                true,
                false,
                true,
                None,
                None,
                Arc::new(AtomicBool::new(false)),
            )
            .unwrap()
            .0;
            deserialized_bank.wait_for_initial_accounts_hash_verification_completed_for_tests();

            assert_eq!(&deserialized_bank, bank.as_ref());
            assert_eq!(
                deserialized_bank.epoch_accounts_hash(),
                bank.get_epoch_accounts_hash_to_serialize(),
            );
        }

        // Give the background services a chance to run
        std::thread::yield_now();
    }
}

/// Ensure that EAH works well with ABS's snapshot request handling
///
/// Given the scenario where two banks are rooted back-to-back, where the first bank sends an
/// EAH request and the second bank sends a snapshot request, both requests should be handled.
#[test]
fn test_background_services_request_handling_for_epoch_accounts_hash() {
    solana_logger::setup();

    const NUM_EPOCHS_TO_TEST: u64 = 2;
    const FULL_SNAPSHOT_INTERVAL: Slot = 80;

    let test_environment =
        TestEnvironment::new_with_snapshots(FULL_SNAPSHOT_INTERVAL, FULL_SNAPSHOT_INTERVAL);
    let bank_forks = test_environment.bank_forks.clone();
    let snapshot_config = &test_environment.snapshot_config;

    let slots_per_epoch = test_environment
        .genesis_config_info
        .genesis_config
        .epoch_schedule
        .slots_per_epoch;
    for _ in 0..slots_per_epoch.checked_mul(NUM_EPOCHS_TO_TEST).unwrap() {
        let bank = {
            let parent = bank_forks.read().unwrap().working_bank();
            let slot = parent.slot().checked_add(1).unwrap();
            let bank = bank_forks.write().unwrap().insert(Bank::new_from_parent(
                parent,
                &Pubkey::default(),
                slot,
            ));

            let transaction = system_transaction::transfer(
                &test_environment.genesis_config_info.mint_keypair,
                &Pubkey::new_unique(),
                1,
                bank.last_blockhash(),
            );
            bank.process_transaction(&transaction).unwrap();
            bank.fill_bank_with_ticks_for_tests();

            bank
        };
        debug!("new bank {}", bank.slot());

        // Based on the EAH start and snapshot interval, pick a slot to mass-root all the banks in
        // this range such that an EAH request will be sent and also a snapshot request.
        let eah_start_slot = epoch_accounts_hash_utils::calculation_start(&bank);
        let set_root_slot = eah_start_slot.next_multiple_of(FULL_SNAPSHOT_INTERVAL);

        if bank.block_height() == set_root_slot {
            info!("Calling set_root() on bank {}...", bank.slot());
            bank_forks.read().unwrap().prune_program_cache(bank.slot());
            bank_forks.write().unwrap().set_root(
                bank.slot(),
                &test_environment
                    .background_services
                    .accounts_background_request_sender,
                None,
            );
            info!("Calling set_root() on bank {}... DONE", bank.slot());

            // wait until eah is valid
            info!("Calculating epoch accounts hash...");
            while bank.epoch_accounts_hash().is_none() {
                trace!("waiting for epoch accounts hash...");
                std::thread::sleep(Duration::from_secs(1));
            }
            info!("Calculating epoch accounts hash... DONE");

            // wait until FSS is made
            info!("Taking full snapshot...");
            while snapshot_utils::get_highest_full_snapshot_archive_slot(
                &snapshot_config.full_snapshot_archives_dir,
            ) != Some(bank.slot())
            {
                trace!("waiting for full snapshot...");
                std::thread::sleep(Duration::from_secs(1));
            }
            info!("Taking full snapshot... DONE");
        }

        // Give the background services a chance to run
        std::thread::yield_now();
    }
}

/// Ensure that warping and EAH play nicely together
///
/// Ledger-tool allows warping when creating a snapshot, so it is important that EAH does not break
/// that use-case.
#[test]
fn test_epoch_accounts_hash_and_warping() {
    solana_logger::setup();

    let test_environment = TestEnvironment::new();
    let bank_forks = test_environment.bank_forks.clone();
    let bank = bank_forks.read().unwrap().working_bank();
    let epoch_schedule = test_environment
        .genesis_config_info
        .genesis_config
        .epoch_schedule;

    // Ensure warping past the EAH stop slot is OK
    info!("Warping past EAH stop slot...");
    let eah_stop_offset = epoch_accounts_hash_utils::calculation_offset_stop(&bank);
    let eah_stop_slot_in_next_epoch =
        epoch_schedule.get_first_slot_in_epoch(bank.epoch() + 1) + eah_stop_offset;
    // have to set root here so that we can flush the write cache
    bank_forks.read().unwrap().prune_program_cache(bank.slot());
    bank_forks.write().unwrap().set_root(
        bank.slot(),
        &test_environment
            .background_services
            .accounts_background_request_sender,
        None,
    );
    // flush the write cache so warping can calculate the accounts hash from storages
    bank.force_flush_accounts_cache();
    let bank = bank_forks
        .write()
        .unwrap()
        .insert(Bank::warp_from_parent(
            bank,
            &Pubkey::default(),
            eah_stop_slot_in_next_epoch,
            CalcAccountsHashDataSource::Storages,
        ))
        .clone_without_scheduler();
    let slot = bank.slot().checked_add(1).unwrap();
    let bank = bank_forks
        .write()
        .unwrap()
        .insert(Bank::new_from_parent(bank, &Pubkey::default(), slot))
        .clone_without_scheduler();
    bank_forks.read().unwrap().prune_program_cache(bank.slot());
    bank_forks.write().unwrap().set_root(
        bank.slot(),
        &test_environment
            .background_services
            .accounts_background_request_sender,
        None,
    );
    info!("Waiting for epoch accounts hash...");
    _ = bank
        .rc
        .accounts
        .accounts_db
        .epoch_accounts_hash_manager
        .wait_get_epoch_accounts_hash();
    info!("Waiting for epoch accounts hash... DONE");

    // Ensure warping past the EAH start slot is OK
    info!("Warping past EAH start slot...");
    let eah_start_offset = epoch_accounts_hash_utils::calculation_offset_start(&bank);
    let eah_start_slot_in_next_epoch =
        epoch_schedule.get_first_slot_in_epoch(bank.epoch() + 1) + eah_start_offset;
    // flush the write cache so warping can calculate the accounts hash from storages
    bank.force_flush_accounts_cache();
    let bank = bank_forks
        .write()
        .unwrap()
        .insert(Bank::warp_from_parent(
            bank,
            &Pubkey::default(),
            eah_start_slot_in_next_epoch,
            CalcAccountsHashDataSource::Storages,
        ))
        .clone_without_scheduler();
    let slot = bank.slot().checked_add(1).unwrap();
    let bank = bank_forks
        .write()
        .unwrap()
        .insert(Bank::new_from_parent(bank, &Pubkey::default(), slot))
        .clone_without_scheduler();
    bank_forks.read().unwrap().prune_program_cache(bank.slot());
    bank_forks.write().unwrap().set_root(
        bank.slot(),
        &test_environment
            .background_services
            .accounts_background_request_sender,
        None,
    );
    info!("Waiting for epoch accounts hash...");
    _ = bank
        .rc
        .accounts
        .accounts_db
        .epoch_accounts_hash_manager
        .wait_get_epoch_accounts_hash();
    info!("Waiting for epoch accounts hash... DONE");
}<|MERGE_RESOLUTION|>--- conflicted
+++ resolved
@@ -113,15 +113,8 @@
             ..snapshot_config
         };
 
-<<<<<<< HEAD
-        let bank_forks = BankForks::new_rw_arc(Bank::new_for_tests_with_config(
-            &genesis_config_info.genesis_config,
-            BankTestConfig::default(),
-        ));
-=======
         let bank_forks =
             BankForks::new_rw_arc(Bank::new_for_tests(&genesis_config_info.genesis_config));
->>>>>>> 5d824a36
         bank_forks
             .write()
             .unwrap()
