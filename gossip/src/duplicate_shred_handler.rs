--- conflicted
+++ resolved
@@ -297,14 +297,6 @@
         let my_pubkey = my_keypair.pubkey();
         let genesis_config_info = create_genesis_config_with_leader(10_000, &my_pubkey, 10_000);
         let GenesisConfigInfo { genesis_config, .. } = genesis_config_info;
-<<<<<<< HEAD
-        let bank_forks = BankForks::new_rw_arc(Bank::new_for_tests(&genesis_config));
-        let leader_schedule_cache = Arc::new(LeaderScheduleCache::new_from_bank(
-            &bank_forks.read().unwrap().working_bank(),
-        ));
-        let mut duplicate_shred_handler =
-            DuplicateShredHandler::new(blockstore.clone(), leader_schedule_cache, bank_forks);
-=======
         let mut bank = Bank::new_for_tests(&genesis_config);
         bank.activate_feature(&feature_set::enable_gossip_duplicate_proof_ingestion::id());
         let slots_in_epoch = bank.get_epoch_info().slots_in_epoch;
@@ -329,7 +321,6 @@
             bank_forks_arc,
             sender,
         );
->>>>>>> 5d824a36
         let chunks = create_duplicate_proof(
             my_keypair.clone(),
             None,
@@ -395,15 +386,6 @@
         let my_pubkey = my_keypair.pubkey();
         let genesis_config_info = create_genesis_config_with_leader(10_000, &my_pubkey, 10_000);
         let GenesisConfigInfo { genesis_config, .. } = genesis_config_info;
-<<<<<<< HEAD
-        let bank_forks = BankForks::new_rw_arc(Bank::new_for_tests(&genesis_config));
-        let leader_schedule_cache = Arc::new(LeaderScheduleCache::new_from_bank(
-            &bank_forks.read().unwrap().working_bank(),
-        ));
-        let mut duplicate_shred_handler =
-            DuplicateShredHandler::new(blockstore.clone(), leader_schedule_cache, bank_forks);
-        let start_slot: Slot = 1;
-=======
         let mut bank = Bank::new_for_tests(&genesis_config);
         bank.activate_feature(&feature_set::enable_gossip_duplicate_proof_ingestion::id());
         let slots_in_epoch = bank.get_epoch_info().slots_in_epoch;
@@ -427,7 +409,6 @@
         );
         // The feature will only be activated at Epoch 1.
         let start_slot: Slot = slots_in_epoch + 1;
->>>>>>> 5d824a36
 
         // This proof will not be accepted because num_chunks is too large.
         let chunks = create_duplicate_proof(
