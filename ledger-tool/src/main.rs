--- conflicted
+++ resolved
@@ -623,25 +623,6 @@
             "Debug option to scan all AppendVecs and verify account index refcounts prior to clean",
         )
         .hidden(hidden_unless_forced());
-<<<<<<< HEAD
-    let accounts_filler_count = Arg::with_name("accounts_filler_count")
-        .long("accounts-filler-count")
-        .value_name("COUNT")
-        .validator(is_parsable::<usize>)
-        .takes_value(true)
-        .default_value("0")
-        .help("How many accounts to add to stress the system. Accounts are ignored in operations related to correctness.")
-        .hidden(hidden_unless_forced());
-    let accounts_filler_size = Arg::with_name("accounts_filler_size")
-        .long("accounts-filler-size")
-        .value_name("BYTES")
-        .validator(is_parsable::<usize>)
-        .takes_value(true)
-        .default_value("0")
-        .requires("accounts_filler_count")
-        .help("Size per filler account in bytes.")
-        .hidden(hidden_unless_forced());
-=======
     let accounts_db_test_skip_rewrites_but_include_in_bank_hash =
         Arg::with_name("accounts_db_test_skip_rewrites")
             .long("accounts-db-test-skip-rewrites")
@@ -650,7 +631,6 @@
                  bank delta hash calculation",
             )
             .hidden(hidden_unless_forced());
->>>>>>> 5d824a36
     let account_paths_arg = Arg::with_name("account_paths")
         .long("accounts")
         .value_name("PATHS")
@@ -1793,91 +1773,8 @@
                     let blockstore = Arc::new(open_blockstore(
                         &ledger_path,
                         arg_matches,
-<<<<<<< HEAD
-                        "limit_load_slot_count_from_snapshot",
-                        usize
-                    )
-                    .ok(),
-                    accounts_db_config: Some(get_accounts_db_config(&ledger_path, arg_matches)),
-                    verify_index: arg_matches.is_present("verify_accounts_index"),
-                    allow_dead_slots: arg_matches.is_present("allow_dead_slots"),
-                    accounts_db_test_hash_calculation: arg_matches
-                        .is_present("accounts_db_test_hash_calculation"),
-                    accounts_db_skip_shrink: arg_matches.is_present("accounts_db_skip_shrink"),
-                    runtime_config: RuntimeConfig::default(),
-                    use_snapshot_archives_at_startup: value_t_or_exit!(
-                        arg_matches,
-                        use_snapshot_archives_at_startup::cli::NAME,
-                        UseSnapshotArchivesAtStartup
-                    ),
-                    ..ProcessOptions::default()
-                };
-                let print_accounts_stats = arg_matches.is_present("print_accounts_stats");
-                let write_bank_file = arg_matches.is_present("write_bank_file");
-                let genesis_config = open_genesis_config_by(&ledger_path, arg_matches);
-                info!("genesis hash: {}", genesis_config.hash());
-
-                let blockstore = open_blockstore(
-                    &ledger_path,
-                    get_access_type(&process_options),
-                    wal_recovery_mode,
-                    force_update_to_open,
-                    enforce_ulimit_nofile,
-                );
-                let (bank_forks, ..) = load_and_process_ledger(
-                    arg_matches,
-                    &genesis_config,
-                    Arc::new(blockstore),
-                    process_options,
-                    snapshot_archive_path,
-                    incremental_snapshot_archive_path,
-                )
-                .unwrap_or_else(|err| {
-                    eprintln!("Ledger verification failed: {err:?}");
-                    exit(1);
-                });
-                if print_accounts_stats {
-                    let working_bank = bank_forks.read().unwrap().working_bank();
-                    working_bank.print_accounts_stats();
-                }
-                if write_bank_file {
-                    let working_bank = bank_forks.read().unwrap().working_bank();
-                    bank_hash_details::write_bank_hash_details_file(&working_bank)
-                        .map_err(|err| {
-                            warn!("Unable to write bank hash_details file: {err}");
-                        })
-                        .ok();
-                }
-                exit_signal.store(true, Ordering::Relaxed);
-                system_monitor_service.join().unwrap();
-            }
-            ("graph", Some(arg_matches)) => {
-                let output_file = value_t_or_exit!(arg_matches, "graph_filename", String);
-                let graph_config = GraphConfig {
-                    include_all_votes: arg_matches.is_present("include_all_votes"),
-                    vote_account_mode: value_t_or_exit!(
-                        arg_matches,
-                        "vote_account_mode",
-                        GraphVoteAccountMode
-                    ),
-                };
-
-                let process_options = ProcessOptions {
-                    new_hard_forks: hardforks_of(arg_matches, "hard_forks"),
-                    halt_at_slot: value_t!(arg_matches, "halt_at_slot", Slot).ok(),
-                    run_verification: false,
-                    accounts_db_config: Some(get_accounts_db_config(&ledger_path, arg_matches)),
-                    use_snapshot_archives_at_startup: value_t_or_exit!(
-                        arg_matches,
-                        use_snapshot_archives_at_startup::cli::NAME,
-                        UseSnapshotArchivesAtStartup
-                    ),
-                    ..ProcessOptions::default()
-                };
-=======
                         get_access_type(&process_options),
                     ));
->>>>>>> 5d824a36
 
                     let snapshot_slot = if Some("ROOT") == arg_matches.value_of("snapshot_slot") {
                         blockstore
