use {
    crate::{
        blockstore::Blockstore,
        blockstore_processor::{
            self, BlockstoreProcessorError, CacheBlockMetaSender, ProcessOptions,
            TransactionStatusSender,
        },
        entry_notifier_service::EntryNotifierSender,
        leader_schedule_cache::LeaderScheduleCache,
        use_snapshot_archives_at_startup::{self, UseSnapshotArchivesAtStartup},
    },
    log::*,
    solana_accounts_db::accounts_update_notifier_interface::AccountsUpdateNotifier,
    solana_runtime::{
        accounts_background_service::AbsRequestSender,
        bank_forks::BankForks,
        snapshot_archive_info::{
            FullSnapshotArchiveInfo, IncrementalSnapshotArchiveInfo, SnapshotArchiveInfoGetter,
        },
        snapshot_bank_utils,
        snapshot_config::SnapshotConfig,
        snapshot_hash::{FullSnapshotHash, IncrementalSnapshotHash, StartingSnapshotHashes},
        snapshot_utils,
    },
    solana_sdk::genesis_config::GenesisConfig,
    std::{
        path::PathBuf,
        result,
        sync::{atomic::AtomicBool, Arc, RwLock},
    },
    thiserror::Error,
};

#[derive(Error, Debug)]
pub enum BankForksUtilsError {
    #[error("accounts path(s) not present when booting from snapshot")]
    AccountPathsNotPresent,

    #[error(
        "failed to load bank: {source}, full snapshot archive: {full_snapshot_archive}, \
        incremental snapshot archive: {incremental_snapshot_archive}"
    )]
    BankFromSnapshotsArchive {
        source: snapshot_utils::SnapshotError,
        full_snapshot_archive: String,
        incremental_snapshot_archive: String,
    },

    #[error(
        "there is no local state to startup from. \
        Ensure --{flag} is NOT set to \"{value}\" and restart"
    )]
    NoBankSnapshotDirectory { flag: String, value: String },

    #[error("failed to load bank: {source}, snapshot: {path}")]
    BankFromSnapshotsDirectory {
        source: snapshot_utils::SnapshotError,
        path: PathBuf,
    },

    #[error("failed to process blockstore from root: {0}")]
    ProcessBlockstoreFromRoot(#[source] BlockstoreProcessorError),
}

pub type LoadResult = result::Result<
    (
        Arc<RwLock<BankForks>>,
        LeaderScheduleCache,
        Option<StartingSnapshotHashes>,
    ),
    BankForksUtilsError,
>;

/// Load the banks via genesis or a snapshot then processes all full blocks in blockstore
///
/// If a snapshot config is given, and a snapshot is found, it will be loaded.  Otherwise, load
/// from genesis.
#[allow(clippy::too_many_arguments)]
pub fn load(
    genesis_config: &GenesisConfig,
    blockstore: &Blockstore,
    account_paths: Vec<PathBuf>,
    shrink_paths: Option<Vec<PathBuf>>,
    snapshot_config: Option<&SnapshotConfig>,
    process_options: ProcessOptions,
    transaction_status_sender: Option<&TransactionStatusSender>,
    cache_block_meta_sender: Option<&CacheBlockMetaSender>,
    entry_notification_sender: Option<&EntryNotifierSender>,
    accounts_update_notifier: Option<AccountsUpdateNotifier>,
    exit: Arc<AtomicBool>,
) -> LoadResult {
    let (bank_forks, leader_schedule_cache, starting_snapshot_hashes, ..) = load_bank_forks(
        genesis_config,
        blockstore,
        account_paths,
        shrink_paths,
        snapshot_config,
        &process_options,
        cache_block_meta_sender,
        entry_notification_sender,
        accounts_update_notifier,
        exit,
    )?;
    blockstore_processor::process_blockstore_from_root(
        blockstore,
        &bank_forks,
        &leader_schedule_cache,
        &process_options,
        transaction_status_sender,
        cache_block_meta_sender,
        entry_notification_sender,
        &AbsRequestSender::default(),
    )
    .map_err(BankForksUtilsError::ProcessBlockstoreFromRoot)?;

    Ok((bank_forks, leader_schedule_cache, starting_snapshot_hashes))
}

#[allow(clippy::too_many_arguments)]
pub fn load_bank_forks(
    genesis_config: &GenesisConfig,
    blockstore: &Blockstore,
    account_paths: Vec<PathBuf>,
    shrink_paths: Option<Vec<PathBuf>>,
    snapshot_config: Option<&SnapshotConfig>,
    process_options: &ProcessOptions,
    cache_block_meta_sender: Option<&CacheBlockMetaSender>,
    entry_notification_sender: Option<&EntryNotifierSender>,
    accounts_update_notifier: Option<AccountsUpdateNotifier>,
    exit: Arc<AtomicBool>,
) -> LoadResult {
    fn get_snapshots_to_load(
        snapshot_config: Option<&SnapshotConfig>,
    ) -> Option<(
        FullSnapshotArchiveInfo,
        Option<IncrementalSnapshotArchiveInfo>,
    )> {
        let Some(snapshot_config) = snapshot_config else {
            info!("Snapshots disabled; will load from genesis");
            return None;
        };

        let Some(full_snapshot_archive_info) =
            snapshot_utils::get_highest_full_snapshot_archive_info(
                &snapshot_config.full_snapshot_archives_dir,
            )
        else {
            warn!(
                "No snapshot package found in directory: {}; will load from genesis",
                snapshot_config.full_snapshot_archives_dir.display()
            );
            return None;
        };

        let incremental_snapshot_archive_info =
            snapshot_utils::get_highest_incremental_snapshot_archive_info(
                &snapshot_config.incremental_snapshot_archives_dir,
                full_snapshot_archive_info.slot(),
            );

        Some((
            full_snapshot_archive_info,
            incremental_snapshot_archive_info,
        ))
    }

    let (bank_forks, starting_snapshot_hashes) =
        if let Some((full_snapshot_archive_info, incremental_snapshot_archive_info)) =
            get_snapshots_to_load(snapshot_config)
        {
            // SAFETY: Having snapshots to load ensures a snapshot config
            let snapshot_config = snapshot_config.unwrap();
            info!(
                "Initializing bank snapshots dir: {}",
                snapshot_config.bank_snapshots_dir.display()
            );
            std::fs::create_dir_all(&snapshot_config.bank_snapshots_dir)
                .expect("create bank snapshots dir");
            let (bank_forks, starting_snapshot_hashes) = bank_forks_from_snapshot(
                full_snapshot_archive_info,
                incremental_snapshot_archive_info,
                genesis_config,
                account_paths,
                shrink_paths,
                snapshot_config,
                process_options,
                accounts_update_notifier,
                exit,
            )?;
            (bank_forks, Some(starting_snapshot_hashes))
        } else {
            info!("Processing ledger from genesis");
            let bank_forks = blockstore_processor::process_blockstore_for_bank_0(
                genesis_config,
                blockstore,
                account_paths,
                process_options,
                cache_block_meta_sender,
                entry_notification_sender,
                accounts_update_notifier,
                exit,
            );
            bank_forks
                .read()
                .unwrap()
                .root_bank()
                .set_startup_verification_complete();

            (bank_forks, None)
        };

    let mut leader_schedule_cache =
        LeaderScheduleCache::new_from_bank(&bank_forks.read().unwrap().root_bank());
    if process_options.full_leader_cache {
        leader_schedule_cache.set_max_schedules(std::usize::MAX);
    }

    if let Some(ref new_hard_forks) = process_options.new_hard_forks {
        let root_bank = bank_forks.read().unwrap().root_bank();
        new_hard_forks
            .iter()
            .for_each(|hard_fork_slot| root_bank.register_hard_fork(*hard_fork_slot));
    }

    Ok((bank_forks, leader_schedule_cache, starting_snapshot_hashes))
}

#[allow(clippy::too_many_arguments)]
fn bank_forks_from_snapshot(
    full_snapshot_archive_info: FullSnapshotArchiveInfo,
    incremental_snapshot_archive_info: Option<IncrementalSnapshotArchiveInfo>,
    genesis_config: &GenesisConfig,
    account_paths: Vec<PathBuf>,
    shrink_paths: Option<Vec<PathBuf>>,
    snapshot_config: &SnapshotConfig,
    process_options: &ProcessOptions,
    accounts_update_notifier: Option<AccountsUpdateNotifier>,
    exit: Arc<AtomicBool>,
) -> Result<(Arc<RwLock<BankForks>>, StartingSnapshotHashes), BankForksUtilsError> {
    // Fail hard here if snapshot fails to load, don't silently continue
    if account_paths.is_empty() {
        return Err(BankForksUtilsError::AccountPathsNotPresent);
    }

    let latest_snapshot_archive_slot = std::cmp::max(
        full_snapshot_archive_info.slot(),
        incremental_snapshot_archive_info
            .as_ref()
            .map(SnapshotArchiveInfoGetter::slot)
            .unwrap_or(0),
    );
    let latest_bank_snapshot =
        snapshot_utils::get_highest_bank_snapshot_post(&snapshot_config.bank_snapshots_dir);

    let will_startup_from_snapshot_archives = match process_options.use_snapshot_archives_at_startup
    {
        UseSnapshotArchivesAtStartup::Always => true,
        UseSnapshotArchivesAtStartup::Never => false,
        UseSnapshotArchivesAtStartup::WhenNewest => latest_bank_snapshot
            .as_ref()
            .map(|bank_snapshot| latest_snapshot_archive_slot > bank_snapshot.slot)
            .unwrap_or(true),
    };

    let bank = if will_startup_from_snapshot_archives {
        // Given that we are going to boot from an archive, the append vecs held in the snapshot dirs for fast-boot should
        // be released.  They will be released by the account_background_service anyway.  But in the case of the account_paths
        // using memory-mounted file system, they are not released early enough to give space for the new append-vecs from
        // the archives, causing the out-of-memory problem.  So, purge the snapshot dirs upfront before loading from the archive.
        snapshot_utils::purge_old_bank_snapshots(&snapshot_config.bank_snapshots_dir, 0, None);

        let (bank, _) = snapshot_bank_utils::bank_from_snapshot_archives(
            &account_paths,
            &snapshot_config.bank_snapshots_dir,
            &full_snapshot_archive_info,
            incremental_snapshot_archive_info.as_ref(),
            genesis_config,
            &process_options.runtime_config,
            process_options.debug_keys.clone(),
            None,
            process_options.account_indexes.clone(),
            process_options.limit_load_slot_count_from_snapshot,
            process_options.shrink_ratio,
            process_options.accounts_db_test_hash_calculation,
            process_options.accounts_db_skip_shrink,
            process_options.accounts_db_force_initial_clean,
            process_options.verify_index,
            process_options.accounts_db_config.clone(),
            accounts_update_notifier,
            exit,
        )
        .map_err(|err| BankForksUtilsError::BankFromSnapshotsArchive {
            source: err,
            full_snapshot_archive: full_snapshot_archive_info.path().display().to_string(),
            incremental_snapshot_archive: incremental_snapshot_archive_info
                .as_ref()
                .map(|archive| archive.path().display().to_string())
                .unwrap_or("none".to_string()),
        })?;
        bank
    } else {
        let bank_snapshot =
            latest_bank_snapshot.ok_or_else(|| BankForksUtilsError::NoBankSnapshotDirectory {
                flag: use_snapshot_archives_at_startup::cli::LONG_ARG.to_string(),
                value: UseSnapshotArchivesAtStartup::Never.to_string(),
            })?;

        // If a newer snapshot archive was downloaded, it is possible that its slot is
        // higher than the local bank we will load.  Did the user intend for this?
        if bank_snapshot.slot < latest_snapshot_archive_slot {
            assert_eq!(
                process_options.use_snapshot_archives_at_startup,
                UseSnapshotArchivesAtStartup::Never,
            );
            warn!(
                "Starting up from local state at slot {}, which is *older* than \
                the latest snapshot archive at slot {}. If this is not desired, \
                change the --{} CLI option to *not* \"{}\" and restart.",
                bank_snapshot.slot,
                latest_snapshot_archive_slot,
                use_snapshot_archives_at_startup::cli::LONG_ARG,
                UseSnapshotArchivesAtStartup::Never.to_string(),
            );
        }

        let (bank, _) = snapshot_bank_utils::bank_from_snapshot_dir(
            &account_paths,
            &bank_snapshot,
            genesis_config,
            &process_options.runtime_config,
            process_options.debug_keys.clone(),
            None,
            process_options.account_indexes.clone(),
            process_options.limit_load_slot_count_from_snapshot,
            process_options.shrink_ratio,
            process_options.verify_index,
            process_options.accounts_db_config.clone(),
            accounts_update_notifier,
            exit,
        )
        .map_err(|err| BankForksUtilsError::BankFromSnapshotsDirectory {
            source: err,
            path: bank_snapshot.snapshot_path(),
        })?;
        bank
    };

    if let Some(shrink_paths) = shrink_paths {
        bank.set_shrink_paths(shrink_paths);
    }

    let full_snapshot_hash = FullSnapshotHash((
        full_snapshot_archive_info.slot(),
        *full_snapshot_archive_info.hash(),
    ));
    let incremental_snapshot_hash =
        incremental_snapshot_archive_info.map(|incremental_snapshot_archive_info| {
            IncrementalSnapshotHash((
                incremental_snapshot_archive_info.slot(),
                *incremental_snapshot_archive_info.hash(),
            ))
        });
    let starting_snapshot_hashes = StartingSnapshotHashes {
        full: full_snapshot_hash,
        incremental: incremental_snapshot_hash,
    };

<<<<<<< HEAD
    (BankForks::new_rw_arc(bank), starting_snapshot_hashes)
=======
    Ok((BankForks::new_rw_arc(bank), starting_snapshot_hashes))
>>>>>>> 5d824a36
}<|MERGE_RESOLUTION|>--- conflicted
+++ resolved
@@ -365,9 +365,5 @@
         incremental: incremental_snapshot_hash,
     };
 
-<<<<<<< HEAD
-    (BankForks::new_rw_arc(bank), starting_snapshot_hashes)
-=======
     Ok((BankForks::new_rw_arc(bank), starting_snapshot_hashes))
->>>>>>> 5d824a36
 }