pub use rocksdb::Direction as IteratorDirection;
use {
    crate::{
        blockstore_meta,
        blockstore_meta::MerkleRootMeta,
        blockstore_metrics::{
            maybe_enable_rocksdb_perf, report_rocksdb_read_perf, report_rocksdb_write_perf,
            BlockstoreRocksDbColumnFamilyMetrics, PerfSamplingStatus, PERF_METRIC_OP_NAME_GET,
            PERF_METRIC_OP_NAME_MULTI_GET, PERF_METRIC_OP_NAME_PUT,
            PERF_METRIC_OP_NAME_WRITE_BATCH,
        },
        blockstore_options::{
            AccessType, BlockstoreOptions, LedgerColumnOptions, ShredStorageType,
        },
    },
    bincode::{deserialize, serialize},
    byteorder::{BigEndian, ByteOrder},
    log::*,
    prost::Message,
    rocksdb::{
        self,
        compaction_filter::CompactionFilter,
        compaction_filter_factory::{CompactionFilterContext, CompactionFilterFactory},
        properties as RocksProperties, ColumnFamily, ColumnFamilyDescriptor, CompactionDecision,
        DBCompactionStyle, DBCompressionType, DBIterator, DBPinnableSlice, DBRawIterator,
        FifoCompactOptions, IteratorMode as RocksIteratorMode, LiveFile, Options,
        WriteBatch as RWriteBatch, DB,
    },
    serde::{de::DeserializeOwned, Serialize},
    solana_accounts_db::hardened_unpack::UnpackError,
    solana_sdk::{
        clock::{Slot, UnixTimestamp},
        pubkey::Pubkey,
        signature::Signature,
    },
    solana_storage_proto::convert::generated,
    std::{
        collections::{HashMap, HashSet},
        ffi::{CStr, CString},
        fs,
        marker::PhantomData,
        path::Path,
        sync::{
            atomic::{AtomicBool, AtomicU64, Ordering},
            Arc,
        },
    },
    thiserror::Error,
};

const BLOCKSTORE_METRICS_ERROR: i64 = -1;

const MAX_WRITE_BUFFER_SIZE: u64 = 256 * 1024 * 1024; // 256MB
const FIFO_WRITE_BUFFER_SIZE: u64 = 2 * MAX_WRITE_BUFFER_SIZE;

// SST files older than this value will be picked up for compaction. This value
// was chosen to be one day to strike a balance between storage getting
// reclaimed in a timely manner and the additional I/O that compaction incurs.
// For more details on this property, see
// https://github.com/facebook/rocksdb/blob/749b179c041347d150fa6721992ae8398b7d2b39/
//   include/rocksdb/advanced_options.h#L908C30-L908C30
const PERIODIC_COMPACTION_SECONDS: u64 = 60 * 60 * 24;

// Column family for metadata about a leader slot
const META_CF: &str = "meta";
// Column family for slots that have been marked as dead
const DEAD_SLOTS_CF: &str = "dead_slots";
// Column family for storing proof that there were multiple
// versions of a slot
const DUPLICATE_SLOTS_CF: &str = "duplicate_slots";
// Column family storing erasure metadata for a slot
const ERASURE_META_CF: &str = "erasure_meta";
// Column family for orphans data
const ORPHANS_CF: &str = "orphans";
/// Column family for bank hashes
const BANK_HASH_CF: &str = "bank_hashes";
// Column family for root data
const ROOT_CF: &str = "root";
/// Column family for indexes
const INDEX_CF: &str = "index";
/// Column family for Data Shreds
pub const DATA_SHRED_CF: &str = "data_shred";
/// Column family for Code Shreds
const CODE_SHRED_CF: &str = "code_shred";
/// Column family for Transaction Status
const TRANSACTION_STATUS_CF: &str = "transaction_status";
/// Column family for Address Signatures
const ADDRESS_SIGNATURES_CF: &str = "address_signatures";
/// Column family for TransactionMemos
const TRANSACTION_MEMOS_CF: &str = "transaction_memos";
/// Column family for the Transaction Status Index.
/// This column family is used for tracking the active primary index for columns that for
/// query performance reasons should not be indexed by Slot.
const TRANSACTION_STATUS_INDEX_CF: &str = "transaction_status_index";
/// Column family for Rewards
const REWARDS_CF: &str = "rewards";
/// Column family for Blocktime
const BLOCKTIME_CF: &str = "blocktime";
/// Column family for Performance Samples
const PERF_SAMPLES_CF: &str = "perf_samples";
/// Column family for BlockHeight
const BLOCK_HEIGHT_CF: &str = "block_height";
/// Column family for ProgramCosts
const PROGRAM_COSTS_CF: &str = "program_costs";
/// Column family for optimistic slots
const OPTIMISTIC_SLOTS_CF: &str = "optimistic_slots";
/// Column family for merkle roots
const MERKLE_ROOT_META_CF: &str = "merkle_root_meta";

#[derive(Error, Debug)]
pub enum BlockstoreError {
    #[error("shred for index exists")]
    ShredForIndexExists,
    #[error("invalid shred data")]
    InvalidShredData(Box<bincode::ErrorKind>),
    #[error("RocksDB error: {0}")]
    RocksDb(#[from] rocksdb::Error),
    #[error("slot is not rooted")]
    SlotNotRooted,
    #[error("dead slot")]
    DeadSlot,
    #[error("io error: {0}")]
    Io(#[from] std::io::Error),
    #[error("serialization error: {0}")]
    Serialize(#[from] Box<bincode::ErrorKind>),
    #[error("fs extra error: {0}")]
    FsExtraError(#[from] fs_extra::error::Error),
    #[error("slot cleaned up")]
    SlotCleanedUp,
    #[error("unpack error: {0}")]
    UnpackError(#[from] UnpackError),
    #[error("unable to set open file descriptor limit")]
    UnableToSetOpenFileDescriptorLimit,
    #[error("transaction status slot mismatch")]
    TransactionStatusSlotMismatch,
    #[error("empty epoch stakes")]
    EmptyEpochStakes,
    #[error("no vote timestamps in range")]
    NoVoteTimestampsInRange,
    #[error("protobuf encode error: {0}")]
    ProtobufEncodeError(#[from] prost::EncodeError),
    #[error("protobuf decode error: {0}")]
    ProtobufDecodeError(#[from] prost::DecodeError),
    #[error("parent entries unavailable")]
    ParentEntriesUnavailable,
    #[error("slot unavailable")]
    SlotUnavailable,
    #[error("unsupported transaction version")]
    UnsupportedTransactionVersion,
    #[error("missing transaction metadata")]
    MissingTransactionMetadata,
    #[error("transaction-index overflow")]
    TransactionIndexOverflow,
}
pub type Result<T> = std::result::Result<T, BlockstoreError>;

pub enum IteratorMode<Index> {
    Start,
    End,
    From(Index, IteratorDirection),
}

pub mod columns {
    // This avoids relatively obvious `super::` qualifications required for all non-trivial type
    // references in the column doc-comments.
    #[cfg(doc)]
    use super::{blockstore_meta, generated, Pubkey, Signature, Slot, SlotColumn, UnixTimestamp};

    #[derive(Debug)]
    /// The slot metadata column.
    ///
    /// This column family tracks the status of the received shred data for a
    /// given slot.  Tracking the progress as the slot fills up allows us to
    /// know if the slot (or pieces of the slot) are ready to be replayed.
    ///
    /// * index type: `u64` (see [`SlotColumn`])
    /// * value type: [`blockstore_meta::SlotMeta`]
    pub struct SlotMeta;

    #[derive(Debug)]
    /// The orphans column.
    ///
    /// This column family tracks whether a slot has a parent.  Slots without a
    /// parent are by definition orphan slots.  Orphans will have an entry in
    /// this column family with true value.  Once an orphan slot has a parent,
    /// its entry in this column will be deleted.
    ///
    /// * index type: `u64` (see [`SlotColumn`])
    /// * value type: `bool`
    pub struct Orphans;

    #[derive(Debug)]
    /// The dead slots column.
    /// This column family tracks whether a slot is dead.
    ///
    /// A slot is marked as dead if the validator thinks it will never be able
    /// to successfully replay this slot.  Example scenarios include errors
    /// during the replay of a slot, or the validator believes it will never
    /// receive all the shreds of a slot.
    ///
    /// If a slot has been mistakenly marked as dead, the ledger-tool's
    /// --remove-dead-slot can unmark a dead slot.
    ///
    /// * index type: `u64` (see [`SlotColumn`])
    /// * value type: `bool`
    pub struct DeadSlots;

    #[derive(Debug)]
    /// The duplicate slots column
    ///
    /// * index type: `u64` (see [`SlotColumn`])
    /// * value type: [`blockstore_meta::DuplicateSlotProof`]
    pub struct DuplicateSlots;

    #[derive(Debug)]
    /// The erasure meta column.
    ///
    /// This column family stores ErasureMeta which includes metadata about
    /// dropped network packets (or erasures) that can be used to recover
    /// missing data shreds.
    ///
    /// Its index type is `crate::shred::ErasureSetId`, which consists of a Slot ID
    /// and a FEC (Forward Error Correction) set index.
    ///
    /// * index type: `crate::shred::ErasureSetId` `(Slot, fec_set_index: u64)`
    /// * value type: [`blockstore_meta::ErasureMeta`]
    pub struct ErasureMeta;

    #[derive(Debug)]
    /// The bank hash column.
    ///
    /// This column family persists the bank hash of a given slot.  Note that
    /// not every slot has a bank hash (e.g., a dead slot.)
    ///
    /// The bank hash of a slot is derived from hashing the delta state of all
    /// the accounts in a slot combined with the bank hash of its parent slot.
    /// A bank hash of a slot essentially represents all the account states at
    /// that slot.
    ///
    /// * index type: `u64` (see [`SlotColumn`])
    /// * value type: [`blockstore_meta::FrozenHashVersioned`]
    pub struct BankHash;

    #[derive(Debug)]
    /// The root column.
    ///
    /// This column family persists whether a slot is a root.  Slots on the
    /// main fork will be inserted into this column when they are finalized.
    ///
    /// * index type: `u64` (see [`SlotColumn`])
    /// * value type: `bool`
    pub struct Root;

    #[derive(Debug)]
    /// The index column
    ///
    /// * index type: `u64` (see [`SlotColumn`])
    /// * value type: [`blockstore_meta::Index`]
    pub struct Index;

    #[derive(Debug)]
    /// The shred data column
    ///
    /// * index type: `(u64, u64)`
    /// * value type: [`Vec<u8>`]
    pub struct ShredData;

    #[derive(Debug)]
    /// The shred erasure code column
    ///
    /// * index type: `(u64, u64)`
    /// * value type: [`Vec<u8>`]
    pub struct ShredCode;

    #[derive(Debug)]
    /// The transaction status column
    ///
    /// * index type: `(`[`Signature`]`, `[`Slot`])`
    /// * value type: [`generated::TransactionStatusMeta`]
    pub struct TransactionStatus;

    #[derive(Debug)]
    /// The address signatures column
    ///
    /// * index type: `(`[`Pubkey`]`, `[`Slot`]`, u32, `[`Signature`]`)`
    /// * value type: [`blockstore_meta::AddressSignatureMeta`]
    pub struct AddressSignatures;

    #[derive(Debug)]
    /// The transaction memos column
    ///
    /// * index type: [`Signature`]
    /// * value type: [`String`]
    pub struct TransactionMemos;

    #[derive(Debug)]
    /// The transaction status index column.
    ///
    /// * index type: `u64` (see [`SlotColumn`])
    /// * value type: [`blockstore_meta::TransactionStatusIndexMeta`]
    pub struct TransactionStatusIndex;

    #[derive(Debug)]
    /// The rewards column
    ///
    /// * index type: `u64` (see [`SlotColumn`])
    /// * value type: [`generated::Rewards`]
    pub struct Rewards;

    #[derive(Debug)]
    /// The blocktime column
    ///
    /// * index type: `u64` (see [`SlotColumn`])
    /// * value type: [`UnixTimestamp`]
    pub struct Blocktime;

    #[derive(Debug)]
    /// The performance samples column
    ///
    /// * index type: `u64` (see [`SlotColumn`])
    /// * value type: [`blockstore_meta::PerfSample`]
    pub struct PerfSamples;

    #[derive(Debug)]
    /// The block height column
    ///
    /// * index type: `u64` (see [`SlotColumn`])
    /// * value type: `u64`
    pub struct BlockHeight;

    #[derive(Debug)]
    /// The program costs column
    ///
    /// * index type: [`Pubkey`]
    /// * value type: [`blockstore_meta::ProgramCost`]
    pub struct ProgramCosts;

    #[derive(Debug)]
    /// The optimistic slot column
    ///
    /// * index type: `u64` (see [`SlotColumn`])
    /// * value type: [`blockstore_meta::OptimisticSlotMetaVersioned`]
    pub struct OptimisticSlots;

    #[derive(Debug)]
    /// The merkle root meta column
    ///
    /// Each merkle shred is part of a merkle tree for
    /// its FEC set. This column stores that merkle root and associated
    /// meta information about the first shred received.
    ///
    /// Its index type is (Slot, fec_set_index).
    ///
    /// * index type: `crate::shred::ErasureSetId` `(Slot, fec_set_index: u32)`
    /// * value type: [`blockstore_meta::MerkleRootMeta`]`
    pub struct MerkleRootMeta;

    // When adding a new column ...
    // - Add struct below and implement `Column` and `ColumnName` traits
    // - Add descriptor in Rocks::cf_descriptors() and name in Rocks::columns()
    // - Account for column in both `run_purge_with_stats()` and
    //   `compact_storage()` in ledger/src/blockstore/blockstore_purge.rs !!
    // - Account for column in `analyze_storage()` in ledger-tool/src/main.rs
}

#[derive(Default, Clone, Debug)]
struct OldestSlot {
    slot: Arc<AtomicU64>,
    clean_slot_0: Arc<AtomicBool>,
}

impl OldestSlot {
    pub fn set(&self, oldest_slot: Slot) {
        // this is independently used for compaction_filter without any data dependency.
        // also, compaction_filters are created via its factories, creating short-lived copies of
        // this atomic value for the single job of compaction. So, Relaxed store can be justified
        // in total
        self.slot.store(oldest_slot, Ordering::Relaxed);
    }

    pub fn get(&self) -> Slot {
        // copy from the AtomicU64 as a general precaution so that the oldest_slot can not mutate
        // across single run of compaction for simpler reasoning although this isn't strict
        // requirement at the moment
        // also eventual propagation (very Relaxed) load is Ok, because compaction by nature doesn't
        // require strictly synchronized semantics in this regard
        self.slot.load(Ordering::Relaxed)
    }

    pub(crate) fn set_clean_slot_0(&self, clean_slot_0: bool) {
        self.clean_slot_0.store(clean_slot_0, Ordering::Relaxed);
    }

    pub(crate) fn get_clean_slot_0(&self) -> bool {
        self.clean_slot_0.load(Ordering::Relaxed)
    }
}

#[derive(Debug)]
struct Rocks {
    db: rocksdb::DB,
    access_type: AccessType,
    oldest_slot: OldestSlot,
    column_options: LedgerColumnOptions,
    write_batch_perf_status: PerfSamplingStatus,
}

impl Rocks {
    fn open(path: &Path, options: BlockstoreOptions) -> Result<Rocks> {
        let access_type = options.access_type.clone();
        let recovery_mode = options.recovery_mode.clone();

        fs::create_dir_all(path)?;

        // Use default database options
        let mut db_options = get_db_options(&access_type);
        if let Some(recovery_mode) = recovery_mode {
            db_options.set_wal_recovery_mode(recovery_mode.into());
        }
        let oldest_slot = OldestSlot::default();
        let column_options = options.column_options.clone();
        let cf_descriptors = Self::cf_descriptors(path, &options, &oldest_slot);

        // Open the database
        let db = match access_type {
<<<<<<< HEAD
            AccessType::Primary | AccessType::PrimaryForMaintenance => Rocks {
                db: DB::open_cf_descriptors(&db_options, path, cf_descriptors)?,
                access_type,
                oldest_slot,
                column_options,
                write_batch_perf_status: PerfSamplingStatus::default(),
            },
=======
            AccessType::Primary | AccessType::PrimaryForMaintenance => {
                DB::open_cf_descriptors(&db_options, path, cf_descriptors)?
            }
>>>>>>> 5d824a36
            AccessType::Secondary => {
                let secondary_path = path.join("solana-secondary");
                info!(
                    "Opening Rocks with secondary (read only) access at: {secondary_path:?}. \
                    This secondary access could temporarily degrade other accesses, such as \
                    by solana-validator"
                );
<<<<<<< HEAD
                info!("This secondary access could temporarily degrade other accesses, such as by solana-validator");

                Rocks {
                    db: DB::open_cf_descriptors_as_secondary(
                        &db_options,
                        path,
                        &secondary_path,
                        cf_descriptors,
                    )?,
                    access_type,
                    oldest_slot,
                    column_options,
                    write_batch_perf_status: PerfSamplingStatus::default(),
                }
=======
                DB::open_cf_descriptors_as_secondary(
                    &db_options,
                    path,
                    &secondary_path,
                    cf_descriptors,
                )?
>>>>>>> 5d824a36
            }
        };
        let rocks = Rocks {
            db,
            access_type,
            oldest_slot,
            column_options,
            write_batch_perf_status: PerfSamplingStatus::default(),
        };

        rocks.configure_compaction();

        Ok(rocks)
    }

    /// Create the column family (CF) descriptors necessary to open the database.
    ///
    /// In order to open a RocksDB database with Primary access, all columns must be opened. So,
    /// in addition to creating descriptors for all of the expected columns, also create
    /// descriptors for columns that were discovered but are otherwise unknown to the software.
    ///
    /// One case where columns could be unknown is if a RocksDB database is modified with a newer
    /// software version that adds a new column, and then also opened with an older version that
    /// did not have knowledge of that new column.
    fn cf_descriptors(
        path: &Path,
        options: &BlockstoreOptions,
        oldest_slot: &OldestSlot,
    ) -> Vec<ColumnFamilyDescriptor> {
        use columns::*;

        let (cf_descriptor_shred_data, cf_descriptor_shred_code) =
            new_cf_descriptor_pair_shreds::<ShredData, ShredCode>(options, oldest_slot);
        let mut cf_descriptors = vec![
            new_cf_descriptor::<SlotMeta>(options, oldest_slot),
            new_cf_descriptor::<DeadSlots>(options, oldest_slot),
            new_cf_descriptor::<DuplicateSlots>(options, oldest_slot),
            new_cf_descriptor::<ErasureMeta>(options, oldest_slot),
            new_cf_descriptor::<Orphans>(options, oldest_slot),
            new_cf_descriptor::<BankHash>(options, oldest_slot),
            new_cf_descriptor::<Root>(options, oldest_slot),
            new_cf_descriptor::<Index>(options, oldest_slot),
            cf_descriptor_shred_data,
            cf_descriptor_shred_code,
            new_cf_descriptor::<TransactionStatus>(options, oldest_slot),
            new_cf_descriptor::<AddressSignatures>(options, oldest_slot),
            new_cf_descriptor::<TransactionMemos>(options, oldest_slot),
            new_cf_descriptor::<TransactionStatusIndex>(options, oldest_slot),
            new_cf_descriptor::<Rewards>(options, oldest_slot),
            new_cf_descriptor::<Blocktime>(options, oldest_slot),
            new_cf_descriptor::<PerfSamples>(options, oldest_slot),
            new_cf_descriptor::<BlockHeight>(options, oldest_slot),
            new_cf_descriptor::<ProgramCosts>(options, oldest_slot),
            new_cf_descriptor::<OptimisticSlots>(options, oldest_slot),
            new_cf_descriptor::<MerkleRootMeta>(options, oldest_slot),
        ];

        // If the access type is Secondary, we don't need to open all of the
        // columns so we can just return immediately.
        match options.access_type {
            AccessType::Secondary => {
                return cf_descriptors;
            }
            AccessType::Primary | AccessType::PrimaryForMaintenance => {}
        }

        // Attempt to detect the column families that are present. It is not a
        // fatal error if we cannot, for example, if the Blockstore is brand
        // new and will be created by the call to Rocks::open().
        let detected_cfs = match DB::list_cf(&Options::default(), path) {
            Ok(detected_cfs) => detected_cfs,
            Err(err) => {
                warn!("Unable to detect Rocks columns: {err:?}");
                vec![]
            }
        };
        // The default column is handled automatically, we don't need to create
        // a descriptor for it
        const DEFAULT_COLUMN_NAME: &str = "default";
        let known_cfs: HashSet<_> = cf_descriptors
            .iter()
            .map(|cf_descriptor| cf_descriptor.name().to_string())
            .chain(std::iter::once(DEFAULT_COLUMN_NAME.to_string()))
            .collect();
        detected_cfs.iter().for_each(|cf_name| {
            if known_cfs.get(cf_name.as_str()).is_none() {
                info!("Detected unknown column {cf_name}, opening column with basic options");
                // This version of the software was unaware of the column, so
                // it is fair to assume that we will not attempt to read or
                // write the column. So, set some bare bones settings to avoid
                // using extra resources on this unknown column.
                let mut options = Options::default();
                // Lower the default to avoid unnecessary allocations
                options.set_write_buffer_size(1024 * 1024);
                // Disable compactions to avoid any modifications to the column
                options.set_disable_auto_compactions(true);
                cf_descriptors.push(ColumnFamilyDescriptor::new(cf_name, options));
            }
        });

        cf_descriptors
    }

    fn columns() -> Vec<&'static str> {
        use columns::*;

        vec![
            ErasureMeta::NAME,
            DeadSlots::NAME,
            DuplicateSlots::NAME,
            Index::NAME,
            Orphans::NAME,
            BankHash::NAME,
            Root::NAME,
            SlotMeta::NAME,
            ShredData::NAME,
            ShredCode::NAME,
            TransactionStatus::NAME,
            AddressSignatures::NAME,
            TransactionMemos::NAME,
            TransactionStatusIndex::NAME,
            Rewards::NAME,
            Blocktime::NAME,
            PerfSamples::NAME,
            BlockHeight::NAME,
            ProgramCosts::NAME,
            OptimisticSlots::NAME,
            MerkleRootMeta::NAME,
        ]
    }

    // Configure compaction on a per-column basis
    fn configure_compaction(&self) {
        // If compactions are disabled altogether, no need to tune values
        if should_disable_auto_compactions(&self.access_type) {
            info!(
                "Rocks's automatic compactions are disabled due to {:?} access",
                self.access_type
            );
            return;
        }

        // Some columns make use of rocksdb's compaction to help in cleaning
        // the database. See comments in should_enable_cf_compaction() for more
        // details on why some columns need compaction and why others do not.
        //
        // More specifically, periodic (automatic) compaction is used as
        // opposed to manual compaction requests on a range.
        // - Periodic compaction operates on individual files once the file
        //   has reached a certain (configurable) age. See comments at
        //   PERIODIC_COMPACTION_SECONDS for some more deatil.
        // - Manual compaction operates on a range and could end up propagating
        //   through several files and/or levels of the db.
        //
        // Given that data is inserted into the db at a somewhat steady rate,
        // the age of the individual files will be fairly evently distributed
        // over time as well. Thus, the I/O to perform cleanup with periodic
        // compaction is also evenly distributed over time. On the other hand,
        // a manual compaction spanning a large numbers of files could cause
        // a sudden burst in I/O. Such a burst could potentially cause a write
        // stall in addition to negatively impacting other parts of the system.
        // Thus, the choice to use periodic compactions is fairly easy.
        for cf_name in Self::columns() {
            if should_enable_cf_compaction(cf_name) {
                let cf_handle = self.cf_handle(cf_name);
                self.db
                    .set_options_cf(
                        &cf_handle,
                        &[(
                            "periodic_compaction_seconds",
                            &PERIODIC_COMPACTION_SECONDS.to_string(),
                        )],
                    )
                    .unwrap();
            }
        }
    }

    fn destroy(path: &Path) -> Result<()> {
        DB::destroy(&Options::default(), path)?;

        Ok(())
    }

    fn cf_handle(&self, cf: &str) -> &ColumnFamily {
        self.db
            .cf_handle(cf)
            .expect("should never get an unknown column")
    }

    fn get_cf(&self, cf: &ColumnFamily, key: &[u8]) -> Result<Option<Vec<u8>>> {
        let opt = self.db.get_cf(cf, key)?;
        Ok(opt)
    }

    fn get_pinned_cf(&self, cf: &ColumnFamily, key: &[u8]) -> Result<Option<DBPinnableSlice>> {
        let opt = self.db.get_pinned_cf(cf, key)?;
        Ok(opt)
    }

    fn put_cf(&self, cf: &ColumnFamily, key: &[u8], value: &[u8]) -> Result<()> {
        self.db.put_cf(cf, key, value)?;
        Ok(())
    }

    fn multi_get_cf(
        &self,
        cf: &ColumnFamily,
        keys: Vec<&[u8]>,
    ) -> Vec<Result<Option<DBPinnableSlice>>> {
        let values = self
            .db
            .batched_multi_get_cf(cf, keys, false)
            .into_iter()
            .map(|result| match result {
                Ok(opt) => Ok(opt),
                Err(e) => Err(BlockstoreError::RocksDb(e)),
            })
            .collect::<Vec<_>>();
        values
    }

    fn delete_cf(&self, cf: &ColumnFamily, key: &[u8]) -> Result<()> {
        self.db.delete_cf(cf, key)?;
        Ok(())
    }

    /// Delete files whose slot range is within \[`from`, `to`\].
    fn delete_file_in_range_cf(
        &self,
        cf: &ColumnFamily,
        from_key: &[u8],
        to_key: &[u8],
    ) -> Result<()> {
        self.db.delete_file_in_range_cf(cf, from_key, to_key)?;
        Ok(())
    }

    fn iterator_cf<C>(&self, cf: &ColumnFamily, iterator_mode: IteratorMode<C::Index>) -> DBIterator
    where
        C: Column,
    {
        let start_key;
        let iterator_mode = match iterator_mode {
            IteratorMode::From(start_from, direction) => {
                start_key = C::key(start_from);
                RocksIteratorMode::From(&start_key, direction)
            }
            IteratorMode::Start => RocksIteratorMode::Start,
            IteratorMode::End => RocksIteratorMode::End,
        };
        self.db.iterator_cf(cf, iterator_mode)
    }

    fn iterator_cf_raw_key(
        &self,
        cf: &ColumnFamily,
        iterator_mode: IteratorMode<Vec<u8>>,
    ) -> DBIterator {
        let start_key;
        let iterator_mode = match iterator_mode {
            IteratorMode::From(start_from, direction) => {
                start_key = start_from;
                RocksIteratorMode::From(&start_key, direction)
            }
            IteratorMode::Start => RocksIteratorMode::Start,
            IteratorMode::End => RocksIteratorMode::End,
        };
        self.db.iterator_cf(cf, iterator_mode)
    }

    fn raw_iterator_cf(&self, cf: &ColumnFamily) -> DBRawIterator {
        self.db.raw_iterator_cf(cf)
    }

    fn batch(&self) -> RWriteBatch {
        RWriteBatch::default()
    }

    fn write(&self, batch: RWriteBatch) -> Result<()> {
        let op_start_instant = maybe_enable_rocksdb_perf(
            self.column_options.rocks_perf_sample_interval,
            &self.write_batch_perf_status,
        );
        let result = self.db.write(batch);
        if let Some(op_start_instant) = op_start_instant {
            report_rocksdb_write_perf(
                PERF_METRIC_OP_NAME_WRITE_BATCH, // We use write_batch as cf_name for write batch.
                PERF_METRIC_OP_NAME_WRITE_BATCH, // op_name
                &op_start_instant.elapsed(),
                &self.column_options,
            );
        }
        match result {
            Ok(_) => Ok(()),
            Err(e) => Err(BlockstoreError::RocksDb(e)),
        }
    }

    fn is_primary_access(&self) -> bool {
        self.access_type == AccessType::Primary
            || self.access_type == AccessType::PrimaryForMaintenance
    }

    /// Retrieves the specified RocksDB integer property of the current
    /// column family.
    ///
    /// Full list of properties that return int values could be found
    /// [here](https://github.com/facebook/rocksdb/blob/08809f5e6cd9cc4bc3958dd4d59457ae78c76660/include/rocksdb/db.h#L654-L689).
    fn get_int_property_cf(&self, cf: &ColumnFamily, name: &'static std::ffi::CStr) -> Result<i64> {
        match self.db.property_int_value_cf(cf, name) {
            Ok(Some(value)) => Ok(value.try_into().unwrap()),
            Ok(None) => Ok(0),
            Err(e) => Err(BlockstoreError::RocksDb(e)),
        }
    }

    fn live_files_metadata(&self) -> Result<Vec<LiveFile>> {
        match self.db.live_files() {
            Ok(live_files) => Ok(live_files),
            Err(e) => Err(BlockstoreError::RocksDb(e)),
        }
    }
}

pub trait Column {
    type Index;

    fn key(index: Self::Index) -> Vec<u8>;
    fn index(key: &[u8]) -> Self::Index;
    // This trait method is primarily used by `Database::delete_range_cf()`, and is therefore only
    // relevant for columns keyed by Slot: ie. SlotColumns and columns that feature a Slot as the
    // first item in the key.
    fn as_index(slot: Slot) -> Self::Index;
    fn slot(index: Self::Index) -> Slot;
}

pub trait ColumnName {
    const NAME: &'static str;
}

pub trait TypedColumn: Column {
    type Type: Serialize + DeserializeOwned;
}

impl TypedColumn for columns::AddressSignatures {
    type Type = blockstore_meta::AddressSignatureMeta;
}

impl TypedColumn for columns::TransactionMemos {
    type Type = String;
}

impl TypedColumn for columns::TransactionStatusIndex {
    type Type = blockstore_meta::TransactionStatusIndexMeta;
}

pub trait ProtobufColumn: Column {
    type Type: prost::Message + Default;
}

/// SlotColumn is a trait for slot-based column families.  Its index is
/// essentially Slot (or more generally speaking, has a 1:1 mapping to Slot).
///
/// The clean-up of any LedgerColumn that implements SlotColumn is managed by
/// `LedgerCleanupService`, which will periodically deprecate and purge
/// oldest entries that are older than the latest root in order to maintain the
/// configured --limit-ledger-size under the validator argument.
pub trait SlotColumn<Index = Slot> {}

impl<T: SlotColumn> Column for T {
    type Index = Slot;

    /// Converts a u64 Index to its RocksDB key.
    fn key(slot: u64) -> Vec<u8> {
        let mut key = vec![0; 8];
        BigEndian::write_u64(&mut key[..], slot);
        key
    }

    /// Converts a RocksDB key to its u64 Index.
    fn index(key: &[u8]) -> u64 {
        BigEndian::read_u64(&key[..8])
    }

    fn slot(index: Self::Index) -> Slot {
        index
    }

    /// Converts a Slot to its u64 Index.
    fn as_index(slot: Slot) -> u64 {
        slot
    }
}

<<<<<<< HEAD
#[derive(Debug)]
pub enum IndexError {
    UnpackError,
}

/// Helper trait to transition primary indexes out from the columns that are using them. This
/// abbreviated trait assists in iterating past data with new keys. It will be modified and
/// expanded in a future version to support writing with the new key and reading both key types.
pub trait ColumnIndexDeprecation: Column {
    const CURRENT_INDEX_LEN: usize;
    fn try_current_index(key: &[u8]) -> std::result::Result<Self::Index, IndexError>;
}

impl Column for columns::TransactionStatus {
    type Index = (u64, Signature, Slot);
=======
pub enum IndexError {
    UnpackError,
}
>>>>>>> 5d824a36

/// Helper trait to transition primary indexes out from the columns that are using them.
pub trait ColumnIndexDeprecation: Column {
    const DEPRECATED_INDEX_LEN: usize;
    const CURRENT_INDEX_LEN: usize;
    type DeprecatedIndex;

<<<<<<< HEAD
    fn index(key: &[u8]) -> (u64, Signature, Slot) {
        <columns::TransactionStatus as ColumnIndexDeprecation>::try_current_index(key)
            .unwrap_or_else(|_| Self::as_index(0))
=======
    fn deprecated_key(index: Self::DeprecatedIndex) -> Vec<u8>;
    fn try_deprecated_index(key: &[u8]) -> std::result::Result<Self::DeprecatedIndex, IndexError>;

    fn try_current_index(key: &[u8]) -> std::result::Result<Self::Index, IndexError>;
    fn convert_index(deprecated_index: Self::DeprecatedIndex) -> Self::Index;

    fn index(key: &[u8]) -> Self::Index {
        if let Ok(index) = Self::try_current_index(key) {
            index
        } else if let Ok(index) = Self::try_deprecated_index(key) {
            Self::convert_index(index)
        } else {
            // Way back in the day, we broke the TransactionStatus column key. This fallback
            // preserves the existing logic for ancient keys, but realistically should never be
            // executed.
            Self::as_index(0)
        }
>>>>>>> 5d824a36
    }
}

impl Column for columns::TransactionStatus {
    type Index = (Signature, Slot);

    fn key((signature, slot): Self::Index) -> Vec<u8> {
        let mut key = vec![0; Self::CURRENT_INDEX_LEN];
        key[0..64].copy_from_slice(&signature.as_ref()[0..64]);
        BigEndian::write_u64(&mut key[64..72], slot);
        key
    }

    fn index(key: &[u8]) -> (Signature, Slot) {
        <columns::TransactionStatus as ColumnIndexDeprecation>::index(key)
    }

    fn slot(index: Self::Index) -> Slot {
        index.1
    }

    // The TransactionStatus column is not keyed by slot so this method is meaningless
    // See Column::as_index() declaration for more details
    fn as_index(_index: u64) -> Self::Index {
        (Signature::default(), 0)
    }
}
impl ColumnName for columns::TransactionStatus {
    const NAME: &'static str = TRANSACTION_STATUS_CF;
}
impl ProtobufColumn for columns::TransactionStatus {
    type Type = generated::TransactionStatusMeta;
}

impl ColumnIndexDeprecation for columns::TransactionStatus {
<<<<<<< HEAD
    const CURRENT_INDEX_LEN: usize = 80;

    fn try_current_index(key: &[u8]) -> std::result::Result<Self::Index, IndexError> {
        if key.len() != Self::CURRENT_INDEX_LEN {
            return Err(IndexError::UnpackError);
        }
        let primary_index = BigEndian::read_u64(&key[0..8]);
        let signature = Signature::try_from(&key[8..72]).unwrap();
        let slot = BigEndian::read_u64(&key[72..80]);
        Ok((primary_index, signature, slot))
    }
}

impl Column for columns::AddressSignatures {
    type Index = (u64, Pubkey, Slot, Signature);
=======
    const DEPRECATED_INDEX_LEN: usize = 80;
    const CURRENT_INDEX_LEN: usize = 72;
    type DeprecatedIndex = (u64, Signature, Slot);
>>>>>>> 5d824a36

    fn deprecated_key((index, signature, slot): Self::DeprecatedIndex) -> Vec<u8> {
        let mut key = vec![0; Self::DEPRECATED_INDEX_LEN];
        BigEndian::write_u64(&mut key[0..8], index);
        key[8..72].copy_from_slice(&signature.as_ref()[0..64]);
        BigEndian::write_u64(&mut key[72..80], slot);
        key
    }

<<<<<<< HEAD
    fn index(key: &[u8]) -> (u64, Pubkey, Slot, Signature) {
        <columns::AddressSignatures as ColumnIndexDeprecation>::try_current_index(key)
            .unwrap_or_else(|_| Self::as_index(0))
=======
    fn try_deprecated_index(key: &[u8]) -> std::result::Result<Self::DeprecatedIndex, IndexError> {
        if key.len() != Self::DEPRECATED_INDEX_LEN {
            return Err(IndexError::UnpackError);
        }
        let primary_index = BigEndian::read_u64(&key[0..8]);
        let signature = Signature::try_from(&key[8..72]).unwrap();
        let slot = BigEndian::read_u64(&key[72..80]);
        Ok((primary_index, signature, slot))
>>>>>>> 5d824a36
    }

    fn try_current_index(key: &[u8]) -> std::result::Result<Self::Index, IndexError> {
        if key.len() != Self::CURRENT_INDEX_LEN {
            return Err(IndexError::UnpackError);
        }
        let signature = Signature::try_from(&key[0..64]).unwrap();
        let slot = BigEndian::read_u64(&key[64..72]);
        Ok((signature, slot))
    }

    fn convert_index(deprecated_index: Self::DeprecatedIndex) -> Self::Index {
        let (_primary_index, signature, slot) = deprecated_index;
        (signature, slot)
    }
}

impl Column for columns::AddressSignatures {
    type Index = (Pubkey, Slot, u32, Signature);

    fn key((pubkey, slot, transaction_index, signature): Self::Index) -> Vec<u8> {
        let mut key = vec![0; Self::CURRENT_INDEX_LEN];
        key[0..32].copy_from_slice(&pubkey.as_ref()[0..32]);
        BigEndian::write_u64(&mut key[32..40], slot);
        BigEndian::write_u32(&mut key[40..44], transaction_index);
        key[44..108].copy_from_slice(&signature.as_ref()[0..64]);
        key
    }

    fn index(key: &[u8]) -> Self::Index {
        <columns::AddressSignatures as ColumnIndexDeprecation>::index(key)
    }

    fn slot(index: Self::Index) -> Slot {
        index.1
    }

    // The AddressSignatures column is not keyed by slot so this method is meaningless
    // See Column::as_index() declaration for more details
    fn as_index(_index: u64) -> Self::Index {
        (Pubkey::default(), 0, 0, Signature::default())
    }
}
impl ColumnName for columns::AddressSignatures {
    const NAME: &'static str = ADDRESS_SIGNATURES_CF;
}

impl ColumnIndexDeprecation for columns::AddressSignatures {
<<<<<<< HEAD
    const CURRENT_INDEX_LEN: usize = 112;

    fn try_current_index(key: &[u8]) -> std::result::Result<Self::Index, IndexError> {
        if key.len() != Self::CURRENT_INDEX_LEN {
            return Err(IndexError::UnpackError);
        }
        let primary_index = BigEndian::read_u64(&key[0..8]);
        let pubkey = Pubkey::try_from(&key[8..40]).unwrap();
        let slot = BigEndian::read_u64(&key[40..48]);
        let signature = Signature::try_from(&key[48..112]).unwrap();
        Ok((primary_index, pubkey, slot, signature))
    }
}

impl Column for columns::TransactionMemos {
    type Index = Signature;
=======
    const DEPRECATED_INDEX_LEN: usize = 112;
    const CURRENT_INDEX_LEN: usize = 108;
    type DeprecatedIndex = (u64, Pubkey, Slot, Signature);
>>>>>>> 5d824a36

    fn deprecated_key((primary_index, pubkey, slot, signature): Self::DeprecatedIndex) -> Vec<u8> {
        let mut key = vec![0; Self::DEPRECATED_INDEX_LEN];
        BigEndian::write_u64(&mut key[0..8], primary_index);
        key[8..40].clone_from_slice(&pubkey.as_ref()[0..32]);
        BigEndian::write_u64(&mut key[40..48], slot);
        key[48..112].clone_from_slice(&signature.as_ref()[0..64]);
        key
    }

    fn try_deprecated_index(key: &[u8]) -> std::result::Result<Self::DeprecatedIndex, IndexError> {
        if key.len() != Self::DEPRECATED_INDEX_LEN {
            return Err(IndexError::UnpackError);
        }
        let primary_index = BigEndian::read_u64(&key[0..8]);
        let pubkey = Pubkey::try_from(&key[8..40]).unwrap();
        let slot = BigEndian::read_u64(&key[40..48]);
        let signature = Signature::try_from(&key[48..112]).unwrap();
        Ok((primary_index, pubkey, slot, signature))
    }

    fn try_current_index(key: &[u8]) -> std::result::Result<Self::Index, IndexError> {
        if key.len() != Self::CURRENT_INDEX_LEN {
            return Err(IndexError::UnpackError);
        }
        let pubkey = Pubkey::try_from(&key[0..32]).unwrap();
        let slot = BigEndian::read_u64(&key[32..40]);
        let transaction_index = BigEndian::read_u32(&key[40..44]);
        let signature = Signature::try_from(&key[44..108]).unwrap();
        Ok((pubkey, slot, transaction_index, signature))
    }

    fn convert_index(deprecated_index: Self::DeprecatedIndex) -> Self::Index {
        let (_primary_index, pubkey, slot, signature) = deprecated_index;
        (pubkey, slot, 0, signature)
    }
}

impl Column for columns::TransactionMemos {
    type Index = (Signature, Slot);

    fn key((signature, slot): Self::Index) -> Vec<u8> {
        let mut key = vec![0; Self::CURRENT_INDEX_LEN];
        key[0..64].copy_from_slice(&signature.as_ref()[0..64]);
        BigEndian::write_u64(&mut key[64..72], slot);
        key
    }

    fn index(key: &[u8]) -> Self::Index {
        <columns::TransactionMemos as ColumnIndexDeprecation>::index(key)
    }

    fn slot(index: Self::Index) -> Slot {
        index.1
    }

    fn as_index(index: u64) -> Self::Index {
        (Signature::default(), index)
    }
}
impl ColumnName for columns::TransactionMemos {
    const NAME: &'static str = TRANSACTION_MEMOS_CF;
}

impl ColumnIndexDeprecation for columns::TransactionMemos {
    const DEPRECATED_INDEX_LEN: usize = 64;
    const CURRENT_INDEX_LEN: usize = 72;
    type DeprecatedIndex = Signature;

    fn deprecated_key(signature: Self::DeprecatedIndex) -> Vec<u8> {
        let mut key = vec![0; Self::DEPRECATED_INDEX_LEN];
        key[0..64].copy_from_slice(&signature.as_ref()[0..64]);
        key
    }

    fn try_deprecated_index(key: &[u8]) -> std::result::Result<Self::DeprecatedIndex, IndexError> {
        Signature::try_from(&key[..64]).map_err(|_| IndexError::UnpackError)
    }

    fn try_current_index(key: &[u8]) -> std::result::Result<Self::Index, IndexError> {
        if key.len() != Self::CURRENT_INDEX_LEN {
            return Err(IndexError::UnpackError);
        }
        let signature = Signature::try_from(&key[0..64]).unwrap();
        let slot = BigEndian::read_u64(&key[64..72]);
        Ok((signature, slot))
    }

    fn convert_index(deprecated_index: Self::DeprecatedIndex) -> Self::Index {
        (deprecated_index, 0)
    }
}

impl Column for columns::TransactionStatusIndex {
    type Index = u64;

    fn key(index: u64) -> Vec<u8> {
        let mut key = vec![0; 8];
        BigEndian::write_u64(&mut key[..], index);
        key
    }

    fn index(key: &[u8]) -> u64 {
        BigEndian::read_u64(&key[..8])
    }

    fn slot(_index: Self::Index) -> Slot {
        unimplemented!()
    }

    fn as_index(slot: u64) -> u64 {
        slot
    }
}
impl ColumnName for columns::TransactionStatusIndex {
    const NAME: &'static str = TRANSACTION_STATUS_INDEX_CF;
}

impl SlotColumn for columns::Rewards {}
impl ColumnName for columns::Rewards {
    const NAME: &'static str = REWARDS_CF;
}
impl ProtobufColumn for columns::Rewards {
    type Type = generated::Rewards;
}

impl SlotColumn for columns::Blocktime {}
impl ColumnName for columns::Blocktime {
    const NAME: &'static str = BLOCKTIME_CF;
}
impl TypedColumn for columns::Blocktime {
    type Type = UnixTimestamp;
}

impl SlotColumn for columns::PerfSamples {}
impl ColumnName for columns::PerfSamples {
    const NAME: &'static str = PERF_SAMPLES_CF;
}

impl SlotColumn for columns::BlockHeight {}
impl ColumnName for columns::BlockHeight {
    const NAME: &'static str = BLOCK_HEIGHT_CF;
}
impl TypedColumn for columns::BlockHeight {
    type Type = u64;
}

impl ColumnName for columns::ProgramCosts {
    const NAME: &'static str = PROGRAM_COSTS_CF;
}
impl TypedColumn for columns::ProgramCosts {
    type Type = blockstore_meta::ProgramCost;
}
impl Column for columns::ProgramCosts {
    type Index = Pubkey;

    fn key(pubkey: Pubkey) -> Vec<u8> {
        let mut key = vec![0; 32]; // size_of Pubkey
        key[0..32].copy_from_slice(&pubkey.as_ref()[0..32]);
        key
    }

    fn index(key: &[u8]) -> Self::Index {
        Pubkey::try_from(&key[..32]).unwrap()
    }

    fn slot(_index: Self::Index) -> Slot {
        unimplemented!()
    }

    fn as_index(_index: u64) -> Self::Index {
        Pubkey::default()
    }
}

impl Column for columns::ShredCode {
    type Index = (Slot, u64);

    fn key(index: (Slot, u64)) -> Vec<u8> {
        columns::ShredData::key(index)
    }

    fn index(key: &[u8]) -> (Slot, u64) {
        columns::ShredData::index(key)
    }

    fn slot(index: Self::Index) -> Slot {
        index.0
    }

    fn as_index(slot: Slot) -> Self::Index {
        (slot, 0)
    }
}
impl ColumnName for columns::ShredCode {
    const NAME: &'static str = CODE_SHRED_CF;
}

impl Column for columns::ShredData {
    type Index = (Slot, u64);

    fn key((slot, index): (Slot, u64)) -> Vec<u8> {
        let mut key = vec![0; 16];
        BigEndian::write_u64(&mut key[..8], slot);
        BigEndian::write_u64(&mut key[8..16], index);
        key
    }

    fn index(key: &[u8]) -> (Slot, u64) {
        let slot = BigEndian::read_u64(&key[..8]);
        let index = BigEndian::read_u64(&key[8..16]);
        (slot, index)
    }

    fn slot(index: Self::Index) -> Slot {
        index.0
    }

    fn as_index(slot: Slot) -> Self::Index {
        (slot, 0)
    }
}
impl ColumnName for columns::ShredData {
    const NAME: &'static str = DATA_SHRED_CF;
}

impl SlotColumn for columns::Index {}
impl ColumnName for columns::Index {
    const NAME: &'static str = INDEX_CF;
}
impl TypedColumn for columns::Index {
    type Type = blockstore_meta::Index;
}

impl SlotColumn for columns::DeadSlots {}
impl ColumnName for columns::DeadSlots {
    const NAME: &'static str = DEAD_SLOTS_CF;
}
impl TypedColumn for columns::DeadSlots {
    type Type = bool;
}

impl SlotColumn for columns::DuplicateSlots {}
impl ColumnName for columns::DuplicateSlots {
    const NAME: &'static str = DUPLICATE_SLOTS_CF;
}
impl TypedColumn for columns::DuplicateSlots {
    type Type = blockstore_meta::DuplicateSlotProof;
}

impl SlotColumn for columns::Orphans {}
impl ColumnName for columns::Orphans {
    const NAME: &'static str = ORPHANS_CF;
}
impl TypedColumn for columns::Orphans {
    type Type = bool;
}

impl SlotColumn for columns::BankHash {}
impl ColumnName for columns::BankHash {
    const NAME: &'static str = BANK_HASH_CF;
}
impl TypedColumn for columns::BankHash {
    type Type = blockstore_meta::FrozenHashVersioned;
}

impl SlotColumn for columns::Root {}
impl ColumnName for columns::Root {
    const NAME: &'static str = ROOT_CF;
}
impl TypedColumn for columns::Root {
    type Type = bool;
}

impl SlotColumn for columns::SlotMeta {}
impl ColumnName for columns::SlotMeta {
    const NAME: &'static str = META_CF;
}
impl TypedColumn for columns::SlotMeta {
    type Type = blockstore_meta::SlotMeta;
}

impl Column for columns::ErasureMeta {
    type Index = (Slot, u64);

    fn index(key: &[u8]) -> (Slot, u64) {
        let slot = BigEndian::read_u64(&key[..8]);
        let set_index = BigEndian::read_u64(&key[8..]);

        (slot, set_index)
    }

    fn key((slot, set_index): (Slot, u64)) -> Vec<u8> {
        let mut key = vec![0; 16];
        BigEndian::write_u64(&mut key[..8], slot);
        BigEndian::write_u64(&mut key[8..], set_index);
        key
    }

    fn slot(index: Self::Index) -> Slot {
        index.0
    }

    fn as_index(slot: Slot) -> Self::Index {
        (slot, 0)
    }
}
impl ColumnName for columns::ErasureMeta {
    const NAME: &'static str = ERASURE_META_CF;
}
impl TypedColumn for columns::ErasureMeta {
    type Type = blockstore_meta::ErasureMeta;
}

impl SlotColumn for columns::OptimisticSlots {}
impl ColumnName for columns::OptimisticSlots {
    const NAME: &'static str = OPTIMISTIC_SLOTS_CF;
}
impl TypedColumn for columns::OptimisticSlots {
    type Type = blockstore_meta::OptimisticSlotMetaVersioned;
}

impl Column for columns::MerkleRootMeta {
    type Index = (Slot, /*fec_set_index:*/ u32);

    fn index(key: &[u8]) -> Self::Index {
        let slot = BigEndian::read_u64(&key[..8]);
        let fec_set_index = BigEndian::read_u32(&key[8..]);

        (slot, fec_set_index)
    }

    fn key((slot, fec_set_index): Self::Index) -> Vec<u8> {
        let mut key = vec![0; 12];
        BigEndian::write_u64(&mut key[..8], slot);
        BigEndian::write_u32(&mut key[8..], fec_set_index);
        key
    }

<<<<<<< HEAD
    fn primary_index((slot, _fec_set_index): Self::Index) -> Slot {
=======
    fn slot((slot, _fec_set_index): Self::Index) -> Slot {
>>>>>>> 5d824a36
        slot
    }

    fn as_index(slot: Slot) -> Self::Index {
        (slot, 0)
    }
}

impl ColumnName for columns::MerkleRootMeta {
    const NAME: &'static str = MERKLE_ROOT_META_CF;
}
impl TypedColumn for columns::MerkleRootMeta {
    type Type = MerkleRootMeta;
}

#[derive(Debug)]
pub struct Database {
    backend: Arc<Rocks>,
    path: Arc<Path>,
    column_options: Arc<LedgerColumnOptions>,
}

#[derive(Debug)]
pub struct LedgerColumn<C>
where
    C: Column + ColumnName,
{
    backend: Arc<Rocks>,
    column: PhantomData<C>,
    pub column_options: Arc<LedgerColumnOptions>,
    read_perf_status: PerfSamplingStatus,
    write_perf_status: PerfSamplingStatus,
}

impl<C: Column + ColumnName> LedgerColumn<C> {
    pub fn submit_rocksdb_cf_metrics(&self) {
        let cf_rocksdb_metrics = BlockstoreRocksDbColumnFamilyMetrics {
            total_sst_files_size: self
                .get_int_property(RocksProperties::TOTAL_SST_FILES_SIZE)
                .unwrap_or(BLOCKSTORE_METRICS_ERROR),
            size_all_mem_tables: self
                .get_int_property(RocksProperties::SIZE_ALL_MEM_TABLES)
                .unwrap_or(BLOCKSTORE_METRICS_ERROR),
            num_snapshots: self
                .get_int_property(RocksProperties::NUM_SNAPSHOTS)
                .unwrap_or(BLOCKSTORE_METRICS_ERROR),
            oldest_snapshot_time: self
                .get_int_property(RocksProperties::OLDEST_SNAPSHOT_TIME)
                .unwrap_or(BLOCKSTORE_METRICS_ERROR),
            actual_delayed_write_rate: self
                .get_int_property(RocksProperties::ACTUAL_DELAYED_WRITE_RATE)
                .unwrap_or(BLOCKSTORE_METRICS_ERROR),
            is_write_stopped: self
                .get_int_property(RocksProperties::IS_WRITE_STOPPED)
                .unwrap_or(BLOCKSTORE_METRICS_ERROR),
            block_cache_capacity: self
                .get_int_property(RocksProperties::BLOCK_CACHE_CAPACITY)
                .unwrap_or(BLOCKSTORE_METRICS_ERROR),
            block_cache_usage: self
                .get_int_property(RocksProperties::BLOCK_CACHE_USAGE)
                .unwrap_or(BLOCKSTORE_METRICS_ERROR),
            block_cache_pinned_usage: self
                .get_int_property(RocksProperties::BLOCK_CACHE_PINNED_USAGE)
                .unwrap_or(BLOCKSTORE_METRICS_ERROR),
            estimate_table_readers_mem: self
                .get_int_property(RocksProperties::ESTIMATE_TABLE_READERS_MEM)
                .unwrap_or(BLOCKSTORE_METRICS_ERROR),
            mem_table_flush_pending: self
                .get_int_property(RocksProperties::MEM_TABLE_FLUSH_PENDING)
                .unwrap_or(BLOCKSTORE_METRICS_ERROR),
            compaction_pending: self
                .get_int_property(RocksProperties::COMPACTION_PENDING)
                .unwrap_or(BLOCKSTORE_METRICS_ERROR),
            num_running_compactions: self
                .get_int_property(RocksProperties::NUM_RUNNING_COMPACTIONS)
                .unwrap_or(BLOCKSTORE_METRICS_ERROR),
            num_running_flushes: self
                .get_int_property(RocksProperties::NUM_RUNNING_FLUSHES)
                .unwrap_or(BLOCKSTORE_METRICS_ERROR),
            estimate_oldest_key_time: self
                .get_int_property(RocksProperties::ESTIMATE_OLDEST_KEY_TIME)
                .unwrap_or(BLOCKSTORE_METRICS_ERROR),
            background_errors: self
                .get_int_property(RocksProperties::BACKGROUND_ERRORS)
                .unwrap_or(BLOCKSTORE_METRICS_ERROR),
        };
        cf_rocksdb_metrics.report_metrics(C::NAME, &self.column_options);
    }
}

pub struct WriteBatch<'a> {
    write_batch: RWriteBatch,
    map: HashMap<&'static str, &'a ColumnFamily>,
}

impl Database {
    pub fn open(path: &Path, options: BlockstoreOptions) -> Result<Self> {
        let column_options = Arc::new(options.column_options.clone());
        let backend = Arc::new(Rocks::open(path, options)?);

        Ok(Database {
            backend,
            path: Arc::from(path),
            column_options,
        })
    }

    pub fn destroy(path: &Path) -> Result<()> {
        Rocks::destroy(path)?;

        Ok(())
    }

    pub fn get<C>(&self, key: C::Index) -> Result<Option<C::Type>>
    where
        C: TypedColumn + ColumnName,
    {
        if let Some(pinnable_slice) = self
            .backend
            .get_pinned_cf(self.cf_handle::<C>(), &C::key(key))?
        {
            let value = deserialize(pinnable_slice.as_ref())?;
            Ok(Some(value))
        } else {
            Ok(None)
        }
    }

    pub fn iter<C>(
        &self,
        iterator_mode: IteratorMode<C::Index>,
    ) -> Result<impl Iterator<Item = (C::Index, Box<[u8]>)> + '_>
    where
        C: Column + ColumnName,
    {
        let cf = self.cf_handle::<C>();
        let iter = self.backend.iterator_cf::<C>(cf, iterator_mode);
        Ok(iter.map(|pair| {
            let (key, value) = pair.unwrap();
            (C::index(&key), value)
        }))
    }

    #[inline]
    pub fn cf_handle<C: ColumnName>(&self) -> &ColumnFamily
    where
        C: Column + ColumnName,
    {
        self.backend.cf_handle(C::NAME)
    }

    pub fn column<C>(&self) -> LedgerColumn<C>
    where
        C: Column + ColumnName,
    {
        LedgerColumn {
            backend: Arc::clone(&self.backend),
            column: PhantomData,
            column_options: Arc::clone(&self.column_options),
            read_perf_status: PerfSamplingStatus::default(),
            write_perf_status: PerfSamplingStatus::default(),
        }
    }

    #[inline]
    pub fn raw_iterator_cf(&self, cf: &ColumnFamily) -> Result<DBRawIterator> {
        Ok(self.backend.raw_iterator_cf(cf))
    }

    pub fn batch(&self) -> Result<WriteBatch> {
        let write_batch = self.backend.batch();
        let map = Rocks::columns()
            .into_iter()
            .map(|desc| (desc, self.backend.cf_handle(desc)))
            .collect();

        Ok(WriteBatch { write_batch, map })
    }

    pub fn write(&self, batch: WriteBatch) -> Result<()> {
        self.backend.write(batch.write_batch)
    }

    pub fn storage_size(&self) -> Result<u64> {
        Ok(fs_extra::dir::get_size(&self.path)?)
    }

    /// Adds a \[`from`, `to`\] range that deletes all entries between the `from` slot
    /// and `to` slot inclusively.  If `from` slot and `to` slot are the same, then all
    /// entries in that slot will be removed.
    ///
    pub fn delete_range_cf<C>(&self, batch: &mut WriteBatch, from: Slot, to: Slot) -> Result<()>
    where
        C: Column + ColumnName,
    {
        let cf = self.cf_handle::<C>();
        // Note that the default behavior of rocksdb's delete_range_cf deletes
        // files within [from, to), while our purge logic applies to [from, to].
        //
        // For consistency, we make our delete_range_cf works for [from, to] by
        // adjusting the `to` slot range by 1.
        let from_index = C::as_index(from);
        let to_index = C::as_index(to.saturating_add(1));
        batch.delete_range_cf::<C>(cf, from_index, to_index)
    }

    /// Delete files whose slot range is within \[`from`, `to`\].
    pub fn delete_file_in_range_cf<C>(&self, from: Slot, to: Slot) -> Result<()>
    where
        C: Column + ColumnName,
    {
        self.backend.delete_file_in_range_cf(
            self.cf_handle::<C>(),
            &C::key(C::as_index(from)),
            &C::key(C::as_index(to)),
        )
    }

    pub fn is_primary_access(&self) -> bool {
        self.backend.is_primary_access()
    }

    pub fn set_oldest_slot(&self, oldest_slot: Slot) {
        self.backend.oldest_slot.set(oldest_slot);
    }

    pub(crate) fn set_clean_slot_0(&self, clean_slot_0: bool) {
        self.backend.oldest_slot.set_clean_slot_0(clean_slot_0);
    }

    pub fn live_files_metadata(&self) -> Result<Vec<LiveFile>> {
        self.backend.live_files_metadata()
    }

    pub fn compact_range_cf<C: Column + ColumnName>(&self, from: &[u8], to: &[u8]) {
        let cf = self.cf_handle::<C>();
        self.backend.db.compact_range_cf(cf, Some(from), Some(to));
    }
}

impl<C> LedgerColumn<C>
where
    C: Column + ColumnName,
{
    pub fn get_bytes(&self, key: C::Index) -> Result<Option<Vec<u8>>> {
        let is_perf_enabled = maybe_enable_rocksdb_perf(
            self.column_options.rocks_perf_sample_interval,
            &self.read_perf_status,
        );
        let result = self.backend.get_cf(self.handle(), &C::key(key));
        if let Some(op_start_instant) = is_perf_enabled {
            report_rocksdb_read_perf(
                C::NAME,
                PERF_METRIC_OP_NAME_GET,
                &op_start_instant.elapsed(),
                &self.column_options,
            );
        }
        result
    }

    pub fn multi_get_bytes(&self, keys: Vec<C::Index>) -> Vec<Result<Option<Vec<u8>>>> {
        let rocks_keys: Vec<_> = keys.into_iter().map(|key| C::key(key)).collect();
        {
            let ref_rocks_keys: Vec<_> = rocks_keys.iter().map(|k| &k[..]).collect();
            let is_perf_enabled = maybe_enable_rocksdb_perf(
                self.column_options.rocks_perf_sample_interval,
                &self.read_perf_status,
            );
            let result = self
                .backend
                .multi_get_cf(self.handle(), ref_rocks_keys)
                .into_iter()
                .map(|r| match r {
                    Ok(opt) => match opt {
                        Some(pinnable_slice) => Ok(Some(pinnable_slice.as_ref().to_vec())),
                        None => Ok(None),
                    },
                    Err(e) => Err(e),
                })
                .collect::<Vec<Result<Option<_>>>>();
            if let Some(op_start_instant) = is_perf_enabled {
                // use multi-get instead
                report_rocksdb_read_perf(
                    C::NAME,
                    PERF_METRIC_OP_NAME_MULTI_GET,
                    &op_start_instant.elapsed(),
                    &self.column_options,
                );
            }

            result
        }
    }

    pub fn iter(
        &self,
        iterator_mode: IteratorMode<C::Index>,
    ) -> Result<impl Iterator<Item = (C::Index, Box<[u8]>)> + '_> {
        let cf = self.handle();
        let iter = self.backend.iterator_cf::<C>(cf, iterator_mode);
        Ok(iter.map(|pair| {
            let (key, value) = pair.unwrap();
            (C::index(&key), value)
        }))
    }

    pub fn compact_range(&self, from: Slot, to: Slot) -> Result<bool>
    where
        C::Index: PartialOrd + Copy,
    {
        let cf = self.handle();
        let from = Some(C::key(C::as_index(from)));
        let to = Some(C::key(C::as_index(to)));
        self.backend.db.compact_range_cf(cf, from, to);
        Ok(true)
    }

    #[inline]
    pub fn handle(&self) -> &ColumnFamily {
        self.backend.cf_handle(C::NAME)
    }

    #[cfg(test)]
    pub fn is_empty(&self) -> Result<bool> {
        let mut iter = self.backend.raw_iterator_cf(self.handle());
        iter.seek_to_first();
        Ok(!iter.valid())
    }

    pub fn put_bytes(&self, key: C::Index, value: &[u8]) -> Result<()> {
        let is_perf_enabled = maybe_enable_rocksdb_perf(
            self.column_options.rocks_perf_sample_interval,
            &self.write_perf_status,
        );
        let result = self.backend.put_cf(self.handle(), &C::key(key), value);
        if let Some(op_start_instant) = is_perf_enabled {
            report_rocksdb_write_perf(
                C::NAME,
                PERF_METRIC_OP_NAME_PUT,
                &op_start_instant.elapsed(),
                &self.column_options,
            );
        }
        result
    }

    /// Retrieves the specified RocksDB integer property of the current
    /// column family.
    ///
    /// Full list of properties that return int values could be found
    /// [here](https://github.com/facebook/rocksdb/blob/08809f5e6cd9cc4bc3958dd4d59457ae78c76660/include/rocksdb/db.h#L654-L689).
    pub fn get_int_property(&self, name: &'static std::ffi::CStr) -> Result<i64> {
        self.backend.get_int_property_cf(self.handle(), name)
    }

    pub fn delete(&self, key: C::Index) -> Result<()> {
        let is_perf_enabled = maybe_enable_rocksdb_perf(
            self.column_options.rocks_perf_sample_interval,
            &self.write_perf_status,
        );
        let result = self.backend.delete_cf(self.handle(), &C::key(key));
        if let Some(op_start_instant) = is_perf_enabled {
            report_rocksdb_write_perf(
                C::NAME,
                "delete",
                &op_start_instant.elapsed(),
                &self.column_options,
            );
        }
        result
    }
}

impl<C> LedgerColumn<C>
where
    C: TypedColumn + ColumnName,
{
    pub fn multi_get(&self, keys: Vec<C::Index>) -> Vec<Result<Option<C::Type>>> {
        let rocks_keys: Vec<_> = keys.into_iter().map(|key| C::key(key)).collect();
        {
            let ref_rocks_keys: Vec<_> = rocks_keys.iter().map(|k| &k[..]).collect();
            let is_perf_enabled = maybe_enable_rocksdb_perf(
                self.column_options.rocks_perf_sample_interval,
                &self.read_perf_status,
            );
            let result = self
                .backend
                .multi_get_cf(self.handle(), ref_rocks_keys)
                .into_iter()
                .map(|r| match r {
                    Ok(opt) => match opt {
                        Some(pinnable_slice) => Ok(Some(deserialize(pinnable_slice.as_ref())?)),
                        None => Ok(None),
                    },
                    Err(e) => Err(e),
                })
                .collect::<Vec<Result<Option<_>>>>();
            if let Some(op_start_instant) = is_perf_enabled {
                // use multi-get instead
                report_rocksdb_read_perf(
                    C::NAME,
                    PERF_METRIC_OP_NAME_MULTI_GET,
                    &op_start_instant.elapsed(),
                    &self.column_options,
                );
            }

            result
        }
    }

    pub fn get(&self, key: C::Index) -> Result<Option<C::Type>> {
        self.get_raw(&C::key(key))
    }

    pub fn get_raw(&self, key: &[u8]) -> Result<Option<C::Type>> {
        let mut result = Ok(None);
        let is_perf_enabled = maybe_enable_rocksdb_perf(
            self.column_options.rocks_perf_sample_interval,
            &self.read_perf_status,
        );
        if let Some(pinnable_slice) = self.backend.get_pinned_cf(self.handle(), key)? {
            let value = deserialize(pinnable_slice.as_ref())?;
            result = Ok(Some(value))
        }

        if let Some(op_start_instant) = is_perf_enabled {
            report_rocksdb_read_perf(
                C::NAME,
                PERF_METRIC_OP_NAME_GET,
                &op_start_instant.elapsed(),
                &self.column_options,
            );
        }
        result
    }

    pub fn put(&self, key: C::Index, value: &C::Type) -> Result<()> {
        let is_perf_enabled = maybe_enable_rocksdb_perf(
            self.column_options.rocks_perf_sample_interval,
            &self.write_perf_status,
        );
        let serialized_value = serialize(value)?;

        let result = self
            .backend
            .put_cf(self.handle(), &C::key(key), &serialized_value);

        if let Some(op_start_instant) = is_perf_enabled {
            report_rocksdb_write_perf(
                C::NAME,
                PERF_METRIC_OP_NAME_PUT,
                &op_start_instant.elapsed(),
                &self.column_options,
            );
        }
        result
    }
}

impl<C> LedgerColumn<C>
where
    C: ProtobufColumn + ColumnName,
{
    pub fn get_protobuf_or_bincode<T: DeserializeOwned + Into<C::Type>>(
        &self,
        key: C::Index,
    ) -> Result<Option<C::Type>> {
        self.get_raw_protobuf_or_bincode::<T>(&C::key(key))
    }

    pub(crate) fn get_raw_protobuf_or_bincode<T: DeserializeOwned + Into<C::Type>>(
        &self,
        key: &[u8],
    ) -> Result<Option<C::Type>> {
        let is_perf_enabled = maybe_enable_rocksdb_perf(
            self.column_options.rocks_perf_sample_interval,
            &self.read_perf_status,
        );
        let result = self.backend.get_pinned_cf(self.handle(), key);
        if let Some(op_start_instant) = is_perf_enabled {
            report_rocksdb_read_perf(
                C::NAME,
                PERF_METRIC_OP_NAME_GET,
                &op_start_instant.elapsed(),
                &self.column_options,
            );
        }

        if let Some(pinnable_slice) = result? {
            let value = match C::Type::decode(pinnable_slice.as_ref()) {
                Ok(value) => value,
                Err(_) => deserialize::<T>(pinnable_slice.as_ref())?.into(),
            };
            Ok(Some(value))
        } else {
            Ok(None)
        }
    }

    pub fn get_protobuf(&self, key: C::Index) -> Result<Option<C::Type>> {
        let is_perf_enabled = maybe_enable_rocksdb_perf(
            self.column_options.rocks_perf_sample_interval,
            &self.read_perf_status,
        );
        let result = self.backend.get_pinned_cf(self.handle(), &C::key(key));
        if let Some(op_start_instant) = is_perf_enabled {
            report_rocksdb_read_perf(
                C::NAME,
                PERF_METRIC_OP_NAME_GET,
                &op_start_instant.elapsed(),
                &self.column_options,
            );
        }

        if let Some(pinnable_slice) = result? {
            Ok(Some(C::Type::decode(pinnable_slice.as_ref())?))
        } else {
            Ok(None)
        }
    }

    pub fn put_protobuf(&self, key: C::Index, value: &C::Type) -> Result<()> {
        let mut buf = Vec::with_capacity(value.encoded_len());
        value.encode(&mut buf)?;

        let is_perf_enabled = maybe_enable_rocksdb_perf(
            self.column_options.rocks_perf_sample_interval,
            &self.write_perf_status,
        );
        let result = self.backend.put_cf(self.handle(), &C::key(key), &buf);
        if let Some(op_start_instant) = is_perf_enabled {
            report_rocksdb_write_perf(
                C::NAME,
                PERF_METRIC_OP_NAME_PUT,
                &op_start_instant.elapsed(),
                &self.column_options,
            );
        }

        result
    }
}

impl<C> LedgerColumn<C>
where
    C: ColumnIndexDeprecation + ColumnName,
{
    pub(crate) fn iter_current_index_filtered(
        &self,
        iterator_mode: IteratorMode<C::Index>,
    ) -> Result<impl Iterator<Item = (C::Index, Box<[u8]>)> + '_> {
        let cf = self.handle();
        let iter = self.backend.iterator_cf::<C>(cf, iterator_mode);
        Ok(iter.filter_map(|pair| {
            let (key, value) = pair.unwrap();
            C::try_current_index(&key).ok().map(|index| (index, value))
        }))
    }
<<<<<<< HEAD
=======

    pub(crate) fn iter_deprecated_index_filtered(
        &self,
        iterator_mode: IteratorMode<C::DeprecatedIndex>,
    ) -> Result<impl Iterator<Item = (C::DeprecatedIndex, Box<[u8]>)> + '_> {
        let cf = self.handle();
        let iterator_mode_raw_key = match iterator_mode {
            IteratorMode::Start => IteratorMode::Start,
            IteratorMode::End => IteratorMode::End,
            IteratorMode::From(start_from, direction) => {
                let raw_key = C::deprecated_key(start_from);
                IteratorMode::From(raw_key, direction)
            }
        };
        let iter = self.backend.iterator_cf_raw_key(cf, iterator_mode_raw_key);
        Ok(iter.filter_map(|pair| {
            let (key, value) = pair.unwrap();
            C::try_deprecated_index(&key)
                .ok()
                .map(|index| (index, value))
        }))
    }
>>>>>>> 5d824a36
}

impl<'a> WriteBatch<'a> {
    pub fn put_bytes<C: Column + ColumnName>(&mut self, key: C::Index, bytes: &[u8]) -> Result<()> {
        self.write_batch
            .put_cf(self.get_cf::<C>(), C::key(key), bytes);
        Ok(())
    }

    pub fn delete<C: Column + ColumnName>(&mut self, key: C::Index) -> Result<()> {
        self.delete_raw::<C>(&C::key(key))
    }

    pub(crate) fn delete_raw<C: Column + ColumnName>(&mut self, key: &[u8]) -> Result<()> {
        self.write_batch.delete_cf(self.get_cf::<C>(), key);
        Ok(())
    }

    pub fn put<C: TypedColumn + ColumnName>(
        &mut self,
        key: C::Index,
        value: &C::Type,
    ) -> Result<()> {
        let serialized_value = serialize(&value)?;
        self.write_batch
            .put_cf(self.get_cf::<C>(), C::key(key), serialized_value);
        Ok(())
    }

    #[inline]
    fn get_cf<C: Column + ColumnName>(&self) -> &'a ColumnFamily {
        self.map[C::NAME]
    }

    /// Adds a \[`from`, `to`) range deletion entry to the batch.
    ///
    /// Note that the \[`from`, `to`) deletion range of WriteBatch::delete_range_cf
    /// is different from \[`from`, `to`\] of Database::delete_range_cf as we makes
    /// the semantics of Database::delete_range_cf matches the blockstore purge
    /// logic.
    fn delete_range_cf<C: Column>(
        &mut self,
        cf: &ColumnFamily,
        from: C::Index,
        to: C::Index, // exclusive
    ) -> Result<()> {
        self.write_batch
            .delete_range_cf(cf, C::key(from), C::key(to));
        Ok(())
    }
}

/// A CompactionFilter implementation to remove keys older than a given slot.
struct PurgedSlotFilter<C: Column + ColumnName> {
    /// The oldest slot to keep; any slot < oldest_slot will be removed
    oldest_slot: Slot,
    /// Whether to preserve keys that return slot 0, even when oldest_slot > 0.
    // This is used to delete old column data that wasn't keyed with a Slot, and so always returns
    // `C::slot() == 0`
    clean_slot_0: bool,
    name: CString,
    _phantom: PhantomData<C>,
}

impl<C: Column + ColumnName> CompactionFilter for PurgedSlotFilter<C> {
    fn filter(&mut self, _level: u32, key: &[u8], _value: &[u8]) -> CompactionDecision {
        use rocksdb::CompactionDecision::*;

        let slot_in_key = C::slot(C::index(key));
        if slot_in_key >= self.oldest_slot || (slot_in_key == 0 && !self.clean_slot_0) {
            Keep
        } else {
            Remove
        }
    }

    fn name(&self) -> &CStr {
        &self.name
    }
}

struct PurgedSlotFilterFactory<C: Column + ColumnName> {
    oldest_slot: OldestSlot,
    name: CString,
    _phantom: PhantomData<C>,
}

impl<C: Column + ColumnName> CompactionFilterFactory for PurgedSlotFilterFactory<C> {
    type Filter = PurgedSlotFilter<C>;

    fn create(&mut self, _context: CompactionFilterContext) -> Self::Filter {
        let copied_oldest_slot = self.oldest_slot.get();
        let copied_clean_slot_0 = self.oldest_slot.get_clean_slot_0();
        PurgedSlotFilter::<C> {
            oldest_slot: copied_oldest_slot,
            clean_slot_0: copied_clean_slot_0,
            name: CString::new(format!(
                "purged_slot_filter({}, {:?})",
                C::NAME,
                copied_oldest_slot
            ))
            .unwrap(),
            _phantom: PhantomData,
        }
    }

    fn name(&self) -> &CStr {
        &self.name
    }
}

fn new_cf_descriptor<C: 'static + Column + ColumnName>(
    options: &BlockstoreOptions,
    oldest_slot: &OldestSlot,
) -> ColumnFamilyDescriptor {
    ColumnFamilyDescriptor::new(C::NAME, get_cf_options::<C>(options, oldest_slot))
}

fn get_cf_options<C: 'static + Column + ColumnName>(
    options: &BlockstoreOptions,
    oldest_slot: &OldestSlot,
) -> Options {
    let mut cf_options = Options::default();
    // 256 * 8 = 2GB. 6 of these columns should take at most 12GB of RAM
    cf_options.set_max_write_buffer_number(8);
    cf_options.set_write_buffer_size(MAX_WRITE_BUFFER_SIZE as usize);
    let file_num_compaction_trigger = 4;
    // Recommend that this be around the size of level 0. Level 0 estimated size in stable state is
    // write_buffer_size * min_write_buffer_number_to_merge * level0_file_num_compaction_trigger
    // Source: https://docs.rs/rocksdb/0.6.0/rocksdb/struct.Options.html#method.set_level_zero_file_num_compaction_trigger
    let total_size_base = MAX_WRITE_BUFFER_SIZE * file_num_compaction_trigger;
    let file_size_base = total_size_base / 10;
    cf_options.set_level_zero_file_num_compaction_trigger(file_num_compaction_trigger as i32);
    cf_options.set_max_bytes_for_level_base(total_size_base);
    cf_options.set_target_file_size_base(file_size_base);

    let disable_auto_compactions = should_disable_auto_compactions(&options.access_type);
    if disable_auto_compactions {
        cf_options.set_disable_auto_compactions(true);
    }

    if !disable_auto_compactions && should_enable_cf_compaction(C::NAME) {
        cf_options.set_compaction_filter_factory(PurgedSlotFilterFactory::<C> {
            oldest_slot: oldest_slot.clone(),
            name: CString::new(format!("purged_slot_filter_factory({})", C::NAME)).unwrap(),
            _phantom: PhantomData,
        });
    }

    process_cf_options_advanced::<C>(&mut cf_options, &options.column_options);

    cf_options
}

fn process_cf_options_advanced<C: 'static + Column + ColumnName>(
    cf_options: &mut Options,
    column_options: &LedgerColumnOptions,
) {
    // Explicitly disable compression on all columns by default
    // See https://docs.rs/rocksdb/0.21.0/rocksdb/struct.Options.html#method.set_compression_type
    cf_options.set_compression_type(DBCompressionType::None);

    if should_enable_compression::<C>() {
        cf_options.set_compression_type(
            column_options
                .compression_type
                .to_rocksdb_compression_type(),
        );
    }
}

/// Creates and returns the column family descriptors for both data shreds and
/// coding shreds column families.
///
/// @return a pair of ColumnFamilyDescriptor where the first / second elements
/// are associated to the first / second template class respectively.
fn new_cf_descriptor_pair_shreds<
    D: 'static + Column + ColumnName, // Column Family for Data Shred
    C: 'static + Column + ColumnName, // Column Family for Coding Shred
>(
    options: &BlockstoreOptions,
    oldest_slot: &OldestSlot,
) -> (ColumnFamilyDescriptor, ColumnFamilyDescriptor) {
    match &options.column_options.shred_storage_type {
        ShredStorageType::RocksLevel => (
            new_cf_descriptor::<D>(options, oldest_slot),
            new_cf_descriptor::<C>(options, oldest_slot),
        ),
        ShredStorageType::RocksFifo(fifo_options) => (
            new_cf_descriptor_fifo::<D>(&fifo_options.shred_data_cf_size, &options.column_options),
            new_cf_descriptor_fifo::<C>(&fifo_options.shred_code_cf_size, &options.column_options),
        ),
    }
}

fn new_cf_descriptor_fifo<C: 'static + Column + ColumnName>(
    max_cf_size: &u64,
    column_options: &LedgerColumnOptions,
) -> ColumnFamilyDescriptor {
    if *max_cf_size > FIFO_WRITE_BUFFER_SIZE {
        ColumnFamilyDescriptor::new(
            C::NAME,
            get_cf_options_fifo::<C>(max_cf_size, column_options),
        )
    } else {
        panic!(
            "{} cf_size must be greater than write buffer size {} when using ShredStorageType::RocksFifo.",
            C::NAME, FIFO_WRITE_BUFFER_SIZE
        );
    }
}

/// Returns the RocksDB Column Family Options which use FIFO Compaction.
///
/// Note that this CF options is optimized for workloads which write-keys
/// are mostly monotonically increasing over time.  For workloads where
/// write-keys do not follow any order in general should use get_cf_options
/// instead.
///
/// - [`max_cf_size`]: the maximum allowed column family size.  Note that
/// rocksdb will start deleting the oldest SST file when the column family
/// size reaches `max_cf_size` - `FIFO_WRITE_BUFFER_SIZE` to strictly
/// maintain the size limit.
fn get_cf_options_fifo<C: 'static + Column + ColumnName>(
    max_cf_size: &u64,
    column_options: &LedgerColumnOptions,
) -> Options {
    let mut options = Options::default();

    options.set_max_write_buffer_number(8);
    options.set_write_buffer_size(FIFO_WRITE_BUFFER_SIZE as usize);
    // FIFO always has its files in L0 so we only have one level.
    options.set_num_levels(1);
    // Since FIFO puts all its file in L0, it is suggested to have unlimited
    // number of open files.  The actual total number of open files will
    // be close to max_cf_size / write_buffer_size.
    options.set_max_open_files(-1);

    let mut fifo_compact_options = FifoCompactOptions::default();

    // Note that the following actually specifies size trigger for deleting
    // the oldest SST file instead of specifying the size limit as its name
    // might suggest.  As a result, we should trigger the file deletion when
    // the size reaches `max_cf_size - write_buffer_size` in order to correctly
    // maintain the storage size limit.
    fifo_compact_options
        .set_max_table_files_size((*max_cf_size).saturating_sub(FIFO_WRITE_BUFFER_SIZE));

    options.set_compaction_style(DBCompactionStyle::Fifo);
    options.set_fifo_compaction_options(&fifo_compact_options);

    process_cf_options_advanced::<C>(&mut options, column_options);

    options
}

fn get_db_options(access_type: &AccessType) -> Options {
    let mut options = Options::default();

    // Create missing items to support a clean start
    options.create_if_missing(true);
    options.create_missing_column_families(true);

    // Per the docs, a good value for this is the number of cores on the machine
    options.increase_parallelism(num_cpus::get() as i32);

    let mut env = rocksdb::Env::new().unwrap();
    // While a compaction is ongoing, all the background threads
    // could be used by the compaction. This can stall writes which
    // need to flush the memtable. Add some high-priority background threads
    // which can service these writes.
    env.set_high_priority_background_threads(4);
    options.set_env(&env);

    // Set max total wal size to 4G.
    options.set_max_total_wal_size(4 * 1024 * 1024 * 1024);

    if should_disable_auto_compactions(access_type) {
        options.set_disable_auto_compactions(true);
    }

    // Allow Rocks to open/keep open as many files as it needs for performance;
    // however, this is also explicitly required for a secondary instance.
    // See https://github.com/facebook/rocksdb/wiki/Secondary-instance
    options.set_max_open_files(-1);

    options
}

// Returns whether automatic compactions should be disabled for the entire
// database based upon the given access type.
fn should_disable_auto_compactions(access_type: &AccessType) -> bool {
    // Leave automatic compactions enabled (do not disable) in Primary mode;
    // disable in all other modes to prevent accidental cleaning
    !matches!(access_type, AccessType::Primary)
}

// Returns whether compactions should be enabled for the given column (name).
fn should_enable_cf_compaction(cf_name: &str) -> bool {
    // In order to keep the ledger storage footprint within a desired size,
    // LedgerCleanupService removes data in FIFO order by slot.
    //
    // Several columns do not contain slot in their key. These columns must
    // be manually managed to avoid unbounded storage growth.
    //
    // Columns where slot is the primary index can be efficiently cleaned via
    // Database::delete_range_cf() && Database::delete_file_in_range_cf().
    //
    // Columns where a slot is part of the key but not the primary index can
    // not be range deleted like above. Instead, the individual key/value pairs
    // must be iterated over and a decision to keep or discard that pair is
    // made. The comparison logic is implemented in PurgedSlotFilter which is
    // configured to run as part of rocksdb's automatic compactions. Storage
    // space is reclaimed on this class of columns once compaction has
    // completed on a given range or file.
    matches!(
        cf_name,
        columns::TransactionStatus::NAME
            | columns::TransactionMemos::NAME
            | columns::AddressSignatures::NAME
    )
}

// Returns true if the column family enables compression.
fn should_enable_compression<C: 'static + Column + ColumnName>() -> bool {
    C::NAME == columns::TransactionStatus::NAME
}

#[cfg(test)]
pub mod tests {
    use {
        super::*, crate::blockstore_db::columns::ShredData, std::path::PathBuf, tempfile::tempdir,
    };

    #[test]
    fn test_compaction_filter() {
        // this doesn't implement Clone...
        let dummy_compaction_filter_context = || CompactionFilterContext {
            is_full_compaction: true,
            is_manual_compaction: true,
        };
        let oldest_slot = OldestSlot::default();
        oldest_slot.set_clean_slot_0(true);

        let mut factory = PurgedSlotFilterFactory::<ShredData> {
            oldest_slot: oldest_slot.clone(),
            name: CString::new("test compaction filter").unwrap(),
            _phantom: PhantomData,
        };
        let mut compaction_filter = factory.create(dummy_compaction_filter_context());

        let dummy_level = 0;
        let key = ShredData::key(ShredData::as_index(0));
        let dummy_value = vec![];

        // we can't use assert_matches! because CompactionDecision doesn't implement Debug
        assert!(matches!(
            compaction_filter.filter(dummy_level, &key, &dummy_value),
            CompactionDecision::Keep
        ));

        // mutating oldest_slot doesn't affect existing compaction filters...
        oldest_slot.set(1);
        assert!(matches!(
            compaction_filter.filter(dummy_level, &key, &dummy_value),
            CompactionDecision::Keep
        ));

        // recreating compaction filter starts to expire the key
        let mut compaction_filter = factory.create(dummy_compaction_filter_context());
        assert!(matches!(
            compaction_filter.filter(dummy_level, &key, &dummy_value),
            CompactionDecision::Remove
        ));

        // newer key shouldn't be removed
        let key = ShredData::key(ShredData::as_index(1));
        matches!(
            compaction_filter.filter(dummy_level, &key, &dummy_value),
            CompactionDecision::Keep
        );
    }

    #[test]
    fn test_cf_names_and_descriptors_equal_length() {
        let path = PathBuf::default();
        let options = BlockstoreOptions::default();
        let oldest_slot = OldestSlot::default();
        // The names and descriptors don't need to be in the same order for our use cases;
        // however, there should be the same number of each. For example, adding a new column
        // should update both lists.
        assert_eq!(
            Rocks::columns().len(),
            Rocks::cf_descriptors(&path, &options, &oldest_slot).len()
        );
    }

    #[test]
    fn test_should_disable_auto_compactions() {
        assert!(!should_disable_auto_compactions(&AccessType::Primary));
        assert!(should_disable_auto_compactions(
            &AccessType::PrimaryForMaintenance
        ));
        assert!(should_disable_auto_compactions(&AccessType::Secondary));
    }

    #[test]
    fn test_should_enable_cf_compaction() {
        let columns_to_compact = [
            columns::TransactionStatus::NAME,
            columns::AddressSignatures::NAME,
        ];
        columns_to_compact.iter().for_each(|cf_name| {
            assert!(should_enable_cf_compaction(cf_name));
        });
        assert!(!should_enable_cf_compaction("something else"));
    }

    #[test]
    fn test_open_unknown_columns() {
        solana_logger::setup();

        let temp_dir = tempdir().unwrap();
        let db_path = temp_dir.path();

        // Open with Primary to create the new database
        {
            let options = BlockstoreOptions {
                access_type: AccessType::Primary,
                enforce_ulimit_nofile: false,
                ..BlockstoreOptions::default()
            };
            let mut rocks = Rocks::open(db_path, options).unwrap();

            // Introduce a new column that will not be known
            rocks
                .db
                .create_cf("new_column", &Options::default())
                .unwrap();
        }

        // Opening with either Secondary or Primary access should succeed,
        // even though the Rocks code is unaware of "new_column"
        {
            let options = BlockstoreOptions {
                access_type: AccessType::Secondary,
                enforce_ulimit_nofile: false,
                ..BlockstoreOptions::default()
            };
            let _ = Rocks::open(db_path, options).unwrap();
        }
        {
            let options = BlockstoreOptions {
                access_type: AccessType::Primary,
                enforce_ulimit_nofile: false,
                ..BlockstoreOptions::default()
            };
            let _ = Rocks::open(db_path, options).unwrap();
        }
    }
<<<<<<< HEAD
=======

    impl<C> LedgerColumn<C>
    where
        C: ColumnIndexDeprecation + ProtobufColumn + ColumnName,
    {
        pub fn put_deprecated_protobuf(
            &self,
            key: C::DeprecatedIndex,
            value: &C::Type,
        ) -> Result<()> {
            let mut buf = Vec::with_capacity(value.encoded_len());
            value.encode(&mut buf)?;
            self.backend
                .put_cf(self.handle(), &C::deprecated_key(key), &buf)
        }
    }

    impl<C> LedgerColumn<C>
    where
        C: ColumnIndexDeprecation + TypedColumn + ColumnName,
    {
        pub fn put_deprecated(&self, key: C::DeprecatedIndex, value: &C::Type) -> Result<()> {
            let serialized_value = serialize(value)?;
            self.backend
                .put_cf(self.handle(), &C::deprecated_key(key), &serialized_value)
        }
    }

    impl<C> LedgerColumn<C>
    where
        C: ColumnIndexDeprecation + ColumnName,
    {
        pub(crate) fn iterator_cf_raw_key(
            &self,
            iterator_mode: IteratorMode<Vec<u8>>,
        ) -> DBIterator {
            let cf = self.handle();
            self.backend.iterator_cf_raw_key(cf, iterator_mode)
        }
    }
>>>>>>> 5d824a36
}<|MERGE_RESOLUTION|>--- conflicted
+++ resolved
@@ -423,19 +423,9 @@
 
         // Open the database
         let db = match access_type {
-<<<<<<< HEAD
-            AccessType::Primary | AccessType::PrimaryForMaintenance => Rocks {
-                db: DB::open_cf_descriptors(&db_options, path, cf_descriptors)?,
-                access_type,
-                oldest_slot,
-                column_options,
-                write_batch_perf_status: PerfSamplingStatus::default(),
-            },
-=======
             AccessType::Primary | AccessType::PrimaryForMaintenance => {
                 DB::open_cf_descriptors(&db_options, path, cf_descriptors)?
             }
->>>>>>> 5d824a36
             AccessType::Secondary => {
                 let secondary_path = path.join("solana-secondary");
                 info!(
@@ -443,29 +433,12 @@
                     This secondary access could temporarily degrade other accesses, such as \
                     by solana-validator"
                 );
-<<<<<<< HEAD
-                info!("This secondary access could temporarily degrade other accesses, such as by solana-validator");
-
-                Rocks {
-                    db: DB::open_cf_descriptors_as_secondary(
-                        &db_options,
-                        path,
-                        &secondary_path,
-                        cf_descriptors,
-                    )?,
-                    access_type,
-                    oldest_slot,
-                    column_options,
-                    write_batch_perf_status: PerfSamplingStatus::default(),
-                }
-=======
                 DB::open_cf_descriptors_as_secondary(
                     &db_options,
                     path,
                     &secondary_path,
                     cf_descriptors,
                 )?
->>>>>>> 5d824a36
             }
         };
         let rocks = Rocks {
@@ -861,27 +834,9 @@
     }
 }
 
-<<<<<<< HEAD
-#[derive(Debug)]
 pub enum IndexError {
     UnpackError,
 }
-
-/// Helper trait to transition primary indexes out from the columns that are using them. This
-/// abbreviated trait assists in iterating past data with new keys. It will be modified and
-/// expanded in a future version to support writing with the new key and reading both key types.
-pub trait ColumnIndexDeprecation: Column {
-    const CURRENT_INDEX_LEN: usize;
-    fn try_current_index(key: &[u8]) -> std::result::Result<Self::Index, IndexError>;
-}
-
-impl Column for columns::TransactionStatus {
-    type Index = (u64, Signature, Slot);
-=======
-pub enum IndexError {
-    UnpackError,
-}
->>>>>>> 5d824a36
 
 /// Helper trait to transition primary indexes out from the columns that are using them.
 pub trait ColumnIndexDeprecation: Column {
@@ -889,11 +844,6 @@
     const CURRENT_INDEX_LEN: usize;
     type DeprecatedIndex;
 
-<<<<<<< HEAD
-    fn index(key: &[u8]) -> (u64, Signature, Slot) {
-        <columns::TransactionStatus as ColumnIndexDeprecation>::try_current_index(key)
-            .unwrap_or_else(|_| Self::as_index(0))
-=======
     fn deprecated_key(index: Self::DeprecatedIndex) -> Vec<u8>;
     fn try_deprecated_index(key: &[u8]) -> std::result::Result<Self::DeprecatedIndex, IndexError>;
 
@@ -911,7 +861,6 @@
             // executed.
             Self::as_index(0)
         }
->>>>>>> 5d824a36
     }
 }
 
@@ -947,27 +896,9 @@
 }
 
 impl ColumnIndexDeprecation for columns::TransactionStatus {
-<<<<<<< HEAD
-    const CURRENT_INDEX_LEN: usize = 80;
-
-    fn try_current_index(key: &[u8]) -> std::result::Result<Self::Index, IndexError> {
-        if key.len() != Self::CURRENT_INDEX_LEN {
-            return Err(IndexError::UnpackError);
-        }
-        let primary_index = BigEndian::read_u64(&key[0..8]);
-        let signature = Signature::try_from(&key[8..72]).unwrap();
-        let slot = BigEndian::read_u64(&key[72..80]);
-        Ok((primary_index, signature, slot))
-    }
-}
-
-impl Column for columns::AddressSignatures {
-    type Index = (u64, Pubkey, Slot, Signature);
-=======
     const DEPRECATED_INDEX_LEN: usize = 80;
     const CURRENT_INDEX_LEN: usize = 72;
     type DeprecatedIndex = (u64, Signature, Slot);
->>>>>>> 5d824a36
 
     fn deprecated_key((index, signature, slot): Self::DeprecatedIndex) -> Vec<u8> {
         let mut key = vec![0; Self::DEPRECATED_INDEX_LEN];
@@ -977,11 +908,6 @@
         key
     }
 
-<<<<<<< HEAD
-    fn index(key: &[u8]) -> (u64, Pubkey, Slot, Signature) {
-        <columns::AddressSignatures as ColumnIndexDeprecation>::try_current_index(key)
-            .unwrap_or_else(|_| Self::as_index(0))
-=======
     fn try_deprecated_index(key: &[u8]) -> std::result::Result<Self::DeprecatedIndex, IndexError> {
         if key.len() != Self::DEPRECATED_INDEX_LEN {
             return Err(IndexError::UnpackError);
@@ -990,7 +916,6 @@
         let signature = Signature::try_from(&key[8..72]).unwrap();
         let slot = BigEndian::read_u64(&key[72..80]);
         Ok((primary_index, signature, slot))
->>>>>>> 5d824a36
     }
 
     fn try_current_index(key: &[u8]) -> std::result::Result<Self::Index, IndexError> {
@@ -1039,28 +964,9 @@
 }
 
 impl ColumnIndexDeprecation for columns::AddressSignatures {
-<<<<<<< HEAD
-    const CURRENT_INDEX_LEN: usize = 112;
-
-    fn try_current_index(key: &[u8]) -> std::result::Result<Self::Index, IndexError> {
-        if key.len() != Self::CURRENT_INDEX_LEN {
-            return Err(IndexError::UnpackError);
-        }
-        let primary_index = BigEndian::read_u64(&key[0..8]);
-        let pubkey = Pubkey::try_from(&key[8..40]).unwrap();
-        let slot = BigEndian::read_u64(&key[40..48]);
-        let signature = Signature::try_from(&key[48..112]).unwrap();
-        Ok((primary_index, pubkey, slot, signature))
-    }
-}
-
-impl Column for columns::TransactionMemos {
-    type Index = Signature;
-=======
     const DEPRECATED_INDEX_LEN: usize = 112;
     const CURRENT_INDEX_LEN: usize = 108;
     type DeprecatedIndex = (u64, Pubkey, Slot, Signature);
->>>>>>> 5d824a36
 
     fn deprecated_key((primary_index, pubkey, slot, signature): Self::DeprecatedIndex) -> Vec<u8> {
         let mut key = vec![0; Self::DEPRECATED_INDEX_LEN];
@@ -1400,11 +1306,7 @@
         key
     }
 
-<<<<<<< HEAD
-    fn primary_index((slot, _fec_set_index): Self::Index) -> Slot {
-=======
     fn slot((slot, _fec_set_index): Self::Index) -> Slot {
->>>>>>> 5d824a36
         slot
     }
 
@@ -1965,8 +1867,6 @@
             C::try_current_index(&key).ok().map(|index| (index, value))
         }))
     }
-<<<<<<< HEAD
-=======
 
     pub(crate) fn iter_deprecated_index_filtered(
         &self,
@@ -1989,7 +1889,6 @@
                 .map(|index| (index, value))
         }))
     }
->>>>>>> 5d824a36
 }
 
 impl<'a> WriteBatch<'a> {
@@ -2450,8 +2349,6 @@
             let _ = Rocks::open(db_path, options).unwrap();
         }
     }
-<<<<<<< HEAD
-=======
 
     impl<C> LedgerColumn<C>
     where
@@ -2492,5 +2389,4 @@
             self.backend.iterator_cf_raw_key(cf, iterator_mode)
         }
     }
->>>>>>> 5d824a36
 }