use {
    crate::{
        block_error::BlockError,
        blockstore::Blockstore,
        blockstore_db::BlockstoreError,
        blockstore_meta::SlotMeta,
        entry_notifier_service::{EntryNotification, EntryNotifierSender},
        leader_schedule_cache::LeaderScheduleCache,
        token_balances::collect_token_balances,
        use_snapshot_archives_at_startup::UseSnapshotArchivesAtStartup,
    },
    chrono_humanize::{Accuracy, HumanTime, Tense},
    crossbeam_channel::Sender,
    itertools::Itertools,
    log::*,
    rayon::{prelude::*, ThreadPool},
    scopeguard::defer,
    solana_accounts_db::{
        accounts_db::{AccountShrinkThreshold, AccountsDbConfig},
        accounts_index::AccountSecondaryIndexes,
        accounts_update_notifier_interface::AccountsUpdateNotifier,
        epoch_accounts_hash::EpochAccountsHash,
        rent_debits::RentDebits,
        transaction_results::{
            TransactionExecutionDetails, TransactionExecutionResult, TransactionResults,
        },
    },
    solana_cost_model::cost_model::CostModel,
    solana_entry::entry::{
        self, create_ticks, Entry, EntrySlice, EntryType, EntryVerificationStatus, VerifyRecyclers,
    },
    solana_measure::{measure, measure::Measure},
    solana_metrics::datapoint_error,
    solana_program_runtime::timings::{ExecuteTimingType, ExecuteTimings, ThreadExecuteTimings},
    solana_rayon_threadlimit::{get_max_thread_count, get_thread_count},
    solana_runtime::{
        accounts_background_service::{AbsRequestSender, SnapshotRequestKind},
        bank::{Bank, TransactionBalancesSet},
        bank_forks::BankForks,
        bank_utils,
        commitment::VOTE_THRESHOLD_SIZE,
        installed_scheduler_pool::BankWithScheduler,
        prioritization_fee_cache::PrioritizationFeeCache,
        runtime_config::RuntimeConfig,
        transaction_batch::TransactionBatch,
    },
    solana_sdk::{
        clock::{Slot, MAX_PROCESSING_AGE},
        feature_set,
        genesis_config::GenesisConfig,
        hash::Hash,
        pubkey::Pubkey,
        saturating_add_assign,
        signature::{Keypair, Signature},
        timing,
        transaction::{
            Result, SanitizedTransaction, TransactionError, TransactionVerificationMode,
            VersionedTransaction,
        },
    },
    solana_transaction_status::token_balances::TransactionTokenBalancesSet,
    solana_vote::{vote_account::VoteAccountsHashMap, vote_sender_types::ReplayVoteSender},
    std::{
        borrow::Cow,
        collections::{HashMap, HashSet},
        path::PathBuf,
        result,
        sync::{
            atomic::{AtomicBool, Ordering::Relaxed},
            Arc, Mutex, RwLock,
        },
        time::{Duration, Instant},
    },
    thiserror::Error,
};

pub struct TransactionBatchWithIndexes<'a, 'b> {
    pub batch: TransactionBatch<'a, 'b>,
    pub transaction_indexes: Vec<usize>,
}

struct ReplayEntry {
    entry: EntryType,
    starting_index: usize,
}

// get_max_thread_count to match number of threads in the old code.
// see: https://github.com/solana-labs/solana/pull/24853
lazy_static! {
    static ref PAR_THREAD_POOL: ThreadPool = rayon::ThreadPoolBuilder::new()
        .num_threads(get_max_thread_count())
        .thread_name(|i| format!("solBstoreProc{i:02}"))
        .build()
        .unwrap();
}

fn first_err(results: &[Result<()>]) -> Result<()> {
    for r in results {
        if r.is_err() {
            return r.clone();
        }
    }
    Ok(())
}

// Includes transaction signature for unit-testing
fn get_first_error(
    batch: &TransactionBatch,
    fee_collection_results: Vec<Result<()>>,
) -> Option<(Result<()>, Signature)> {
    let mut first_err = None;
    for (result, transaction) in fee_collection_results
        .iter()
        .zip(batch.sanitized_transactions())
    {
        if let Err(ref err) = result {
            if first_err.is_none() {
                first_err = Some((result.clone(), *transaction.signature()));
            }
            warn!(
                "Unexpected validator error: {:?}, transaction: {:?}",
                err, transaction
            );
            datapoint_error!(
                "validator_process_entry_error",
                (
                    "error",
                    format!("error: {err:?}, transaction: {transaction:?}"),
                    String
                )
            );
        }
    }
    first_err
}

pub fn execute_batch(
    batch: &TransactionBatchWithIndexes,
    bank: &Arc<Bank>,
    transaction_status_sender: Option<&TransactionStatusSender>,
    replay_vote_sender: Option<&ReplayVoteSender>,
    timings: &mut ExecuteTimings,
    log_messages_bytes_limit: Option<usize>,
    prioritization_fee_cache: &PrioritizationFeeCache,
) -> Result<()> {
    let TransactionBatchWithIndexes {
        batch,
        transaction_indexes,
    } = batch;
    let record_token_balances = transaction_status_sender.is_some();

    let mut mint_decimals: HashMap<Pubkey, u8> = HashMap::new();

    let pre_token_balances = if record_token_balances {
        collect_token_balances(bank, batch, &mut mint_decimals)
    } else {
        vec![]
    };

    let (tx_results, balances) = batch.bank().load_execute_and_commit_transactions(
        batch,
        MAX_PROCESSING_AGE,
        transaction_status_sender.is_some(),
        transaction_status_sender.is_some(),
        transaction_status_sender.is_some(),
        transaction_status_sender.is_some(),
        timings,
        log_messages_bytes_limit,
    );

    bank_utils::find_and_send_votes(
        batch.sanitized_transactions(),
        &tx_results,
        replay_vote_sender,
    );

    let TransactionResults {
        fee_collection_results,
        execution_results,
        rent_debits,
        ..
    } = tx_results;

    let executed_transactions = execution_results
        .iter()
        .zip(batch.sanitized_transactions())
        .filter_map(|(execution_result, tx)| execution_result.was_executed().then_some(tx))
        .collect_vec();

    if let Some(transaction_status_sender) = transaction_status_sender {
        let transactions = batch.sanitized_transactions().to_vec();
        let post_token_balances = if record_token_balances {
            collect_token_balances(bank, batch, &mut mint_decimals)
        } else {
            vec![]
        };

        let token_balances =
            TransactionTokenBalancesSet::new(pre_token_balances, post_token_balances);

        transaction_status_sender.send_transaction_status_batch(
            bank.clone(),
            transactions,
            execution_results,
            balances,
            token_balances,
            rent_debits,
            transaction_indexes.to_vec(),
        );
    }

    prioritization_fee_cache.update(bank, executed_transactions.into_iter());

    let first_err = get_first_error(batch, fee_collection_results);
    first_err.map(|(result, _)| result).unwrap_or(Ok(()))
}

#[derive(Default)]
pub struct ExecuteBatchesInternalMetrics {
    execution_timings_per_thread: HashMap<usize, ThreadExecuteTimings>,
    total_batches_len: u64,
    execute_batches_us: u64,
}

impl ExecuteBatchesInternalMetrics {
    pub fn new_with_timings_from_all_threads(execute_timings: ExecuteTimings) -> Self {
        const DUMMY_THREAD_INDEX: usize = 999;
        let mut new = Self::default();
        new.execution_timings_per_thread.insert(
            DUMMY_THREAD_INDEX,
            ThreadExecuteTimings {
                execute_timings,
                ..ThreadExecuteTimings::default()
            },
        );
        new
    }
}

fn execute_batches_internal(
    bank: &Arc<Bank>,
    batches: &[TransactionBatchWithIndexes],
    transaction_status_sender: Option<&TransactionStatusSender>,
    replay_vote_sender: Option<&ReplayVoteSender>,
    log_messages_bytes_limit: Option<usize>,
    prioritization_fee_cache: &PrioritizationFeeCache,
) -> Result<ExecuteBatchesInternalMetrics> {
    assert!(!batches.is_empty());
    let execution_timings_per_thread: Mutex<HashMap<usize, ThreadExecuteTimings>> =
        Mutex::new(HashMap::new());

    let mut execute_batches_elapsed = Measure::start("execute_batches_elapsed");
    let results: Vec<Result<()>> = PAR_THREAD_POOL.install(|| {
        batches
            .into_par_iter()
            .map(|transaction_batch| {
                let transaction_count =
                    transaction_batch.batch.sanitized_transactions().len() as u64;
                let mut timings = ExecuteTimings::default();
                let (result, execute_batches_time): (Result<()>, Measure) = measure!(
                    {
                        execute_batch(
                            transaction_batch,
                            bank,
                            transaction_status_sender,
                            replay_vote_sender,
                            &mut timings,
                            log_messages_bytes_limit,
                            prioritization_fee_cache,
                        )
                    },
                    "execute_batch",
                );

                let thread_index = PAR_THREAD_POOL.current_thread_index().unwrap();
                execution_timings_per_thread
                    .lock()
                    .unwrap()
                    .entry(thread_index)
                    .and_modify(|thread_execution_time| {
                        let ThreadExecuteTimings {
                            total_thread_us,
                            total_transactions_executed,
                            execute_timings: total_thread_execute_timings,
                        } = thread_execution_time;
                        *total_thread_us += execute_batches_time.as_us();
                        *total_transactions_executed += transaction_count;
                        total_thread_execute_timings
                            .saturating_add_in_place(ExecuteTimingType::TotalBatchesLen, 1);
                        total_thread_execute_timings.accumulate(&timings);
                    })
                    .or_insert(ThreadExecuteTimings {
                        total_thread_us: execute_batches_time.as_us(),
                        total_transactions_executed: transaction_count,
                        execute_timings: timings,
                    });
                result
            })
            .collect()
    });
    execute_batches_elapsed.stop();

    first_err(&results)?;

    Ok(ExecuteBatchesInternalMetrics {
        execution_timings_per_thread: execution_timings_per_thread.into_inner().unwrap(),
        total_batches_len: batches.len() as u64,
        execute_batches_us: execute_batches_elapsed.as_us(),
    })
}

// This fn diverts the code-path into two variants. Both must provide exactly the same set of
// validations. For this reason, this fn is deliberately inserted into the code path to be called
// inside process_entries(), so that Bank::prepare_sanitized_batch() has been called on all of
// batches already, while minimizing code duplication (thus divergent behavior risk) at the cost of
// acceptable overhead of meaningless buffering of batches for the scheduler variant.
//
// Also note that the scheduler variant can't implement the batch-level sanitization naively, due
// to the nature of individual tx processing. That's another reason of this particular placement of
// divergent point in the code-path (i.e. not one layer up with its own prepare_sanitized_batch()
// invocation).
fn process_batches(
    bank: &BankWithScheduler,
    batches: &[TransactionBatchWithIndexes],
    transaction_status_sender: Option<&TransactionStatusSender>,
    replay_vote_sender: Option<&ReplayVoteSender>,
    batch_execution_timing: &mut BatchExecutionTiming,
    log_messages_bytes_limit: Option<usize>,
    prioritization_fee_cache: &PrioritizationFeeCache,
) -> Result<()> {
    if bank.has_installed_scheduler() {
        debug!(
            "process_batches()/schedule_batches_for_execution({} batches)",
            batches.len()
        );
        // scheduling always succeeds here without being blocked on actual transaction executions.
        // The transaction execution errors will be collected via the blocking fn called
        // BankWithScheduler::wait_for_completed_scheduler(), if any.
        schedule_batches_for_execution(bank, batches);
        Ok(())
    } else {
        debug!(
            "process_batches()/rebatch_and_execute_batches({} batches)",
            batches.len()
        );
        rebatch_and_execute_batches(
            bank,
            batches,
            transaction_status_sender,
            replay_vote_sender,
            batch_execution_timing,
            log_messages_bytes_limit,
            prioritization_fee_cache,
        )
    }
}

fn schedule_batches_for_execution(
    bank: &BankWithScheduler,
    batches: &[TransactionBatchWithIndexes],
) {
    for TransactionBatchWithIndexes {
        batch,
        transaction_indexes,
    } in batches
    {
        bank.schedule_transaction_executions(
            batch
                .sanitized_transactions()
                .iter()
                .zip(transaction_indexes.iter()),
        );
    }
}

fn rebatch_transactions<'a>(
    lock_results: &'a [Result<()>],
    bank: &'a Arc<Bank>,
    sanitized_txs: &'a [SanitizedTransaction],
    start: usize,
    end: usize,
    transaction_indexes: &'a [usize],
) -> TransactionBatchWithIndexes<'a, 'a> {
    let txs = &sanitized_txs[start..=end];
    let results = &lock_results[start..=end];
    let mut tx_batch = TransactionBatch::new(results.to_vec(), bank, Cow::from(txs));
    tx_batch.set_needs_unlock(false);

    let transaction_indexes = transaction_indexes[start..=end].to_vec();
    TransactionBatchWithIndexes {
        batch: tx_batch,
        transaction_indexes,
    }
}

fn rebatch_and_execute_batches(
    bank: &Arc<Bank>,
    batches: &[TransactionBatchWithIndexes],
    transaction_status_sender: Option<&TransactionStatusSender>,
    replay_vote_sender: Option<&ReplayVoteSender>,
    timing: &mut BatchExecutionTiming,
    log_messages_bytes_limit: Option<usize>,
    prioritization_fee_cache: &PrioritizationFeeCache,
) -> Result<()> {
    if batches.is_empty() {
        return Ok(());
    }

    let ((lock_results, sanitized_txs), transaction_indexes): ((Vec<_>, Vec<_>), Vec<_>) = batches
        .iter()
        .flat_map(|batch| {
            batch
                .batch
                .lock_results()
                .iter()
                .cloned()
                .zip(batch.batch.sanitized_transactions().to_vec())
                .zip(batch.transaction_indexes.to_vec())
        })
        .unzip();

    let mut minimal_tx_cost = u64::MAX;
    let mut total_cost: u64 = 0;
    let tx_costs = sanitized_txs
        .iter()
        .map(|tx| {
            let tx_cost = CostModel::calculate_cost(tx, &bank.feature_set);
            let cost = tx_cost.sum();
            minimal_tx_cost = std::cmp::min(minimal_tx_cost, cost);
            total_cost = total_cost.saturating_add(cost);
            tx_cost
        })
        .collect::<Vec<_>>();

    if bank
        .feature_set
        .is_active(&feature_set::apply_cost_tracker_during_replay::id())
    {
        let mut cost_tracker = bank.write_cost_tracker().unwrap();
        for tx_cost in &tx_costs {
            cost_tracker
                .try_add(tx_cost)
                .map_err(TransactionError::from)?;
        }
    }

    let target_batch_count = get_thread_count() as u64;

    let mut tx_batches: Vec<TransactionBatchWithIndexes> = vec![];
    let rebatched_txs = if total_cost > target_batch_count.saturating_mul(minimal_tx_cost) {
        let target_batch_cost = total_cost / target_batch_count;
        let mut batch_cost: u64 = 0;
        let mut slice_start = 0;
        tx_costs
            .into_iter()
            .enumerate()
            .for_each(|(index, tx_cost)| {
                let next_index = index + 1;
                batch_cost = batch_cost.saturating_add(tx_cost.sum());
                if batch_cost >= target_batch_cost || next_index == sanitized_txs.len() {
                    let tx_batch = rebatch_transactions(
                        &lock_results,
                        bank,
                        &sanitized_txs,
                        slice_start,
                        index,
                        &transaction_indexes,
                    );
                    slice_start = next_index;
                    tx_batches.push(tx_batch);
                    batch_cost = 0;
                }
            });
        &tx_batches[..]
    } else {
        batches
    };

    let execute_batches_internal_metrics = execute_batches_internal(
        bank,
        rebatched_txs,
        transaction_status_sender,
        replay_vote_sender,
        log_messages_bytes_limit,
        prioritization_fee_cache,
    )?;

    timing.accumulate(execute_batches_internal_metrics);
    Ok(())
}

/// Process an ordered list of entries in parallel
/// 1. In order lock accounts for each entry while the lock succeeds, up to a Tick entry
/// 2. Process the locked group in parallel
/// 3. Register the `Tick` if it's available
/// 4. Update the leader scheduler, goto 1
///
/// This method is for use testing against a single Bank, and assumes `Bank::transaction_count()`
/// represents the number of transactions executed in this Bank
pub fn process_entries_for_tests(
    bank: &BankWithScheduler,
    entries: Vec<Entry>,
    transaction_status_sender: Option<&TransactionStatusSender>,
    replay_vote_sender: Option<&ReplayVoteSender>,
) -> Result<()> {
    let verify_transaction = {
        let bank = bank.clone_with_scheduler();
        move |versioned_tx: VersionedTransaction| -> Result<SanitizedTransaction> {
            bank.verify_transaction(versioned_tx, TransactionVerificationMode::FullVerification)
        }
    };

    let mut entry_starting_index: usize = bank.transaction_count().try_into().unwrap();
    let mut batch_timing = BatchExecutionTiming::default();
    let mut replay_entries: Vec<_> =
        entry::verify_transactions(entries, Arc::new(verify_transaction))?
            .into_iter()
            .map(|entry| {
                let starting_index = entry_starting_index;
                if let EntryType::Transactions(ref transactions) = entry {
                    entry_starting_index = entry_starting_index.saturating_add(transactions.len());
                }
                ReplayEntry {
                    entry,
                    starting_index,
                }
            })
            .collect();

    let ignored_prioritization_fee_cache = PrioritizationFeeCache::new(0u64);
    let result = process_entries(
        bank,
        &mut replay_entries,
        transaction_status_sender,
        replay_vote_sender,
        &mut batch_timing,
        None,
        &ignored_prioritization_fee_cache,
    );

    debug!("process_entries: {:?}", batch_timing);
    result
}

fn process_entries(
    bank: &BankWithScheduler,
    entries: &mut [ReplayEntry],
    transaction_status_sender: Option<&TransactionStatusSender>,
    replay_vote_sender: Option<&ReplayVoteSender>,
    batch_timing: &mut BatchExecutionTiming,
    log_messages_bytes_limit: Option<usize>,
    prioritization_fee_cache: &PrioritizationFeeCache,
) -> Result<()> {
    // accumulator for entries that can be processed in parallel
    let mut batches = vec![];
    let mut tick_hashes = vec![];

    for ReplayEntry {
        entry,
        starting_index,
    } in entries
    {
        match entry {
            EntryType::Tick(hash) => {
                // If it's a tick, save it for later
                tick_hashes.push(hash);
                if bank.is_block_boundary(bank.tick_height() + tick_hashes.len() as u64) {
                    // If it's a tick that will cause a new blockhash to be created,
                    // execute the group and register the tick
                    process_batches(
                        bank,
                        &batches,
                        transaction_status_sender,
                        replay_vote_sender,
                        batch_timing,
                        log_messages_bytes_limit,
                        prioritization_fee_cache,
                    )?;
                    batches.clear();
                    for hash in &tick_hashes {
                        bank.register_tick(hash);
                    }
                    tick_hashes.clear();
                }
            }
            EntryType::Transactions(transactions) => {
                let starting_index = *starting_index;
                let transaction_indexes =
                    (starting_index..starting_index.saturating_add(transactions.len())).collect();
                loop {
                    // try to lock the accounts
                    let batch = bank.prepare_sanitized_batch(transactions);
                    let first_lock_err = first_err(batch.lock_results());

                    // if locking worked
                    if first_lock_err.is_ok() {
                        batches.push(TransactionBatchWithIndexes {
                            batch,
                            transaction_indexes,
                        });
                        // done with this entry
                        break;
                    }
                    // else we failed to lock, 2 possible reasons
                    if batches.is_empty() {
                        // An entry has account lock conflicts with *itself*, which should not happen
                        // if generated by a properly functioning leader
                        datapoint_error!(
                            "validator_process_entry_error",
                            (
                                "error",
                                format!(
                                    "Lock accounts error, entry conflicts with itself, txs: {transactions:?}"
                                ),
                                String
                            )
                        );
                        // bail
                        first_lock_err?;
                    } else {
                        // else we have an entry that conflicts with a prior entry
                        // execute the current queue and try to process this entry again
                        process_batches(
                            bank,
                            &batches,
                            transaction_status_sender,
                            replay_vote_sender,
                            batch_timing,
                            log_messages_bytes_limit,
                            prioritization_fee_cache,
                        )?;
                        batches.clear();
                    }
                }
            }
        }
    }
    process_batches(
        bank,
        &batches,
        transaction_status_sender,
        replay_vote_sender,
        batch_timing,
        log_messages_bytes_limit,
        prioritization_fee_cache,
    )?;
    for hash in tick_hashes {
        bank.register_tick(hash);
    }
    Ok(())
}

#[derive(Error, Debug)]
pub enum BlockstoreProcessorError {
    #[error("failed to load entries, error: {0}")]
    FailedToLoadEntries(#[from] BlockstoreError),

    #[error("failed to load meta")]
    FailedToLoadMeta,

    #[error("invalid block error: {0}")]
    InvalidBlock(#[from] BlockError),

    #[error("invalid transaction error: {0}")]
    InvalidTransaction(#[from] TransactionError),

    #[error("no valid forks found")]
    NoValidForksFound,

    #[error("invalid hard fork slot {0}")]
    InvalidHardFork(Slot),

    #[error("root bank with mismatched capitalization at {0}")]
    RootBankWithMismatchedCapitalization(Slot),
}

/// Callback for accessing bank state while processing the blockstore
pub type ProcessCallback = Arc<dyn Fn(&Bank) + Sync + Send>;

#[derive(Default, Clone)]
pub struct ProcessOptions {
    /// Run PoH, transaction signature and other transaction verifications on the entries.
    pub run_verification: bool,
    pub full_leader_cache: bool,
    pub halt_at_slot: Option<Slot>,
    pub new_hard_forks: Option<Vec<Slot>>,
    pub debug_keys: Option<Arc<HashSet<Pubkey>>>,
    pub account_indexes: AccountSecondaryIndexes,
    pub limit_load_slot_count_from_snapshot: Option<usize>,
    pub allow_dead_slots: bool,
    pub accounts_db_test_hash_calculation: bool,
    pub accounts_db_skip_shrink: bool,
    pub accounts_db_force_initial_clean: bool,
    pub accounts_db_config: Option<AccountsDbConfig>,
    pub verify_index: bool,
    pub shrink_ratio: AccountShrinkThreshold,
    pub runtime_config: RuntimeConfig,
    pub on_halt_store_hash_raw_data_for_debug: bool,
    /// true if after processing the contents of the blockstore at startup, we should run an accounts hash calc
    /// This is useful for debugging.
    pub run_final_accounts_hash_calc: bool,
    pub use_snapshot_archives_at_startup: UseSnapshotArchivesAtStartup,
}

pub fn test_process_blockstore(
    genesis_config: &GenesisConfig,
    blockstore: &Blockstore,
    opts: &ProcessOptions,
    exit: Arc<AtomicBool>,
) -> (Arc<RwLock<BankForks>>, LeaderScheduleCache) {
    // Spin up a thread to be a fake Accounts Background Service.  Need to intercept and handle all
    // EpochAccountsHash requests so future rooted banks do not hang in Bank::freeze() waiting for
    // an in-flight EAH calculation to complete.
    let (snapshot_request_sender, snapshot_request_receiver) = crossbeam_channel::unbounded();
    let abs_request_sender = AbsRequestSender::new(snapshot_request_sender);
    let bg_exit = Arc::new(AtomicBool::new(false));
    let bg_thread = {
        let exit = Arc::clone(&bg_exit);
        std::thread::spawn(move || {
            while !exit.load(Relaxed) {
                snapshot_request_receiver
                    .try_iter()
                    .filter(|snapshot_request| {
                        snapshot_request.request_kind == SnapshotRequestKind::EpochAccountsHash
                    })
                    .for_each(|snapshot_request| {
                        snapshot_request
                            .snapshot_root_bank
                            .rc
                            .accounts
                            .accounts_db
                            .epoch_accounts_hash_manager
                            .set_valid(
                                EpochAccountsHash::new(Hash::new_unique()),
                                snapshot_request.snapshot_root_bank.slot(),
                            )
                    });
                std::thread::sleep(Duration::from_millis(100));
            }
        })
    };

    let (bank_forks, leader_schedule_cache, ..) = crate::bank_forks_utils::load_bank_forks(
        genesis_config,
        blockstore,
        Vec::new(),
        None,
        None,
        opts,
        None,
        None,
        None,
        exit,
    )
    .unwrap();

    process_blockstore_from_root(
        blockstore,
        &bank_forks,
        &leader_schedule_cache,
        opts,
        None,
        None,
        None,
        &abs_request_sender,
    )
    .unwrap();

    bg_exit.store(true, Relaxed);
    bg_thread.join().unwrap();

    (bank_forks, leader_schedule_cache)
}

pub(crate) fn process_blockstore_for_bank_0(
    genesis_config: &GenesisConfig,
    blockstore: &Blockstore,
    account_paths: Vec<PathBuf>,
    opts: &ProcessOptions,
    cache_block_meta_sender: Option<&CacheBlockMetaSender>,
    entry_notification_sender: Option<&EntryNotifierSender>,
    accounts_update_notifier: Option<AccountsUpdateNotifier>,
    exit: Arc<AtomicBool>,
) -> Arc<RwLock<BankForks>> {
    // Setup bank for slot 0
    let bank0 = Bank::new_with_paths(
        genesis_config,
        Arc::new(opts.runtime_config.clone()),
        account_paths,
        opts.debug_keys.clone(),
        None,
        opts.account_indexes.clone(),
        opts.shrink_ratio,
        false,
        opts.accounts_db_config.clone(),
        accounts_update_notifier,
        None,
        exit,
    );
<<<<<<< HEAD
=======
    let bank0_slot = bank0.slot();
>>>>>>> 5d824a36
    let bank_forks = BankForks::new_rw_arc(bank0);

    info!("Processing ledger for slot 0...");
    process_bank_0(
        &bank_forks
            .read()
            .unwrap()
            .get_with_scheduler(bank0_slot)
            .unwrap(),
        blockstore,
        opts,
        &VerifyRecyclers::default(),
        cache_block_meta_sender,
        entry_notification_sender,
    );
    bank_forks
}

/// Process blockstore from a known root bank
#[allow(clippy::too_many_arguments)]
pub fn process_blockstore_from_root(
    blockstore: &Blockstore,
    bank_forks: &RwLock<BankForks>,
    leader_schedule_cache: &LeaderScheduleCache,
    opts: &ProcessOptions,
    transaction_status_sender: Option<&TransactionStatusSender>,
    cache_block_meta_sender: Option<&CacheBlockMetaSender>,
    entry_notification_sender: Option<&EntryNotifierSender>,
    accounts_background_request_sender: &AbsRequestSender,
) -> result::Result<(), BlockstoreProcessorError> {
    let (start_slot, start_slot_hash) = {
        // Starting slot must be a root, and thus has no parents
        assert_eq!(bank_forks.read().unwrap().banks().len(), 1);
        let bank = bank_forks.read().unwrap().root_bank();
        assert!(bank.parent().is_none());
        (bank.slot(), bank.hash())
    };

    info!("Processing ledger from slot {}...", start_slot);
    let now = Instant::now();

    // Ensure start_slot is rooted for correct replay; also ensure start_slot and
    // qualifying children are marked as connected
    if blockstore.is_primary_access() {
        blockstore
            .mark_slots_as_if_rooted_normally_at_startup(
                vec![(start_slot, Some(start_slot_hash))],
                true,
            )
            .expect("Couldn't mark start_slot as root in startup");
        blockstore
            .set_and_chain_connected_on_root_and_next_slots(start_slot)
            .expect("Couldn't mark start_slot as connected during startup")
    } else {
        info!(
            "Start slot {} isn't a root, and won't be updated due to secondary blockstore access",
            start_slot
        );
    }

    if let Ok(Some(highest_slot)) = blockstore.highest_slot() {
        info!("ledger holds data through slot {}", highest_slot);
    }

    let mut timing = ExecuteTimings::default();
    let (num_slots_processed, num_new_roots_found) = if let Some(start_slot_meta) = blockstore
        .meta(start_slot)
        .unwrap_or_else(|_| panic!("Failed to get meta for slot {start_slot}"))
    {
        load_frozen_forks(
            bank_forks,
            &start_slot_meta,
            blockstore,
            leader_schedule_cache,
            opts,
            transaction_status_sender,
            cache_block_meta_sender,
            entry_notification_sender,
            &mut timing,
            accounts_background_request_sender,
        )?
    } else {
        // If there's no meta in the blockstore for the input `start_slot`,
        // then we started from a snapshot and are unable to process anything.
        //
        // If the ledger has any data at all, the snapshot was likely taken at
        // a slot that is not within the range of ledger min/max slot(s).
        warn!(
            "Starting slot {} is not in Blockstore, unable to process",
            start_slot
        );
        (0, 0)
    };

    let processing_time = now.elapsed();

    datapoint_info!(
        "process_blockstore_from_root",
        ("total_time_us", processing_time.as_micros(), i64),
        (
            "frozen_banks",
            bank_forks.read().unwrap().frozen_banks().len(),
            i64
        ),
        ("slot", bank_forks.read().unwrap().root(), i64),
        ("num_slots_processed", num_slots_processed, i64),
        ("num_new_roots_found", num_new_roots_found, i64),
        ("forks", bank_forks.read().unwrap().banks().len(), i64),
    );

    info!("ledger processing timing: {:?}", timing);
    {
        let bank_forks = bank_forks.read().unwrap();
        let mut bank_slots = bank_forks.banks().keys().copied().collect::<Vec<_>>();
        bank_slots.sort_unstable();

        info!(
            "ledger processed in {}. root slot is {}, {} bank{}: {}",
            HumanTime::from(chrono::Duration::from_std(processing_time).unwrap())
                .to_text_en(Accuracy::Precise, Tense::Present),
            bank_forks.root(),
            bank_slots.len(),
            if bank_slots.len() > 1 { "s" } else { "" },
            bank_slots.iter().map(|slot| slot.to_string()).join(", "),
        );
        assert!(bank_forks.active_bank_slots().is_empty());
    }

    Ok(())
}

/// Verify that a segment of entries has the correct number of ticks and hashes
fn verify_ticks(
    bank: &Bank,
    entries: &[Entry],
    slot_full: bool,
    tick_hash_count: &mut u64,
) -> std::result::Result<(), BlockError> {
    let next_bank_tick_height = bank.tick_height() + entries.tick_count();
    let max_bank_tick_height = bank.max_tick_height();

    if next_bank_tick_height > max_bank_tick_height {
        warn!("Too many entry ticks found in slot: {}", bank.slot());
        return Err(BlockError::TooManyTicks);
    }

    if next_bank_tick_height < max_bank_tick_height && slot_full {
        info!("Too few entry ticks found in slot: {}", bank.slot());
        return Err(BlockError::TooFewTicks);
    }

    if next_bank_tick_height == max_bank_tick_height {
        let has_trailing_entry = entries.last().map(|e| !e.is_tick()).unwrap_or_default();
        if has_trailing_entry {
            warn!("Slot: {} did not end with a tick entry", bank.slot());
            return Err(BlockError::TrailingEntry);
        }

        if !slot_full {
            warn!("Slot: {} was not marked full", bank.slot());
            return Err(BlockError::InvalidLastTick);
        }
    }

    let hashes_per_tick = bank.hashes_per_tick().unwrap_or(0);
    if !entries.verify_tick_hash_count(tick_hash_count, hashes_per_tick) {
        warn!(
            "Tick with invalid number of hashes found in slot: {}",
            bank.slot()
        );
        return Err(BlockError::InvalidTickHashCount);
    }

    Ok(())
}

fn confirm_full_slot(
    blockstore: &Blockstore,
    bank: &BankWithScheduler,
    opts: &ProcessOptions,
    recyclers: &VerifyRecyclers,
    progress: &mut ConfirmationProgress,
    transaction_status_sender: Option<&TransactionStatusSender>,
    entry_notification_sender: Option<&EntryNotifierSender>,
    replay_vote_sender: Option<&ReplayVoteSender>,
    timing: &mut ExecuteTimings,
) -> result::Result<(), BlockstoreProcessorError> {
    let mut confirmation_timing = ConfirmationTiming::default();
    let skip_verification = !opts.run_verification;
    let ignored_prioritization_fee_cache = PrioritizationFeeCache::new(0u64);

    confirm_slot(
        blockstore,
        bank,
        &mut confirmation_timing,
        progress,
        skip_verification,
        transaction_status_sender,
        entry_notification_sender,
        replay_vote_sender,
        recyclers,
        opts.allow_dead_slots,
        opts.runtime_config.log_messages_bytes_limit,
        &ignored_prioritization_fee_cache,
    )?;

    timing.accumulate(&confirmation_timing.batch_execute.totals);

    if !bank.is_complete() {
        Err(BlockstoreProcessorError::InvalidBlock(
            BlockError::Incomplete,
        ))
    } else {
        Ok(())
    }
}

/// Measures different parts of the slot confirmation processing pipeline.
#[derive(Debug)]
pub struct ConfirmationTiming {
    /// Moment when the `ConfirmationTiming` instance was created.  Used to track the total wall
    /// clock time from the moment the first shard for the slot is received and to the moment the
    /// slot is complete.
    pub started: Instant,

    /// Wall clock time used by the slot confirmation code, including PoH/signature verification,
    /// and replay.  As replay can run in parallel with the verification, this value can not be
    /// recovered from the `replay_elapsed` and or `{poh,transaction}_verify_elapsed`.  This
    /// includes failed cases, when `confirm_slot_entries` exist with an error.  In microseconds.
    pub confirmation_elapsed: u64,

    /// Wall clock time used by the entry replay code.  Does not include the PoH or the transaction
    /// signature/precompiles verification, but can overlap with the PoH and signature verification.
    /// In microseconds.
    pub replay_elapsed: u64,

    /// Wall clock times, used for the PoH verification of entries.  In microseconds.
    pub poh_verify_elapsed: u64,

    /// Wall clock time, used for the signature verification as well as precompiles verification.
    /// In microseconds.
    pub transaction_verify_elapsed: u64,

    /// Wall clock time spent loading data sets (and entries) from the blockstore.  This does not
    /// include the case when the blockstore load failed.  In microseconds.
    pub fetch_elapsed: u64,

    /// Same as `fetch_elapsed` above, but for the case when the blockstore load fails.  In
    /// microseconds.
    pub fetch_fail_elapsed: u64,

    /// `batch_execute()` measurements.
    pub batch_execute: BatchExecutionTiming,
}

impl Default for ConfirmationTiming {
    fn default() -> Self {
        Self {
            started: Instant::now(),
            confirmation_elapsed: 0,
            replay_elapsed: 0,
            poh_verify_elapsed: 0,
            transaction_verify_elapsed: 0,
            fetch_elapsed: 0,
            fetch_fail_elapsed: 0,
            batch_execute: BatchExecutionTiming::default(),
        }
    }
}

/// Measures times related to transaction execution in a slot.
#[derive(Debug, Default)]
pub struct BatchExecutionTiming {
    /// Time used by transaction execution.  Accumulated across multiple threads that are running
    /// `execute_batch()`.
    pub totals: ExecuteTimings,

    /// Wall clock time used by the transaction execution part of pipeline.
    /// [`ConfirmationTiming::replay_elapsed`] includes this time.  In microseconds.
    pub wall_clock_us: u64,

    /// Time used to execute transactions, via `execute_batch()`, in the thread that consumed the
    /// most time.
    pub slowest_thread: ThreadExecuteTimings,
}

impl BatchExecutionTiming {
    pub fn accumulate(&mut self, new_batch: ExecuteBatchesInternalMetrics) {
        let Self {
            totals,
            wall_clock_us,
            slowest_thread,
        } = self;

        saturating_add_assign!(*wall_clock_us, new_batch.execute_batches_us);

        use ExecuteTimingType::{NumExecuteBatches, TotalBatchesLen};
        totals.saturating_add_in_place(TotalBatchesLen, new_batch.total_batches_len);
        totals.saturating_add_in_place(NumExecuteBatches, 1);

        for thread_times in new_batch.execution_timings_per_thread.values() {
            totals.accumulate(&thread_times.execute_timings);
        }

        let slowest = new_batch
            .execution_timings_per_thread
            .values()
            .max_by_key(|thread_times| thread_times.total_thread_us);

        if let Some(slowest) = slowest {
            slowest_thread.accumulate(slowest);
            slowest_thread
                .execute_timings
                .saturating_add_in_place(NumExecuteBatches, 1);
        };
    }
}

#[derive(Default)]
pub struct ConfirmationProgress {
    pub last_entry: Hash,
    pub tick_hash_count: u64,
    pub num_shreds: u64,
    pub num_entries: usize,
    pub num_txs: usize,
}

impl ConfirmationProgress {
    pub fn new(last_entry: Hash) -> Self {
        Self {
            last_entry,
            ..Self::default()
        }
    }
}

#[allow(clippy::too_many_arguments)]
pub fn confirm_slot(
    blockstore: &Blockstore,
    bank: &BankWithScheduler,
    timing: &mut ConfirmationTiming,
    progress: &mut ConfirmationProgress,
    skip_verification: bool,
    transaction_status_sender: Option<&TransactionStatusSender>,
    entry_notification_sender: Option<&EntryNotifierSender>,
    replay_vote_sender: Option<&ReplayVoteSender>,
    recyclers: &VerifyRecyclers,
    allow_dead_slots: bool,
    log_messages_bytes_limit: Option<usize>,
    prioritization_fee_cache: &PrioritizationFeeCache,
) -> result::Result<(), BlockstoreProcessorError> {
    let slot = bank.slot();

    let slot_entries_load_result = {
        let mut load_elapsed = Measure::start("load_elapsed");
        let load_result = blockstore
            .get_slot_entries_with_shred_info(slot, progress.num_shreds, allow_dead_slots)
            .map_err(BlockstoreProcessorError::FailedToLoadEntries);
        load_elapsed.stop();
        if load_result.is_err() {
            timing.fetch_fail_elapsed += load_elapsed.as_us();
        } else {
            timing.fetch_elapsed += load_elapsed.as_us();
        }
        load_result
    }?;

    confirm_slot_entries(
        bank,
        slot_entries_load_result,
        timing,
        progress,
        skip_verification,
        transaction_status_sender,
        entry_notification_sender,
        replay_vote_sender,
        recyclers,
        log_messages_bytes_limit,
        prioritization_fee_cache,
    )
}

#[allow(clippy::too_many_arguments)]
fn confirm_slot_entries(
    bank: &BankWithScheduler,
    slot_entries_load_result: (Vec<Entry>, u64, bool),
    timing: &mut ConfirmationTiming,
    progress: &mut ConfirmationProgress,
    skip_verification: bool,
    transaction_status_sender: Option<&TransactionStatusSender>,
    entry_notification_sender: Option<&EntryNotifierSender>,
    replay_vote_sender: Option<&ReplayVoteSender>,
    recyclers: &VerifyRecyclers,
    log_messages_bytes_limit: Option<usize>,
    prioritization_fee_cache: &PrioritizationFeeCache,
) -> result::Result<(), BlockstoreProcessorError> {
    let ConfirmationTiming {
        confirmation_elapsed,
        replay_elapsed,
        poh_verify_elapsed,
        transaction_verify_elapsed,
        batch_execute: batch_execute_timing,
        ..
    } = timing;

    let confirmation_elapsed_timer = Measure::start("confirmation_elapsed");
    defer! {
        *confirmation_elapsed += confirmation_elapsed_timer.end_as_us();
    };

    let slot = bank.slot();
    let (entries, num_shreds, slot_full) = slot_entries_load_result;
    let num_entries = entries.len();
    let mut entry_tx_starting_indexes = Vec::with_capacity(num_entries);
    let mut entry_tx_starting_index = progress.num_txs;
    let num_txs = entries
        .iter()
        .enumerate()
        .map(|(i, entry)| {
            if let Some(entry_notification_sender) = entry_notification_sender {
                let entry_index = progress.num_entries.saturating_add(i);
                if let Err(err) = entry_notification_sender.send(EntryNotification {
                    slot,
                    index: entry_index,
                    entry: entry.into(),
                    starting_transaction_index: entry_tx_starting_index,
                }) {
                    warn!(
                        "Slot {}, entry {} entry_notification_sender send failed: {:?}",
                        slot, entry_index, err
                    );
                }
            }
            let num_txs = entry.transactions.len();
            let next_tx_starting_index = entry_tx_starting_index.saturating_add(num_txs);
            entry_tx_starting_indexes.push(entry_tx_starting_index);
            entry_tx_starting_index = next_tx_starting_index;
            num_txs
        })
        .sum::<usize>();
    trace!(
        "Fetched entries for slot {}, num_entries: {}, num_shreds: {}, num_txs: {}, slot_full: {}",
        slot,
        num_entries,
        num_shreds,
        num_txs,
        slot_full,
    );

    if !skip_verification {
        let tick_hash_count = &mut progress.tick_hash_count;
        verify_ticks(bank, &entries, slot_full, tick_hash_count).map_err(|err| {
            warn!(
                "{:#?}, slot: {}, entry len: {}, tick_height: {}, last entry: {}, \
                last_blockhash: {}, shred_index: {}, slot_full: {}",
                err,
                slot,
                num_entries,
                bank.tick_height(),
                progress.last_entry,
                bank.last_blockhash(),
                num_shreds,
                slot_full,
            );
            err
        })?;
    }

    let last_entry_hash = entries.last().map(|e| e.hash);
    let verifier = if !skip_verification {
        datapoint_debug!("verify-batch-size", ("size", num_entries as i64, i64));
        let entry_state = entries.start_verify(&progress.last_entry, recyclers.clone());
        if entry_state.status() == EntryVerificationStatus::Failure {
            warn!("Ledger proof of history failed at slot: {}", slot);
            return Err(BlockError::InvalidEntryHash.into());
        }
        Some(entry_state)
    } else {
        None
    };

    let verify_transaction = {
        let bank = bank.clone_with_scheduler();
        move |versioned_tx: VersionedTransaction,
              verification_mode: TransactionVerificationMode|
              -> Result<SanitizedTransaction> {
            bank.verify_transaction(versioned_tx, verification_mode)
        }
    };

    let transaction_verification_start = Instant::now();
    let transaction_verification_result = entry::start_verify_transactions(
        entries,
        skip_verification,
        recyclers.clone(),
        Arc::new(verify_transaction),
    );
    let transaction_cpu_duration_us =
        timing::duration_as_us(&transaction_verification_start.elapsed());

    let mut transaction_verification_result = match transaction_verification_result {
        Ok(transaction_verification_result) => transaction_verification_result,
        Err(err) => {
            warn!(
                "Ledger transaction signature verification failed at slot: {}",
                bank.slot()
            );
            return Err(err.into());
        }
    };

    let entries = transaction_verification_result
        .entries()
        .expect("Transaction verification generates entries");

    let mut replay_timer = Measure::start("replay_elapsed");
    let mut replay_entries: Vec<_> = entries
        .into_iter()
        .zip(entry_tx_starting_indexes)
        .map(|(entry, tx_starting_index)| ReplayEntry {
            entry,
            starting_index: tx_starting_index,
        })
        .collect();
    let process_result = process_entries(
        bank,
        &mut replay_entries,
        transaction_status_sender,
        replay_vote_sender,
        batch_execute_timing,
        log_messages_bytes_limit,
        prioritization_fee_cache,
    )
    .map_err(BlockstoreProcessorError::from);
    replay_timer.stop();
    *replay_elapsed += replay_timer.as_us();

    {
        // If running signature verification on the GPU, wait for that computation to finish, and
        // get the result of it. If we did the signature verification on the CPU, this just returns
        // the already-computed result produced in start_verify_transactions.  Either way, check the
        // result of the signature verification.
        let valid = transaction_verification_result.finish_verify();

        // The GPU Entry verification (if any) is kicked off right when the CPU-side Entry
        // verification finishes, so these times should be disjoint
        *transaction_verify_elapsed +=
            transaction_cpu_duration_us + transaction_verification_result.gpu_verify_duration();

        if !valid {
            warn!(
                "Ledger transaction signature verification failed at slot: {}",
                bank.slot()
            );
            return Err(TransactionError::SignatureFailure.into());
        }
    }

    if let Some(mut verifier) = verifier {
        let verified = verifier.finish_verify();
        *poh_verify_elapsed += verifier.poh_duration_us();
        if !verified {
            warn!("Ledger proof of history failed at slot: {}", bank.slot());
            return Err(BlockError::InvalidEntryHash.into());
        }
    }

    process_result?;

    progress.num_shreds += num_shreds;
    progress.num_entries += num_entries;
    progress.num_txs += num_txs;
    if let Some(last_entry_hash) = last_entry_hash {
        progress.last_entry = last_entry_hash;
    }

    Ok(())
}

// Special handling required for processing the entries in slot 0
fn process_bank_0(
    bank0: &BankWithScheduler,
    blockstore: &Blockstore,
    opts: &ProcessOptions,
    recyclers: &VerifyRecyclers,
    cache_block_meta_sender: Option<&CacheBlockMetaSender>,
    entry_notification_sender: Option<&EntryNotifierSender>,
) {
    assert_eq!(bank0.slot(), 0);
    let mut progress = ConfirmationProgress::new(bank0.last_blockhash());
    confirm_full_slot(
        blockstore,
        bank0,
        opts,
        recyclers,
        &mut progress,
        None,
        entry_notification_sender,
        None,
        &mut ExecuteTimings::default(),
    )
    .expect("Failed to process bank 0 from ledger. Did you forget to provide a snapshot?");
    if let Some((result, _timings)) = bank0.wait_for_completed_scheduler() {
        result.unwrap();
    }
    bank0.freeze();
    if blockstore.is_primary_access() {
        blockstore.insert_bank_hash(bank0.slot(), bank0.hash(), false);
    }
    cache_block_meta(bank0, cache_block_meta_sender);
}

// Given a bank, add its children to the pending slots queue if those children slots are
// complete
fn process_next_slots(
    bank: &Arc<Bank>,
    meta: &SlotMeta,
    blockstore: &Blockstore,
    leader_schedule_cache: &LeaderScheduleCache,
    pending_slots: &mut Vec<(SlotMeta, Bank, Hash)>,
    halt_at_slot: Option<Slot>,
) -> result::Result<(), BlockstoreProcessorError> {
    if meta.next_slots.is_empty() {
        return Ok(());
    }

    // This is a fork point if there are multiple children, create a new child bank for each fork
    for next_slot in &meta.next_slots {
        let skip_next_slot = halt_at_slot
            .map(|halt_at_slot| *next_slot > halt_at_slot)
            .unwrap_or(false);
        if skip_next_slot {
            continue;
        }

        let next_meta = blockstore
            .meta(*next_slot)
            .map_err(|err| {
                warn!("Failed to load meta for slot {}: {:?}", next_slot, err);
                BlockstoreProcessorError::FailedToLoadMeta
            })?
            .unwrap();

        // Only process full slots in blockstore_processor, replay_stage
        // handles any partials
        if next_meta.is_full() {
            let next_bank = Bank::new_from_parent(
                bank.clone(),
                &leader_schedule_cache
                    .slot_leader_at(*next_slot, Some(bank))
                    .unwrap(),
                *next_slot,
            );
            trace!(
                "New bank for slot {}, parent slot is {}",
                next_slot,
                bank.slot(),
            );
            pending_slots.push((next_meta, next_bank, bank.last_blockhash()));
        }
    }

    // Reverse sort by slot, so the next slot to be processed can be popped
    pending_slots.sort_by(|a, b| b.1.slot().cmp(&a.1.slot()));
    Ok(())
}

/// Starting with the root slot corresponding to `start_slot_meta`, iteratively
/// find and process children slots from the blockstore.
///
/// Returns a tuple (a, b) where a is the number of slots processed and b is
/// the number of newly found cluster roots.
#[allow(clippy::too_many_arguments)]
fn load_frozen_forks(
    bank_forks: &RwLock<BankForks>,
    start_slot_meta: &SlotMeta,
    blockstore: &Blockstore,
    leader_schedule_cache: &LeaderScheduleCache,
    opts: &ProcessOptions,
    transaction_status_sender: Option<&TransactionStatusSender>,
    cache_block_meta_sender: Option<&CacheBlockMetaSender>,
    entry_notification_sender: Option<&EntryNotifierSender>,
    timing: &mut ExecuteTimings,
    accounts_background_request_sender: &AbsRequestSender,
) -> result::Result<(u64, usize), BlockstoreProcessorError> {
    let blockstore_max_root = blockstore.max_root();
    let mut root = bank_forks.read().unwrap().root();
    let max_root = std::cmp::max(root, blockstore_max_root);
    info!(
        "load_frozen_forks() latest root from blockstore: {}, max_root: {}",
        blockstore_max_root, max_root,
    );

    // The total number of slots processed
    let mut total_slots_processed = 0;
    // The total number of newly identified root slots
    let mut total_rooted_slots = 0;

    let mut pending_slots = vec![];
    process_next_slots(
        &bank_forks
            .read()
            .unwrap()
            .get(start_slot_meta.slot)
            .unwrap(),
        start_slot_meta,
        blockstore,
        leader_schedule_cache,
        &mut pending_slots,
        opts.halt_at_slot,
    )?;

    let on_halt_store_hash_raw_data_for_debug = opts.on_halt_store_hash_raw_data_for_debug;
    if Some(bank_forks.read().unwrap().root()) != opts.halt_at_slot {
        let recyclers = VerifyRecyclers::default();
        let mut all_banks = HashMap::new();

        const STATUS_REPORT_INTERVAL: Duration = Duration::from_secs(2);
        let mut last_status_report = Instant::now();
        let mut slots_processed = 0;
        let mut txs = 0;
        let mut set_root_us = 0;
        let mut root_retain_us = 0;
        let mut process_single_slot_us = 0;
        let mut voting_us = 0;

        while !pending_slots.is_empty() {
            timing.details.per_program_timings.clear();
            let (meta, bank, last_entry_hash) = pending_slots.pop().unwrap();
            let slot = bank.slot();
            if last_status_report.elapsed() > STATUS_REPORT_INTERVAL {
                let secs = last_status_report.elapsed().as_secs() as f32;
                let slots_per_sec = slots_processed as f32 / secs;
                let txs_per_sec = txs as f32 / secs;
                info!(
                    "processing ledger: slot={slot}, \
                    root_slot={root} \
                    slots={slots_processed}, \
                    slots/s={slots_per_sec}, \
                    txs/s={txs_per_sec}"
                );
                debug!(
                    "processing ledger timing: \
                    set_root_us={set_root_us}, \
                    root_retain_us={root_retain_us}, \
                    process_single_slot_us:{process_single_slot_us}, \
                    voting_us: {voting_us}"
                );

                last_status_report = Instant::now();
                slots_processed = 0;
                txs = 0;
                set_root_us = 0;
                root_retain_us = 0;
                process_single_slot_us = 0;
                voting_us = 0;
            }

            let mut progress = ConfirmationProgress::new(last_entry_hash);
            let mut m = Measure::start("process_single_slot");
            let bank = bank_forks.write().unwrap().insert_from_ledger(bank);
            if process_single_slot(
                blockstore,
                &bank,
                opts,
                &recyclers,
                &mut progress,
                transaction_status_sender,
                cache_block_meta_sender,
                entry_notification_sender,
                None,
                timing,
            )
            .is_err()
            {
                assert!(bank_forks.write().unwrap().remove(bank.slot()).is_some());
                continue;
            }
            txs += progress.num_txs;

            // Block must be frozen by this point; otherwise,
            // process_single_slot() would have errored above.
            assert!(bank.is_frozen());
            all_banks.insert(bank.slot(), bank.clone_with_scheduler());
            m.stop();
            process_single_slot_us += m.as_us();

            let mut m = Measure::start("voting");
            // If we've reached the last known root in blockstore, start looking
            // for newer cluster confirmed roots
            let new_root_bank = {
                if bank_forks.read().unwrap().root() >= max_root {
                    supermajority_root_from_vote_accounts(
                        bank.slot(),
                        bank.total_epoch_stake(),
                        &bank.vote_accounts(),
                    ).and_then(|supermajority_root| {
                        if supermajority_root > root {
                            // If there's a cluster confirmed root greater than our last
                            // replayed root, then because the cluster confirmed root should
                            // be descended from our last root, it must exist in `all_banks`
                            let cluster_root_bank = all_banks.get(&supermajority_root).unwrap();

                            // cluster root must be a descendant of our root, otherwise something
                            // is drastically wrong
                            assert!(cluster_root_bank.ancestors.contains_key(&root));
                            info!(
                                "blockstore processor found new cluster confirmed root: {}, observed in bank: {}",
                                cluster_root_bank.slot(), bank.slot()
                            );

                            // Ensure cluster-confirmed root and parents are set as root in blockstore
                            let mut rooted_slots = vec![];
                            let mut new_root_bank = cluster_root_bank.clone_without_scheduler();
                            loop {
                                if new_root_bank.slot() == root { break; } // Found the last root in the chain, yay!
                                assert!(new_root_bank.slot() > root);

                                rooted_slots.push((new_root_bank.slot(), Some(new_root_bank.hash())));
                                // As noted, the cluster confirmed root should be descended from
                                // our last root; therefore parent should be set
                                new_root_bank = new_root_bank.parent().unwrap();
                            }
                            total_rooted_slots += rooted_slots.len();
                            if blockstore.is_primary_access() {
                                blockstore
                                    .mark_slots_as_if_rooted_normally_at_startup(rooted_slots, true)
                                    .expect("Blockstore::mark_slots_as_if_rooted_normally_at_startup() should succeed");
                            }
                            Some(cluster_root_bank)
                        } else {
                            None
                        }
                    })
                } else if blockstore.is_root(slot) {
                    Some(&bank)
                } else {
                    None
                }
            };
            m.stop();
            voting_us += m.as_us();

            if let Some(new_root_bank) = new_root_bank {
                let mut m = Measure::start("set_root");
                root = new_root_bank.slot();

                leader_schedule_cache.set_root(new_root_bank);
                new_root_bank
                    .loaded_programs_cache
                    .write()
                    .unwrap()
                    .prune(root, new_root_bank.epoch());
                let _ = bank_forks.write().unwrap().set_root(
                    root,
                    accounts_background_request_sender,
                    None,
                );
                m.stop();
                set_root_us += m.as_us();

                // Filter out all non descendants of the new root
                let mut m = Measure::start("filter pending slots");
                pending_slots
                    .retain(|(_, pending_bank, _)| pending_bank.ancestors.contains_key(&root));
                all_banks.retain(|_, bank| bank.ancestors.contains_key(&root));
                m.stop();
                root_retain_us += m.as_us();
            }

            slots_processed += 1;
            total_slots_processed += 1;

            trace!(
                "Bank for {}slot {} is complete",
                if root == slot { "root " } else { "" },
                slot,
            );

            let done_processing = opts
                .halt_at_slot
                .map(|halt_at_slot| slot >= halt_at_slot)
                .unwrap_or(false);
            if done_processing {
                if opts.run_final_accounts_hash_calc {
                    bank.run_final_hash_calc(on_halt_store_hash_raw_data_for_debug);
                }
                break;
            }

            process_next_slots(
                &bank,
                &meta,
                blockstore,
                leader_schedule_cache,
                &mut pending_slots,
                opts.halt_at_slot,
            )?;
        }
    } else if on_halt_store_hash_raw_data_for_debug {
        bank_forks
            .read()
            .unwrap()
            .root_bank()
            .run_final_hash_calc(on_halt_store_hash_raw_data_for_debug);
    }

    Ok((total_slots_processed, total_rooted_slots))
}

// `roots` is sorted largest to smallest by root slot
fn supermajority_root(roots: &[(Slot, u64)], total_epoch_stake: u64) -> Option<Slot> {
    if roots.is_empty() {
        return None;
    }

    // Find latest root
    let mut total = 0;
    let mut prev_root = roots[0].0;
    for (root, stake) in roots.iter() {
        assert!(*root <= prev_root);
        total += stake;
        if total as f64 / total_epoch_stake as f64 > VOTE_THRESHOLD_SIZE {
            return Some(*root);
        }
        prev_root = *root;
    }

    None
}

fn supermajority_root_from_vote_accounts(
    bank_slot: Slot,
    total_epoch_stake: u64,
    vote_accounts: &VoteAccountsHashMap,
) -> Option<Slot> {
    let mut roots_stakes: Vec<(Slot, u64)> = vote_accounts
        .iter()
        .filter_map(|(key, (stake, account))| {
            if *stake == 0 {
                return None;
            }

            match account.vote_state().as_ref() {
                Err(_) => {
                    warn!(
                        "Unable to get vote_state from account {} in bank: {}",
                        key, bank_slot
                    );
                    None
                }
                Ok(vote_state) => Some((vote_state.root_slot?, *stake)),
            }
        })
        .collect();

    // Sort from greatest to smallest slot
    roots_stakes.sort_unstable_by(|a, b| a.0.cmp(&b.0).reverse());

    // Find latest root
    supermajority_root(&roots_stakes, total_epoch_stake)
}

// Processes and replays the contents of a single slot, returns Error
// if failed to play the slot
#[allow(clippy::too_many_arguments)]
fn process_single_slot(
    blockstore: &Blockstore,
    bank: &BankWithScheduler,
    opts: &ProcessOptions,
    recyclers: &VerifyRecyclers,
    progress: &mut ConfirmationProgress,
    transaction_status_sender: Option<&TransactionStatusSender>,
    cache_block_meta_sender: Option<&CacheBlockMetaSender>,
    entry_notification_sender: Option<&EntryNotifierSender>,
    replay_vote_sender: Option<&ReplayVoteSender>,
    timing: &mut ExecuteTimings,
) -> result::Result<(), BlockstoreProcessorError> {
    // Mark corrupt slots as dead so validators don't replay this slot and
    // see AlreadyProcessed errors later in ReplayStage
    confirm_full_slot(
        blockstore,
        bank,
        opts,
        recyclers,
        progress,
        transaction_status_sender,
        entry_notification_sender,
        replay_vote_sender,
        timing,
    )
    .map_err(|err| {
        let slot = bank.slot();
        warn!("slot {} failed to verify: {}", slot, err);
        if blockstore.is_primary_access() {
            blockstore
                .set_dead_slot(slot)
                .expect("Failed to mark slot as dead in blockstore");
        } else {
            info!(
                "Failed slot {} won't be marked dead due to being secondary blockstore access",
                slot
            );
        }
        err
    })?;

    if let Some((result, _timings)) = bank.wait_for_completed_scheduler() {
        result?
    }
    bank.freeze(); // all banks handled by this routine are created from complete slots
    if blockstore.is_primary_access() {
        blockstore.insert_bank_hash(bank.slot(), bank.hash(), false);
    }
    cache_block_meta(bank, cache_block_meta_sender);

    Ok(())
}

#[allow(clippy::large_enum_variant)]
pub enum TransactionStatusMessage {
    Batch(TransactionStatusBatch),
    Freeze(Slot),
}

pub struct TransactionStatusBatch {
    pub bank: Arc<Bank>,
    pub transactions: Vec<SanitizedTransaction>,
    pub execution_results: Vec<Option<TransactionExecutionDetails>>,
    pub balances: TransactionBalancesSet,
    pub token_balances: TransactionTokenBalancesSet,
    pub rent_debits: Vec<RentDebits>,
    pub transaction_indexes: Vec<usize>,
}

#[derive(Clone, Debug)]
pub struct TransactionStatusSender {
    pub sender: Sender<TransactionStatusMessage>,
}

impl TransactionStatusSender {
    pub fn send_transaction_status_batch(
        &self,
        bank: Arc<Bank>,
        transactions: Vec<SanitizedTransaction>,
        execution_results: Vec<TransactionExecutionResult>,
        balances: TransactionBalancesSet,
        token_balances: TransactionTokenBalancesSet,
        rent_debits: Vec<RentDebits>,
        transaction_indexes: Vec<usize>,
    ) {
        let slot = bank.slot();

        if let Err(e) = self
            .sender
            .send(TransactionStatusMessage::Batch(TransactionStatusBatch {
                bank,
                transactions,
                execution_results: execution_results
                    .into_iter()
                    .map(|result| match result {
                        TransactionExecutionResult::Executed { details, .. } => Some(details),
                        TransactionExecutionResult::NotExecuted(_) => None,
                    })
                    .collect(),
                balances,
                token_balances,
                rent_debits,
                transaction_indexes,
            }))
        {
            trace!(
                "Slot {} transaction_status send batch failed: {:?}",
                slot,
                e
            );
        }
    }

    pub fn send_transaction_status_freeze_message(&self, bank: &Arc<Bank>) {
        let slot = bank.slot();
        if let Err(e) = self.sender.send(TransactionStatusMessage::Freeze(slot)) {
            trace!(
                "Slot {} transaction_status send freeze message failed: {:?}",
                slot,
                e
            );
        }
    }
}

pub type CacheBlockMetaSender = Sender<Arc<Bank>>;

pub fn cache_block_meta(bank: &Arc<Bank>, cache_block_meta_sender: Option<&CacheBlockMetaSender>) {
    if let Some(cache_block_meta_sender) = cache_block_meta_sender {
        cache_block_meta_sender
            .send(bank.clone())
            .unwrap_or_else(|err| warn!("cache_block_meta_sender failed: {:?}", err));
    }
}

// used for tests only
pub fn fill_blockstore_slot_with_ticks(
    blockstore: &Blockstore,
    ticks_per_slot: u64,
    slot: u64,
    parent_slot: u64,
    last_entry_hash: Hash,
) -> Hash {
    // Only slot 0 can be equal to the parent_slot
    assert!(slot.saturating_sub(1) >= parent_slot);
    let num_slots = (slot - parent_slot).max(1);
    let entries = create_ticks(num_slots * ticks_per_slot, 0, last_entry_hash);
    let last_entry_hash = entries.last().unwrap().hash;

    blockstore
        .write_entries(
            slot,
            0,
            0,
            ticks_per_slot,
            Some(parent_slot),
            true,
            &Arc::new(Keypair::new()),
            entries,
            0,
        )
        .unwrap();

    last_entry_hash
}

#[cfg(test)]
pub mod tests {
    use {
        super::*,
        crate::{
            blockstore_options::{AccessType, BlockstoreOptions},
            genesis_utils::{
                create_genesis_config, create_genesis_config_with_leader, GenesisConfigInfo,
            },
        },
        assert_matches::assert_matches,
        rand::{thread_rng, Rng},
        solana_entry::entry::{create_ticks, next_entry, next_entry_mut},
        solana_program_runtime::declare_process_instruction,
        solana_runtime::{
            genesis_utils::{
                self, create_genesis_config_with_vote_accounts, ValidatorVoteKeypairs,
            },
            installed_scheduler_pool::{
                MockInstalledScheduler, MockUninstalledScheduler, SchedulingContext,
            },
        },
        solana_sdk::{
            account::{AccountSharedData, WritableAccount},
            epoch_schedule::EpochSchedule,
            hash::Hash,
            instruction::{Instruction, InstructionError},
            native_token::LAMPORTS_PER_SOL,
            pubkey::Pubkey,
            signature::{Keypair, Signer},
            system_instruction::SystemError,
            system_transaction,
            transaction::{Transaction, TransactionError},
        },
        solana_vote::vote_account::VoteAccount,
        solana_vote_program::{
            self,
            vote_state::{VoteState, VoteStateVersions, MAX_LOCKOUT_HISTORY},
            vote_transaction,
        },
        std::{collections::BTreeSet, sync::RwLock},
        trees::tr,
    };

    // Convenience wrapper to optionally process blockstore with Secondary access.
    //
    // Setting up the ledger for a test requires Primary access as items will need to be inserted.
    // However, once a Secondary access has been opened, it won't automaticaly see updates made by
    // the Primary access. So, open (and close) the Secondary access within this function to ensure
    // that "stale" Secondary accesses don't propagate.
    fn test_process_blockstore_with_custom_options(
        genesis_config: &GenesisConfig,
        blockstore: &Blockstore,
        opts: &ProcessOptions,
        access_type: AccessType,
    ) -> (Arc<RwLock<BankForks>>, LeaderScheduleCache) {
        match access_type {
            AccessType::Primary | AccessType::PrimaryForMaintenance => {
                // Attempting to open a second Primary access would fail, so
                // just pass the original session if it is a Primary variant
                test_process_blockstore(genesis_config, blockstore, opts, Arc::default())
            }
            AccessType::Secondary => {
                let secondary_blockstore = Blockstore::open_with_options(
                    blockstore.ledger_path(),
                    BlockstoreOptions {
                        access_type,
                        ..BlockstoreOptions::default()
                    },
                )
                .expect("Unable to open access to blockstore");
                test_process_blockstore(genesis_config, &secondary_blockstore, opts, Arc::default())
            }
        }
    }

    fn process_entries_for_tests_without_scheduler(
        bank: &Arc<Bank>,
        entries: Vec<Entry>,
    ) -> Result<()> {
        process_entries_for_tests(
            &BankWithScheduler::new_without_scheduler(bank.clone()),
            entries,
            None,
            None,
        )
    }

    #[test]
    fn test_process_blockstore_with_missing_hashes() {
        do_test_process_blockstore_with_missing_hashes(AccessType::Primary);
    }

    #[test]
    fn test_process_blockstore_with_missing_hashes_secondary_access() {
        do_test_process_blockstore_with_missing_hashes(AccessType::Secondary);
    }

    // Intentionally make slot 1 faulty and ensure that processing sees it as dead
    fn do_test_process_blockstore_with_missing_hashes(blockstore_access_type: AccessType) {
        solana_logger::setup();

        let hashes_per_tick = 2;
        let GenesisConfigInfo {
            mut genesis_config, ..
        } = create_genesis_config(10_000);
        genesis_config.poh_config.hashes_per_tick = Some(hashes_per_tick);
        let ticks_per_slot = genesis_config.ticks_per_slot;

        let (ledger_path, blockhash) = create_new_tmp_ledger_auto_delete!(&genesis_config);
        let blockstore = Blockstore::open(ledger_path.path()).unwrap();

        let parent_slot = 0;
        let slot = 1;
        let entries = create_ticks(ticks_per_slot, hashes_per_tick - 1, blockhash);
        assert_matches!(
            blockstore.write_entries(
                slot,
                0,
                0,
                ticks_per_slot,
                Some(parent_slot),
                true,
                &Arc::new(Keypair::new()),
                entries,
                0,
            ),
            Ok(_)
        );

        let (bank_forks, ..) = test_process_blockstore_with_custom_options(
            &genesis_config,
            &blockstore,
            &ProcessOptions {
                run_verification: true,
                ..ProcessOptions::default()
            },
            blockstore_access_type.clone(),
        );
        assert_eq!(frozen_bank_slots(&bank_forks.read().unwrap()), vec![0]);

        let dead_slots: Vec<Slot> = blockstore.dead_slots_iterator(0).unwrap().collect();
        match blockstore_access_type {
            // Secondary access is immutable so even though a dead slot
            // will be identified, it won't actually be marked dead.
            AccessType::Secondary => {
                assert_eq!(dead_slots.len(), 0);
            }
            AccessType::Primary | AccessType::PrimaryForMaintenance => {
                assert_eq!(&dead_slots, &[1]);
            }
        }
    }

    #[test]
    fn test_process_blockstore_with_invalid_slot_tick_count() {
        solana_logger::setup();

        let GenesisConfigInfo { genesis_config, .. } = create_genesis_config(10_000);
        let ticks_per_slot = genesis_config.ticks_per_slot;

        // Create a new ledger with slot 0 full of ticks
        let (ledger_path, blockhash) = create_new_tmp_ledger_auto_delete!(&genesis_config);
        let blockstore = Blockstore::open(ledger_path.path()).unwrap();

        // Write slot 1 with one tick missing
        let parent_slot = 0;
        let slot = 1;
        let entries = create_ticks(ticks_per_slot - 1, 0, blockhash);
        assert_matches!(
            blockstore.write_entries(
                slot,
                0,
                0,
                ticks_per_slot,
                Some(parent_slot),
                true,
                &Arc::new(Keypair::new()),
                entries,
                0,
            ),
            Ok(_)
        );

        // Should return slot 0, the last slot on the fork that is valid
        let (bank_forks, ..) = test_process_blockstore(
            &genesis_config,
            &blockstore,
            &ProcessOptions {
                run_verification: true,
                ..ProcessOptions::default()
            },
            Arc::default(),
        );
        assert_eq!(frozen_bank_slots(&bank_forks.read().unwrap()), vec![0]);

        // Write slot 2 fully
        let _last_slot2_entry_hash =
            fill_blockstore_slot_with_ticks(&blockstore, ticks_per_slot, 2, 0, blockhash);

        let (bank_forks, ..) = test_process_blockstore(
            &genesis_config,
            &blockstore,
            &ProcessOptions {
                run_verification: true,
                ..ProcessOptions::default()
            },
            Arc::default(),
        );

        // One valid fork, one bad fork.  process_blockstore() should only return the valid fork
        assert_eq!(frozen_bank_slots(&bank_forks.read().unwrap()), vec![0, 2]);
        assert_eq!(bank_forks.read().unwrap().working_bank().slot(), 2);
        assert_eq!(bank_forks.read().unwrap().root(), 0);
    }

    #[test]
    fn test_process_blockstore_with_slot_with_trailing_entry() {
        solana_logger::setup();

        let GenesisConfigInfo {
            mint_keypair,
            genesis_config,
            ..
        } = create_genesis_config(10_000);
        let ticks_per_slot = genesis_config.ticks_per_slot;

        let (ledger_path, blockhash) = create_new_tmp_ledger_auto_delete!(&genesis_config);
        let blockstore = Blockstore::open(ledger_path.path()).unwrap();

        let mut entries = create_ticks(ticks_per_slot, 0, blockhash);
        let trailing_entry = {
            let keypair = Keypair::new();
            let tx = system_transaction::transfer(&mint_keypair, &keypair.pubkey(), 1, blockhash);
            next_entry(&blockhash, 1, vec![tx])
        };
        entries.push(trailing_entry);

        // Tricks blockstore into writing the trailing entry by lying that there is one more tick
        // per slot.
        let parent_slot = 0;
        let slot = 1;
        assert_matches!(
            blockstore.write_entries(
                slot,
                0,
                0,
                ticks_per_slot + 1,
                Some(parent_slot),
                true,
                &Arc::new(Keypair::new()),
                entries,
                0,
            ),
            Ok(_)
        );

        let opts = ProcessOptions {
            run_verification: true,
            accounts_db_test_hash_calculation: true,
            ..ProcessOptions::default()
        };
        let (bank_forks, ..) =
            test_process_blockstore(&genesis_config, &blockstore, &opts, Arc::default());
        assert_eq!(frozen_bank_slots(&bank_forks.read().unwrap()), vec![0]);
    }

    #[test]
    fn test_process_blockstore_with_incomplete_slot() {
        solana_logger::setup();

        let GenesisConfigInfo { genesis_config, .. } = create_genesis_config(10_000);
        let ticks_per_slot = genesis_config.ticks_per_slot;

        /*
          Build a blockstore in the ledger with the following fork structure:

               slot 0 (all ticks)
                 |
               slot 1 (all ticks but one)
                 |
               slot 2 (all ticks)

           where slot 1 is incomplete (missing 1 tick at the end)
        */

        // Create a new ledger with slot 0 full of ticks
        let (ledger_path, mut blockhash) = create_new_tmp_ledger_auto_delete!(&genesis_config);
        debug!("ledger_path: {:?}", ledger_path);

        let blockstore = Blockstore::open(ledger_path.path()).unwrap();

        // Write slot 1
        // slot 1, points at slot 0.  Missing one tick
        {
            let parent_slot = 0;
            let slot = 1;
            let mut entries = create_ticks(ticks_per_slot, 0, blockhash);
            blockhash = entries.last().unwrap().hash;

            // throw away last one
            entries.pop();

            assert_matches!(
                blockstore.write_entries(
                    slot,
                    0,
                    0,
                    ticks_per_slot,
                    Some(parent_slot),
                    false,
                    &Arc::new(Keypair::new()),
                    entries,
                    0,
                ),
                Ok(_)
            );
        }

        // slot 2, points at slot 1
        fill_blockstore_slot_with_ticks(&blockstore, ticks_per_slot, 2, 1, blockhash);

        let opts = ProcessOptions {
            run_verification: true,
            accounts_db_test_hash_calculation: true,
            ..ProcessOptions::default()
        };
        let (bank_forks, ..) =
            test_process_blockstore(&genesis_config, &blockstore, &opts, Arc::default());

        assert_eq!(frozen_bank_slots(&bank_forks.read().unwrap()), vec![0]); // slot 1 isn't "full", we stop at slot zero

        /* Add a complete slot such that the store looks like:

                                 slot 0 (all ticks)
                               /                  \
               slot 1 (all ticks but one)        slot 3 (all ticks)
                      |
               slot 2 (all ticks)
        */
        let opts = ProcessOptions {
            run_verification: true,
            accounts_db_test_hash_calculation: true,
            ..ProcessOptions::default()
        };
        fill_blockstore_slot_with_ticks(&blockstore, ticks_per_slot, 3, 0, blockhash);
        // Slot 0 should not show up in the ending bank_forks_info
        let (bank_forks, ..) =
            test_process_blockstore(&genesis_config, &blockstore, &opts, Arc::default());

        // slot 1 isn't "full", we stop at slot zero
        assert_eq!(frozen_bank_slots(&bank_forks.read().unwrap()), vec![0, 3]);
    }

    #[test]
    fn test_process_blockstore_with_two_forks_and_squash() {
        solana_logger::setup();

        let GenesisConfigInfo { genesis_config, .. } = create_genesis_config(10_000);
        let ticks_per_slot = genesis_config.ticks_per_slot;

        // Create a new ledger with slot 0 full of ticks
        let (ledger_path, blockhash) = create_new_tmp_ledger_auto_delete!(&genesis_config);
        debug!("ledger_path: {:?}", ledger_path);
        let mut last_entry_hash = blockhash;

        /*
            Build a blockstore in the ledger with the following fork structure:

                 slot 0
                   |
                 slot 1
                 /   \
            slot 2   |
               /     |
            slot 3   |
                     |
                   slot 4 <-- set_root(true)

        */
        let blockstore = Blockstore::open(ledger_path.path()).unwrap();

        // Fork 1, ending at slot 3
        let last_slot1_entry_hash =
            fill_blockstore_slot_with_ticks(&blockstore, ticks_per_slot, 1, 0, last_entry_hash);
        last_entry_hash = fill_blockstore_slot_with_ticks(
            &blockstore,
            ticks_per_slot,
            2,
            1,
            last_slot1_entry_hash,
        );
        let last_fork1_entry_hash =
            fill_blockstore_slot_with_ticks(&blockstore, ticks_per_slot, 3, 2, last_entry_hash);

        // Fork 2, ending at slot 4
        let last_fork2_entry_hash = fill_blockstore_slot_with_ticks(
            &blockstore,
            ticks_per_slot,
            4,
            1,
            last_slot1_entry_hash,
        );

        info!("last_fork1_entry.hash: {:?}", last_fork1_entry_hash);
        info!("last_fork2_entry.hash: {:?}", last_fork2_entry_hash);

        blockstore.set_roots([0, 1, 4].iter()).unwrap();

        let opts = ProcessOptions {
            run_verification: true,
            accounts_db_test_hash_calculation: true,
            ..ProcessOptions::default()
        };
        let (bank_forks, ..) =
            test_process_blockstore(&genesis_config, &blockstore, &opts, Arc::default());
        let bank_forks = bank_forks.read().unwrap();

        // One fork, other one is ignored b/c not a descendant of the root
        assert_eq!(frozen_bank_slots(&bank_forks), vec![4]);

        assert!(&bank_forks[4]
            .parents()
            .iter()
            .map(|bank| bank.slot())
            .next()
            .is_none());

        // Ensure bank_forks holds the right banks
        verify_fork_infos(&bank_forks);

        assert_eq!(bank_forks.root(), 4);
    }

    #[test]
    fn test_process_blockstore_with_two_forks() {
        solana_logger::setup();

        let GenesisConfigInfo { genesis_config, .. } = create_genesis_config(10_000);
        let ticks_per_slot = genesis_config.ticks_per_slot;

        // Create a new ledger with slot 0 full of ticks
        let (ledger_path, blockhash) = create_new_tmp_ledger_auto_delete!(&genesis_config);
        debug!("ledger_path: {:?}", ledger_path);
        let mut last_entry_hash = blockhash;

        /*
            Build a blockstore in the ledger with the following fork structure:

                 slot 0
                   |
                 slot 1  <-- set_root(true)
                 /   \
            slot 2   |
               /     |
            slot 3   |
                     |
                   slot 4

        */
        let blockstore = Blockstore::open(ledger_path.path()).unwrap();

        // Fork 1, ending at slot 3
        let last_slot1_entry_hash =
            fill_blockstore_slot_with_ticks(&blockstore, ticks_per_slot, 1, 0, last_entry_hash);
        last_entry_hash = fill_blockstore_slot_with_ticks(
            &blockstore,
            ticks_per_slot,
            2,
            1,
            last_slot1_entry_hash,
        );
        let last_fork1_entry_hash =
            fill_blockstore_slot_with_ticks(&blockstore, ticks_per_slot, 3, 2, last_entry_hash);

        // Fork 2, ending at slot 4
        let last_fork2_entry_hash = fill_blockstore_slot_with_ticks(
            &blockstore,
            ticks_per_slot,
            4,
            1,
            last_slot1_entry_hash,
        );

        info!("last_fork1_entry.hash: {:?}", last_fork1_entry_hash);
        info!("last_fork2_entry.hash: {:?}", last_fork2_entry_hash);

        blockstore.set_roots([0, 1].iter()).unwrap();

        let opts = ProcessOptions {
            run_verification: true,
            accounts_db_test_hash_calculation: true,
            ..ProcessOptions::default()
        };
        let (bank_forks, ..) =
            test_process_blockstore(&genesis_config, &blockstore, &opts, Arc::default());
        let bank_forks = bank_forks.read().unwrap();

        assert_eq!(frozen_bank_slots(&bank_forks), vec![1, 2, 3, 4]);
        assert_eq!(bank_forks.working_bank().slot(), 4);
        assert_eq!(bank_forks.root(), 1);

        assert_eq!(
            &bank_forks[3]
                .parents()
                .iter()
                .map(|bank| bank.slot())
                .collect::<Vec<_>>(),
            &[2, 1]
        );
        assert_eq!(
            &bank_forks[4]
                .parents()
                .iter()
                .map(|bank| bank.slot())
                .collect::<Vec<_>>(),
            &[1]
        );

        assert_eq!(bank_forks.root(), 1);

        // Ensure bank_forks holds the right banks
        verify_fork_infos(&bank_forks);
    }

    #[test]
    fn test_process_blockstore_with_dead_slot() {
        solana_logger::setup();

        let GenesisConfigInfo { genesis_config, .. } = create_genesis_config(10_000);
        let ticks_per_slot = genesis_config.ticks_per_slot;
        let (ledger_path, blockhash) = create_new_tmp_ledger_auto_delete!(&genesis_config);
        debug!("ledger_path: {:?}", ledger_path);

        /*
                   slot 0
                     |
                   slot 1
                  /     \
                 /       \
           slot 2 (dead)  \
                           \
                        slot 3
        */
        let blockstore = Blockstore::open(ledger_path.path()).unwrap();
        let slot1_blockhash =
            fill_blockstore_slot_with_ticks(&blockstore, ticks_per_slot, 1, 0, blockhash);
        fill_blockstore_slot_with_ticks(&blockstore, ticks_per_slot, 2, 1, slot1_blockhash);
        blockstore.set_dead_slot(2).unwrap();
        fill_blockstore_slot_with_ticks(&blockstore, ticks_per_slot, 3, 1, slot1_blockhash);

        let (bank_forks, ..) = test_process_blockstore(
            &genesis_config,
            &blockstore,
            &ProcessOptions::default(),
            Arc::default(),
        );
        let bank_forks = bank_forks.read().unwrap();

        assert_eq!(frozen_bank_slots(&bank_forks), vec![0, 1, 3]);
        assert_eq!(bank_forks.working_bank().slot(), 3);
        assert_eq!(
            &bank_forks[3]
                .parents()
                .iter()
                .map(|bank| bank.slot())
                .collect::<Vec<_>>(),
            &[1, 0]
        );
        verify_fork_infos(&bank_forks);
    }

    #[test]
    fn test_process_blockstore_with_dead_child() {
        solana_logger::setup();

        let GenesisConfigInfo { genesis_config, .. } = create_genesis_config(10_000);
        let ticks_per_slot = genesis_config.ticks_per_slot;
        let (ledger_path, blockhash) = create_new_tmp_ledger_auto_delete!(&genesis_config);
        debug!("ledger_path: {:?}", ledger_path);

        /*
                   slot 0
                     |
                   slot 1
                  /     \
                 /       \
              slot 2      \
               /           \
           slot 4 (dead)   slot 3
        */
        let blockstore = Blockstore::open(ledger_path.path()).unwrap();
        let slot1_blockhash =
            fill_blockstore_slot_with_ticks(&blockstore, ticks_per_slot, 1, 0, blockhash);
        let slot2_blockhash =
            fill_blockstore_slot_with_ticks(&blockstore, ticks_per_slot, 2, 1, slot1_blockhash);
        fill_blockstore_slot_with_ticks(&blockstore, ticks_per_slot, 4, 2, slot2_blockhash);
        blockstore.set_dead_slot(4).unwrap();
        fill_blockstore_slot_with_ticks(&blockstore, ticks_per_slot, 3, 1, slot1_blockhash);

        let (bank_forks, ..) = test_process_blockstore(
            &genesis_config,
            &blockstore,
            &ProcessOptions::default(),
            Arc::default(),
        );
        let bank_forks = bank_forks.read().unwrap();

        // Should see the parent of the dead child
        assert_eq!(frozen_bank_slots(&bank_forks), vec![0, 1, 2, 3]);
        assert_eq!(bank_forks.working_bank().slot(), 3);

        assert_eq!(
            &bank_forks[3]
                .parents()
                .iter()
                .map(|bank| bank.slot())
                .collect::<Vec<_>>(),
            &[1, 0]
        );
        assert_eq!(
            &bank_forks[2]
                .parents()
                .iter()
                .map(|bank| bank.slot())
                .collect::<Vec<_>>(),
            &[1, 0]
        );
        assert_eq!(bank_forks.working_bank().slot(), 3);
        verify_fork_infos(&bank_forks);
    }

    #[test]
    fn test_root_with_all_dead_children() {
        solana_logger::setup();

        let GenesisConfigInfo { genesis_config, .. } = create_genesis_config(10_000);
        let ticks_per_slot = genesis_config.ticks_per_slot;
        let (ledger_path, blockhash) = create_new_tmp_ledger_auto_delete!(&genesis_config);
        debug!("ledger_path: {:?}", ledger_path);

        /*
                   slot 0
                 /        \
                /          \
           slot 1 (dead)  slot 2 (dead)
        */
        let blockstore = Blockstore::open(ledger_path.path()).unwrap();
        fill_blockstore_slot_with_ticks(&blockstore, ticks_per_slot, 1, 0, blockhash);
        fill_blockstore_slot_with_ticks(&blockstore, ticks_per_slot, 2, 0, blockhash);
        blockstore.set_dead_slot(1).unwrap();
        blockstore.set_dead_slot(2).unwrap();
        let (bank_forks, ..) = test_process_blockstore(
            &genesis_config,
            &blockstore,
            &ProcessOptions::default(),
            Arc::default(),
        );
        let bank_forks = bank_forks.read().unwrap();

        // Should see only the parent of the dead children
        assert_eq!(frozen_bank_slots(&bank_forks), vec![0]);
        verify_fork_infos(&bank_forks);
    }

    #[test]
    fn test_process_blockstore_epoch_boundary_root() {
        solana_logger::setup();

        let GenesisConfigInfo { genesis_config, .. } = create_genesis_config(10_000);
        let ticks_per_slot = genesis_config.ticks_per_slot;

        // Create a new ledger with slot 0 full of ticks
        let (ledger_path, blockhash) = create_new_tmp_ledger_auto_delete!(&genesis_config);
        let mut last_entry_hash = blockhash;

        let blockstore = Blockstore::open(ledger_path.path()).unwrap();

        // Let `last_slot` be the number of slots in the first two epochs
        let epoch_schedule = get_epoch_schedule(&genesis_config, Vec::new());
        let last_slot = epoch_schedule.get_last_slot_in_epoch(1);

        // Create a single chain of slots with all indexes in the range [0, v + 1]
        for i in 1..=last_slot + 1 {
            last_entry_hash = fill_blockstore_slot_with_ticks(
                &blockstore,
                ticks_per_slot,
                i,
                i - 1,
                last_entry_hash,
            );
        }

        // Set a root on the last slot of the last confirmed epoch
        let rooted_slots: Vec<Slot> = (0..=last_slot).collect();
        blockstore.set_roots(rooted_slots.iter()).unwrap();

        // Set a root on the next slot of the confirmed epoch
        blockstore
            .set_roots(std::iter::once(&(last_slot + 1)))
            .unwrap();

        // Check that we can properly restart the ledger / leader scheduler doesn't fail
        let opts = ProcessOptions {
            run_verification: true,
            accounts_db_test_hash_calculation: true,
            ..ProcessOptions::default()
        };
        let (bank_forks, ..) =
            test_process_blockstore(&genesis_config, &blockstore, &opts, Arc::default());
        let bank_forks = bank_forks.read().unwrap();

        // There is one fork, head is last_slot + 1
        assert_eq!(frozen_bank_slots(&bank_forks), vec![last_slot + 1]);

        // The latest root should have purged all its parents
        assert!(&bank_forks[last_slot + 1]
            .parents()
            .iter()
            .map(|bank| bank.slot())
            .next()
            .is_none());
    }

    #[test]
    fn test_first_err() {
        assert_eq!(first_err(&[Ok(())]), Ok(()));
        assert_eq!(
            first_err(&[Ok(()), Err(TransactionError::AlreadyProcessed)]),
            Err(TransactionError::AlreadyProcessed)
        );
        assert_eq!(
            first_err(&[
                Ok(()),
                Err(TransactionError::AlreadyProcessed),
                Err(TransactionError::AccountInUse)
            ]),
            Err(TransactionError::AlreadyProcessed)
        );
        assert_eq!(
            first_err(&[
                Ok(()),
                Err(TransactionError::AccountInUse),
                Err(TransactionError::AlreadyProcessed)
            ]),
            Err(TransactionError::AccountInUse)
        );
        assert_eq!(
            first_err(&[
                Err(TransactionError::AccountInUse),
                Ok(()),
                Err(TransactionError::AlreadyProcessed)
            ]),
            Err(TransactionError::AccountInUse)
        );
    }

    #[test]
    fn test_process_empty_entry_is_registered() {
        solana_logger::setup();

        let GenesisConfigInfo {
            genesis_config,
            mint_keypair,
            ..
        } = create_genesis_config(2);
        let bank = Bank::new_with_bank_forks_for_tests(&genesis_config).0;
        let keypair = Keypair::new();
        let slot_entries = create_ticks(genesis_config.ticks_per_slot, 1, genesis_config.hash());
        let tx = system_transaction::transfer(
            &mint_keypair,
            &keypair.pubkey(),
            1,
            slot_entries.last().unwrap().hash,
        );

        // First, ensure the TX is rejected because of the unregistered last ID
        assert_eq!(
            bank.process_transaction(&tx),
            Err(TransactionError::BlockhashNotFound)
        );

        // Now ensure the TX is accepted despite pointing to the ID of an empty entry.
        process_entries_for_tests_without_scheduler(&bank, slot_entries).unwrap();
        assert_eq!(bank.process_transaction(&tx), Ok(()));
    }

    #[test]
    fn test_process_ledger_simple() {
        solana_logger::setup();
        let leader_pubkey = solana_sdk::pubkey::new_rand();
        let mint = 100;
        let hashes_per_tick = 10;
        let GenesisConfigInfo {
            mut genesis_config,
            mint_keypair,
            ..
        } = create_genesis_config_with_leader(mint, &leader_pubkey, 50);
        genesis_config.poh_config.hashes_per_tick = Some(hashes_per_tick);
        let (ledger_path, mut last_entry_hash) =
            create_new_tmp_ledger_auto_delete!(&genesis_config);
        debug!("ledger_path: {:?}", ledger_path);

        let deducted_from_mint = 3;
        let mut entries = vec![];
        let blockhash = genesis_config.hash();
        for _ in 0..deducted_from_mint {
            // Transfer one token from the mint to a random account
            let keypair = Keypair::new();
            let tx = system_transaction::transfer(&mint_keypair, &keypair.pubkey(), 1, blockhash);
            let entry = next_entry_mut(&mut last_entry_hash, 1, vec![tx]);
            entries.push(entry);

            // Add a second Transaction that will produce a
            // InstructionError<0, ResultWithNegativeLamports> error when processed
            let keypair2 = Keypair::new();
            let tx =
                system_transaction::transfer(&mint_keypair, &keypair2.pubkey(), 101, blockhash);
            let entry = next_entry_mut(&mut last_entry_hash, 1, vec![tx]);
            entries.push(entry);
        }

        let remaining_hashes = hashes_per_tick - entries.len() as u64;
        let tick_entry = next_entry_mut(&mut last_entry_hash, remaining_hashes, vec![]);
        entries.push(tick_entry);

        // Fill up the rest of slot 1 with ticks
        entries.extend(create_ticks(
            genesis_config.ticks_per_slot - 1,
            genesis_config.poh_config.hashes_per_tick.unwrap(),
            last_entry_hash,
        ));
        let last_blockhash = entries.last().unwrap().hash;

        let blockstore = Blockstore::open(ledger_path.path()).unwrap();
        blockstore
            .write_entries(
                1,
                0,
                0,
                genesis_config.ticks_per_slot,
                None,
                true,
                &Arc::new(Keypair::new()),
                entries,
                0,
            )
            .unwrap();
        let opts = ProcessOptions {
            run_verification: true,
            accounts_db_test_hash_calculation: true,
            ..ProcessOptions::default()
        };
        let (bank_forks, ..) =
            test_process_blockstore(&genesis_config, &blockstore, &opts, Arc::default());
        let bank_forks = bank_forks.read().unwrap();

        assert_eq!(frozen_bank_slots(&bank_forks), vec![0, 1]);
        assert_eq!(bank_forks.root(), 0);
        assert_eq!(bank_forks.working_bank().slot(), 1);

        let bank = bank_forks[1].clone();
        assert_eq!(
            bank.get_balance(&mint_keypair.pubkey()),
            mint - deducted_from_mint
        );
        assert_eq!(bank.tick_height(), 2 * genesis_config.ticks_per_slot);
        assert_eq!(bank.last_blockhash(), last_blockhash);
    }

    #[test]
    fn test_process_ledger_with_one_tick_per_slot() {
        let GenesisConfigInfo {
            mut genesis_config, ..
        } = create_genesis_config(123);
        genesis_config.ticks_per_slot = 1;
        let (ledger_path, _blockhash) = create_new_tmp_ledger_auto_delete!(&genesis_config);

        let blockstore = Blockstore::open(ledger_path.path()).unwrap();
        let opts = ProcessOptions {
            run_verification: true,
            accounts_db_test_hash_calculation: true,
            ..ProcessOptions::default()
        };
        let (bank_forks, ..) =
            test_process_blockstore(&genesis_config, &blockstore, &opts, Arc::default());
        let bank_forks = bank_forks.read().unwrap();

        assert_eq!(frozen_bank_slots(&bank_forks), vec![0]);
        let bank = bank_forks[0].clone();
        assert_eq!(bank.tick_height(), 1);
    }

    #[test]
    fn test_process_ledger_options_full_leader_cache() {
        let GenesisConfigInfo { genesis_config, .. } = create_genesis_config(123);
        let (ledger_path, _blockhash) = create_new_tmp_ledger_auto_delete!(&genesis_config);

        let blockstore = Blockstore::open(ledger_path.path()).unwrap();
        let opts = ProcessOptions {
            full_leader_cache: true,
            accounts_db_test_hash_calculation: true,
            ..ProcessOptions::default()
        };
        let (_bank_forks, leader_schedule) =
            test_process_blockstore(&genesis_config, &blockstore, &opts, Arc::default());
        assert_eq!(leader_schedule.max_schedules(), std::usize::MAX);
    }

    #[test]
    fn test_process_entries_tick() {
        let GenesisConfigInfo { genesis_config, .. } = create_genesis_config(1000);
        let bank = Arc::new(Bank::new_for_tests(&genesis_config));

        // ensure bank can process a tick
        assert_eq!(bank.tick_height(), 0);
        let tick = next_entry(&genesis_config.hash(), 1, vec![]);
        assert_eq!(
            process_entries_for_tests_without_scheduler(&bank, vec![tick]),
            Ok(())
        );
        assert_eq!(bank.tick_height(), 1);
    }

    #[test]
    fn test_process_entries_2_entries_collision() {
        let GenesisConfigInfo {
            genesis_config,
            mint_keypair,
            ..
        } = create_genesis_config(1000);
        let bank = Bank::new_with_bank_forks_for_tests(&genesis_config).0;
        let keypair1 = Keypair::new();
        let keypair2 = Keypair::new();

        let blockhash = bank.last_blockhash();

        // ensure bank can process 2 entries that have a common account and no tick is registered
        let tx = system_transaction::transfer(
            &mint_keypair,
            &keypair1.pubkey(),
            2,
            bank.last_blockhash(),
        );
        let entry_1 = next_entry(&blockhash, 1, vec![tx]);
        let tx = system_transaction::transfer(
            &mint_keypair,
            &keypair2.pubkey(),
            2,
            bank.last_blockhash(),
        );
        let entry_2 = next_entry(&entry_1.hash, 1, vec![tx]);
        assert_eq!(
            process_entries_for_tests_without_scheduler(&bank, vec![entry_1, entry_2]),
            Ok(())
        );
        assert_eq!(bank.get_balance(&keypair1.pubkey()), 2);
        assert_eq!(bank.get_balance(&keypair2.pubkey()), 2);
        assert_eq!(bank.last_blockhash(), blockhash);
    }

    #[test]
    fn test_process_entries_2_txes_collision() {
        let GenesisConfigInfo {
            genesis_config,
            mint_keypair,
            ..
        } = create_genesis_config(1000);
        let bank = Bank::new_with_bank_forks_for_tests(&genesis_config).0;
        let keypair1 = Keypair::new();
        let keypair2 = Keypair::new();
        let keypair3 = Keypair::new();

        // fund: put 4 in each of 1 and 2
        assert_matches!(bank.transfer(4, &mint_keypair, &keypair1.pubkey()), Ok(_));
        assert_matches!(bank.transfer(4, &mint_keypair, &keypair2.pubkey()), Ok(_));

        // construct an Entry whose 2nd transaction would cause a lock conflict with previous entry
        let entry_1_to_mint = next_entry(
            &bank.last_blockhash(),
            1,
            vec![system_transaction::transfer(
                &keypair1,
                &mint_keypair.pubkey(),
                1,
                bank.last_blockhash(),
            )],
        );

        let entry_2_to_3_mint_to_1 = next_entry(
            &entry_1_to_mint.hash,
            1,
            vec![
                system_transaction::transfer(
                    &keypair2,
                    &keypair3.pubkey(),
                    2,
                    bank.last_blockhash(),
                ), // should be fine
                system_transaction::transfer(
                    &keypair1,
                    &mint_keypair.pubkey(),
                    2,
                    bank.last_blockhash(),
                ), // will collide
            ],
        );

        assert_eq!(
            process_entries_for_tests_without_scheduler(
                &bank,
                vec![entry_1_to_mint, entry_2_to_3_mint_to_1],
            ),
            Ok(())
        );

        assert_eq!(bank.get_balance(&keypair1.pubkey()), 1);
        assert_eq!(bank.get_balance(&keypair2.pubkey()), 2);
        assert_eq!(bank.get_balance(&keypair3.pubkey()), 2);
    }

    #[test]
    fn test_process_entries_2_txes_collision_and_error() {
        let GenesisConfigInfo {
            genesis_config,
            mint_keypair,
            ..
        } = create_genesis_config(1000);
        let bank = Bank::new_with_bank_forks_for_tests(&genesis_config).0;
        let keypair1 = Keypair::new();
        let keypair2 = Keypair::new();
        let keypair3 = Keypair::new();
        let keypair4 = Keypair::new();

        // fund: put 4 in each of 1 and 2
        assert_matches!(bank.transfer(4, &mint_keypair, &keypair1.pubkey()), Ok(_));
        assert_matches!(bank.transfer(4, &mint_keypair, &keypair2.pubkey()), Ok(_));
        assert_matches!(bank.transfer(4, &mint_keypair, &keypair4.pubkey()), Ok(_));

        // construct an Entry whose 2nd transaction would cause a lock conflict with previous entry
        let entry_1_to_mint = next_entry(
            &bank.last_blockhash(),
            1,
            vec![
                system_transaction::transfer(
                    &keypair1,
                    &mint_keypair.pubkey(),
                    1,
                    bank.last_blockhash(),
                ),
                system_transaction::transfer(
                    &keypair4,
                    &keypair4.pubkey(),
                    1,
                    Hash::default(), // Should cause a transaction failure with BlockhashNotFound
                ),
            ],
        );

        let entry_2_to_3_mint_to_1 = next_entry(
            &entry_1_to_mint.hash,
            1,
            vec![
                system_transaction::transfer(
                    &keypair2,
                    &keypair3.pubkey(),
                    2,
                    bank.last_blockhash(),
                ), // should be fine
                system_transaction::transfer(
                    &keypair1,
                    &mint_keypair.pubkey(),
                    2,
                    bank.last_blockhash(),
                ), // will collide
            ],
        );

        assert!(process_entries_for_tests_without_scheduler(
            &bank,
            vec![entry_1_to_mint.clone(), entry_2_to_3_mint_to_1.clone()],
        )
        .is_err());

        // First transaction in first entry succeeded, so keypair1 lost 1 lamport
        assert_eq!(bank.get_balance(&keypair1.pubkey()), 3);
        assert_eq!(bank.get_balance(&keypair2.pubkey()), 4);

        // Check all accounts are unlocked
        let txs1 = entry_1_to_mint.transactions;
        let txs2 = entry_2_to_3_mint_to_1.transactions;
        let batch1 = bank.prepare_entry_batch(txs1).unwrap();
        for result in batch1.lock_results() {
            assert!(result.is_ok());
        }
        // txs1 and txs2 have accounts that conflict, so we must drop txs1 first
        drop(batch1);
        let batch2 = bank.prepare_entry_batch(txs2).unwrap();
        for result in batch2.lock_results() {
            assert!(result.is_ok());
        }
    }

    #[test]
    fn test_transaction_result_does_not_affect_bankhash() {
        solana_logger::setup();
        let GenesisConfigInfo {
            genesis_config,
            mint_keypair,
            ..
        } = create_genesis_config(1000);

        fn get_instruction_errors() -> Vec<InstructionError> {
            vec![
                InstructionError::GenericError,
                InstructionError::InvalidArgument,
                InstructionError::InvalidInstructionData,
                InstructionError::InvalidAccountData,
                InstructionError::AccountDataTooSmall,
                InstructionError::InsufficientFunds,
                InstructionError::IncorrectProgramId,
                InstructionError::MissingRequiredSignature,
                InstructionError::AccountAlreadyInitialized,
                InstructionError::UninitializedAccount,
                InstructionError::UnbalancedInstruction,
                InstructionError::ModifiedProgramId,
                InstructionError::ExternalAccountLamportSpend,
                InstructionError::ExternalAccountDataModified,
                InstructionError::ReadonlyLamportChange,
                InstructionError::ReadonlyDataModified,
                InstructionError::DuplicateAccountIndex,
                InstructionError::ExecutableModified,
                InstructionError::RentEpochModified,
                InstructionError::NotEnoughAccountKeys,
                InstructionError::AccountDataSizeChanged,
                InstructionError::AccountNotExecutable,
                InstructionError::AccountBorrowFailed,
                InstructionError::AccountBorrowOutstanding,
                InstructionError::DuplicateAccountOutOfSync,
                InstructionError::Custom(0),
                InstructionError::InvalidError,
                InstructionError::ExecutableDataModified,
                InstructionError::ExecutableLamportChange,
                InstructionError::ExecutableAccountNotRentExempt,
                InstructionError::UnsupportedProgramId,
                InstructionError::CallDepth,
                InstructionError::MissingAccount,
                InstructionError::ReentrancyNotAllowed,
                InstructionError::MaxSeedLengthExceeded,
                InstructionError::InvalidSeeds,
                InstructionError::InvalidRealloc,
                InstructionError::ComputationalBudgetExceeded,
                InstructionError::PrivilegeEscalation,
                InstructionError::ProgramEnvironmentSetupFailure,
                InstructionError::ProgramFailedToComplete,
                InstructionError::ProgramFailedToCompile,
                InstructionError::Immutable,
                InstructionError::IncorrectAuthority,
                InstructionError::BorshIoError("error".to_string()),
                InstructionError::AccountNotRentExempt,
                InstructionError::InvalidAccountOwner,
                InstructionError::ArithmeticOverflow,
                InstructionError::UnsupportedSysvar,
                InstructionError::IllegalOwner,
                InstructionError::MaxAccountsDataAllocationsExceeded,
                InstructionError::MaxAccountsExceeded,
                InstructionError::MaxInstructionTraceLengthExceeded,
                InstructionError::BuiltinProgramsMustConsumeComputeUnits,
            ]
        }

        declare_process_instruction!(MockBuiltinOk, 1, |_invoke_context| {
            // Always succeeds
            Ok(())
        });

        let mock_program_id = solana_sdk::pubkey::new_rand();

<<<<<<< HEAD
        let mut bank = Bank::new_for_tests(&genesis_config);
        bank.add_mockup_builtin(mock_program_id, MockBuiltinOk::vm);
=======
        let bank = Bank::new_with_mockup_builtin_for_tests(
            &genesis_config,
            mock_program_id,
            MockBuiltinOk::vm,
        )
        .0;
>>>>>>> 5d824a36

        let tx = Transaction::new_signed_with_payer(
            &[Instruction::new_with_bincode(
                mock_program_id,
                &10,
                Vec::new(),
            )],
            Some(&mint_keypair.pubkey()),
            &[&mint_keypair],
            bank.last_blockhash(),
        );

        let entry = next_entry(&bank.last_blockhash(), 1, vec![tx]);
        let result = process_entries_for_tests_without_scheduler(&bank, vec![entry]);
        bank.freeze();
        let blockhash_ok = bank.last_blockhash();
        let bankhash_ok = bank.hash();
        assert!(result.is_ok());

        declare_process_instruction!(MockBuiltinErr, 1, |invoke_context| {
            let instruction_errors = get_instruction_errors();

            let err = invoke_context
                .transaction_context
                .get_current_instruction_context()
                .expect("Failed to get instruction context")
                .get_instruction_data()
                .first()
                .expect("Failed to get instruction data");
            Err(instruction_errors
                .get(*err as usize)
                .expect("Invalid error index")
                .clone())
        });

        let mut bankhash_err = None;

        (0..get_instruction_errors().len()).for_each(|err| {
<<<<<<< HEAD
            let mut bank = Bank::new_for_tests(&genesis_config);
            bank.add_mockup_builtin(mock_program_id, MockBuiltinErr::vm);
=======
            let bank = Bank::new_with_mockup_builtin_for_tests(
                &genesis_config,
                mock_program_id,
                MockBuiltinErr::vm,
            )
            .0;
>>>>>>> 5d824a36

            let tx = Transaction::new_signed_with_payer(
                &[Instruction::new_with_bincode(
                    mock_program_id,
                    &(err as u8),
                    Vec::new(),
                )],
                Some(&mint_keypair.pubkey()),
                &[&mint_keypair],
                bank.last_blockhash(),
            );

            let entry = next_entry(&bank.last_blockhash(), 1, vec![tx]);
            let bank = Arc::new(bank);
            let _result = process_entries_for_tests_without_scheduler(&bank, vec![entry]);
            bank.freeze();

            assert_eq!(blockhash_ok, bank.last_blockhash());
            assert!(bankhash_ok != bank.hash());
            if let Some(bankhash) = bankhash_err {
                assert_eq!(bankhash, bank.hash());
            }
            bankhash_err = Some(bank.hash());
        });
    }

    #[test]
    fn test_process_entries_2nd_entry_collision_with_self_and_error() {
        solana_logger::setup();

        let GenesisConfigInfo {
            genesis_config,
            mint_keypair,
            ..
        } = create_genesis_config(1000);
        let bank = Bank::new_with_bank_forks_for_tests(&genesis_config).0;
        let keypair1 = Keypair::new();
        let keypair2 = Keypair::new();
        let keypair3 = Keypair::new();

        // fund: put some money in each of 1 and 2
        assert_matches!(bank.transfer(5, &mint_keypair, &keypair1.pubkey()), Ok(_));
        assert_matches!(bank.transfer(4, &mint_keypair, &keypair2.pubkey()), Ok(_));

        // 3 entries: first has a transfer, 2nd has a conflict with 1st, 3rd has a conflict with itself
        let entry_1_to_mint = next_entry(
            &bank.last_blockhash(),
            1,
            vec![system_transaction::transfer(
                &keypair1,
                &mint_keypair.pubkey(),
                1,
                bank.last_blockhash(),
            )],
        );
        // should now be:
        // keypair1=4
        // keypair2=4
        // keypair3=0

        let entry_2_to_3_and_1_to_mint = next_entry(
            &entry_1_to_mint.hash,
            1,
            vec![
                system_transaction::transfer(
                    &keypair2,
                    &keypair3.pubkey(),
                    2,
                    bank.last_blockhash(),
                ), // should be fine
                system_transaction::transfer(
                    &keypair1,
                    &mint_keypair.pubkey(),
                    2,
                    bank.last_blockhash(),
                ), // will collide with predecessor
            ],
        );
        // should now be:
        // keypair1=2
        // keypair2=2
        // keypair3=2

        let entry_conflict_itself = next_entry(
            &entry_2_to_3_and_1_to_mint.hash,
            1,
            vec![
                system_transaction::transfer(
                    &keypair1,
                    &keypair3.pubkey(),
                    1,
                    bank.last_blockhash(),
                ),
                system_transaction::transfer(
                    &keypair1,
                    &keypair2.pubkey(),
                    1,
                    bank.last_blockhash(),
                ), // should be fine
            ],
        );
        // would now be:
        // keypair1=0
        // keypair2=3
        // keypair3=3

        assert!(process_entries_for_tests_without_scheduler(
            &bank,
            vec![
                entry_1_to_mint,
                entry_2_to_3_and_1_to_mint,
                entry_conflict_itself,
            ],
        )
        .is_err());

        // last entry should have been aborted before par_execute_entries
        assert_eq!(bank.get_balance(&keypair1.pubkey()), 2);
        assert_eq!(bank.get_balance(&keypair2.pubkey()), 2);
        assert_eq!(bank.get_balance(&keypair3.pubkey()), 2);
    }

    #[test]
    fn test_process_entries_2_entries_par() {
        let GenesisConfigInfo {
            genesis_config,
            mint_keypair,
            ..
        } = create_genesis_config(1000);
        let bank = Bank::new_with_bank_forks_for_tests(&genesis_config).0;
        let keypair1 = Keypair::new();
        let keypair2 = Keypair::new();
        let keypair3 = Keypair::new();
        let keypair4 = Keypair::new();

        //load accounts
        let tx = system_transaction::transfer(
            &mint_keypair,
            &keypair1.pubkey(),
            1,
            bank.last_blockhash(),
        );
        assert_eq!(bank.process_transaction(&tx), Ok(()));
        let tx = system_transaction::transfer(
            &mint_keypair,
            &keypair2.pubkey(),
            1,
            bank.last_blockhash(),
        );
        assert_eq!(bank.process_transaction(&tx), Ok(()));

        // ensure bank can process 2 entries that do not have a common account and no tick is registered
        let blockhash = bank.last_blockhash();
        let tx =
            system_transaction::transfer(&keypair1, &keypair3.pubkey(), 1, bank.last_blockhash());
        let entry_1 = next_entry(&blockhash, 1, vec![tx]);
        let tx =
            system_transaction::transfer(&keypair2, &keypair4.pubkey(), 1, bank.last_blockhash());
        let entry_2 = next_entry(&entry_1.hash, 1, vec![tx]);
        assert_eq!(
            process_entries_for_tests_without_scheduler(&bank, vec![entry_1, entry_2]),
            Ok(())
        );
        assert_eq!(bank.get_balance(&keypair3.pubkey()), 1);
        assert_eq!(bank.get_balance(&keypair4.pubkey()), 1);
        assert_eq!(bank.last_blockhash(), blockhash);
    }

    #[test]
    fn test_process_entry_tx_random_execution_with_error() {
        let GenesisConfigInfo {
            genesis_config,
            mint_keypair,
            ..
        } = create_genesis_config(1_000_000_000);
        let bank = Bank::new_with_bank_forks_for_tests(&genesis_config).0;

        const NUM_TRANSFERS_PER_ENTRY: usize = 8;
        const NUM_TRANSFERS: usize = NUM_TRANSFERS_PER_ENTRY * 32;
        // large enough to scramble locks and results

        let keypairs: Vec<_> = (0..NUM_TRANSFERS * 2).map(|_| Keypair::new()).collect();

        // give everybody one lamport
        for keypair in &keypairs {
            bank.transfer(1, &mint_keypair, &keypair.pubkey())
                .expect("funding failed");
        }
        let mut hash = bank.last_blockhash();

        let present_account_key = Keypair::new();
        let present_account = AccountSharedData::new(1, 10, &Pubkey::default());
        bank.store_account(&present_account_key.pubkey(), &present_account);

        let entries: Vec<_> = (0..NUM_TRANSFERS)
            .step_by(NUM_TRANSFERS_PER_ENTRY)
            .map(|i| {
                let mut transactions = (0..NUM_TRANSFERS_PER_ENTRY)
                    .map(|j| {
                        system_transaction::transfer(
                            &keypairs[i + j],
                            &keypairs[i + j + NUM_TRANSFERS].pubkey(),
                            1,
                            bank.last_blockhash(),
                        )
                    })
                    .collect::<Vec<_>>();

                transactions.push(system_transaction::create_account(
                    &mint_keypair,
                    &present_account_key, // puts a TX error in results
                    bank.last_blockhash(),
                    1,
                    0,
                    &solana_sdk::pubkey::new_rand(),
                ));

                next_entry_mut(&mut hash, 0, transactions)
            })
            .collect();
        assert_eq!(
            process_entries_for_tests_without_scheduler(&bank, entries),
            Ok(())
        );
    }

    #[test]
    fn test_process_entry_tx_random_execution_no_error() {
        // entropy multiplier should be big enough to provide sufficient entropy
        // but small enough to not take too much time while executing the test.
        let entropy_multiplier: usize = 25;
        let initial_lamports = 100;

        // number of accounts need to be in multiple of 4 for correct
        // execution of the test.
        let num_accounts = entropy_multiplier * 4;
        let GenesisConfigInfo {
            genesis_config,
            mint_keypair,
            ..
        } = create_genesis_config((num_accounts + 1) as u64 * initial_lamports);

        let bank = Bank::new_with_bank_forks_for_tests(&genesis_config).0;

        let mut keypairs: Vec<Keypair> = vec![];

        for _ in 0..num_accounts {
            let keypair = Keypair::new();
            let create_account_tx = system_transaction::transfer(
                &mint_keypair,
                &keypair.pubkey(),
                0,
                bank.last_blockhash(),
            );
            assert_eq!(bank.process_transaction(&create_account_tx), Ok(()));
            assert_matches!(
                bank.transfer(initial_lamports, &mint_keypair, &keypair.pubkey()),
                Ok(_)
            );
            keypairs.push(keypair);
        }

        let mut tx_vector: Vec<Transaction> = vec![];

        for i in (0..num_accounts).step_by(4) {
            tx_vector.append(&mut vec![
                system_transaction::transfer(
                    &keypairs[i + 1],
                    &keypairs[i].pubkey(),
                    initial_lamports,
                    bank.last_blockhash(),
                ),
                system_transaction::transfer(
                    &keypairs[i + 3],
                    &keypairs[i + 2].pubkey(),
                    initial_lamports,
                    bank.last_blockhash(),
                ),
            ]);
        }

        // Transfer lamports to each other
        let entry = next_entry(&bank.last_blockhash(), 1, tx_vector);
        assert_eq!(
            process_entries_for_tests_without_scheduler(&bank, vec![entry]),
            Ok(())
        );
        bank.squash();

        // Even number keypair should have balance of 2 * initial_lamports and
        // odd number keypair should have balance of 0, which proves
        // that even in case of random order of execution, overall state remains
        // consistent.
        for (i, keypair) in keypairs.iter().enumerate() {
            if i % 2 == 0 {
                assert_eq!(bank.get_balance(&keypair.pubkey()), 2 * initial_lamports);
            } else {
                assert_eq!(bank.get_balance(&keypair.pubkey()), 0);
            }
        }
    }

    #[test]
    fn test_process_entries_2_entries_tick() {
        let GenesisConfigInfo {
            genesis_config,
            mint_keypair,
            ..
        } = create_genesis_config(1000);
        let bank = Bank::new_with_bank_forks_for_tests(&genesis_config).0;
        let keypair1 = Keypair::new();
        let keypair2 = Keypair::new();
        let keypair3 = Keypair::new();
        let keypair4 = Keypair::new();

        //load accounts
        let tx = system_transaction::transfer(
            &mint_keypair,
            &keypair1.pubkey(),
            1,
            bank.last_blockhash(),
        );
        assert_eq!(bank.process_transaction(&tx), Ok(()));
        let tx = system_transaction::transfer(
            &mint_keypair,
            &keypair2.pubkey(),
            1,
            bank.last_blockhash(),
        );
        assert_eq!(bank.process_transaction(&tx), Ok(()));

        let blockhash = bank.last_blockhash();
        while blockhash == bank.last_blockhash() {
            bank.register_default_tick_for_test();
        }

        // ensure bank can process 2 entries that do not have a common account and tick is registered
        let tx = system_transaction::transfer(&keypair2, &keypair3.pubkey(), 1, blockhash);
        let entry_1 = next_entry(&blockhash, 1, vec![tx]);
        let tick = next_entry(&entry_1.hash, 1, vec![]);
        let tx =
            system_transaction::transfer(&keypair1, &keypair4.pubkey(), 1, bank.last_blockhash());
        let entry_2 = next_entry(&tick.hash, 1, vec![tx]);
        assert_eq!(
            process_entries_for_tests_without_scheduler(
                &bank,
                vec![entry_1, tick, entry_2.clone()],
            ),
            Ok(())
        );
        assert_eq!(bank.get_balance(&keypair3.pubkey()), 1);
        assert_eq!(bank.get_balance(&keypair4.pubkey()), 1);

        // ensure that an error is returned for an empty account (keypair2)
        let tx =
            system_transaction::transfer(&keypair2, &keypair3.pubkey(), 1, bank.last_blockhash());
        let entry_3 = next_entry(&entry_2.hash, 1, vec![tx]);
        assert_eq!(
            process_entries_for_tests_without_scheduler(&bank, vec![entry_3]),
            Err(TransactionError::AccountNotFound)
        );
    }

    #[test]
    fn test_update_transaction_statuses() {
        // Make sure instruction errors still update the signature cache
        let GenesisConfigInfo {
            genesis_config,
            mint_keypair,
            ..
        } = create_genesis_config(11_000);
        let bank = Bank::new_with_bank_forks_for_tests(&genesis_config).0;
        let pubkey = solana_sdk::pubkey::new_rand();
        bank.transfer(1_000, &mint_keypair, &pubkey).unwrap();
        assert_eq!(bank.transaction_count(), 1);
        assert_eq!(bank.get_balance(&pubkey), 1_000);
        assert_eq!(
            bank.transfer(10_001, &mint_keypair, &pubkey),
            Err(TransactionError::InstructionError(
                0,
                SystemError::ResultWithNegativeLamports.into(),
            ))
        );
        assert_eq!(
            bank.transfer(10_001, &mint_keypair, &pubkey),
            Err(TransactionError::AlreadyProcessed)
        );

        // Make sure other errors don't update the signature cache
        let tx = system_transaction::transfer(&mint_keypair, &pubkey, 1000, Hash::default());
        let signature = tx.signatures[0];

        // Should fail with blockhash not found
        assert_eq!(
            bank.process_transaction(&tx).map(|_| signature),
            Err(TransactionError::BlockhashNotFound)
        );

        // Should fail again with blockhash not found
        assert_eq!(
            bank.process_transaction(&tx).map(|_| signature),
            Err(TransactionError::BlockhashNotFound)
        );
    }

    #[test]
    fn test_update_transaction_statuses_fail() {
        let GenesisConfigInfo {
            genesis_config,
            mint_keypair,
            ..
        } = create_genesis_config(11_000);
        let bank = Bank::new_with_bank_forks_for_tests(&genesis_config).0;
        let keypair1 = Keypair::new();
        let keypair2 = Keypair::new();
        let success_tx = system_transaction::transfer(
            &mint_keypair,
            &keypair1.pubkey(),
            1,
            bank.last_blockhash(),
        );
        let fail_tx = system_transaction::transfer(
            &mint_keypair,
            &keypair2.pubkey(),
            2,
            bank.last_blockhash(),
        );

        let entry_1_to_mint = next_entry(
            &bank.last_blockhash(),
            1,
            vec![
                success_tx,
                fail_tx.clone(), // will collide
            ],
        );

        assert_eq!(
            process_entries_for_tests_without_scheduler(&bank, vec![entry_1_to_mint]),
            Err(TransactionError::AccountInUse)
        );

        // Should not see duplicate signature error
        assert_eq!(bank.process_transaction(&fail_tx), Ok(()));
    }

    #[test]
    fn test_halt_at_slot_starting_snapshot_root() {
        let GenesisConfigInfo { genesis_config, .. } = create_genesis_config(123);

        // Create roots at slots 0, 1
        let forks = tr(0) / tr(1);
        let ledger_path = get_tmp_ledger_path_auto_delete!();
        let blockstore = Blockstore::open(ledger_path.path()).unwrap();
        blockstore.add_tree(
            forks,
            false,
            true,
            genesis_config.ticks_per_slot,
            genesis_config.hash(),
        );
        blockstore.set_roots([0, 1].iter()).unwrap();

        // Specify halting at slot 0
        let opts = ProcessOptions {
            run_verification: true,
            halt_at_slot: Some(0),
            accounts_db_test_hash_calculation: true,
            ..ProcessOptions::default()
        };
        let (bank_forks, ..) =
            test_process_blockstore(&genesis_config, &blockstore, &opts, Arc::default());
        let bank_forks = bank_forks.read().unwrap();

        // Should be able to fetch slot 0 because we specified halting at slot 0, even
        // if there is a greater root at slot 1.
        assert!(bank_forks.get(0).is_some());
    }

    #[test]
    fn test_process_blockstore_from_root() {
        let GenesisConfigInfo {
            mut genesis_config, ..
        } = create_genesis_config(123);

        let ticks_per_slot = 1;
        genesis_config.ticks_per_slot = ticks_per_slot;
        let (ledger_path, blockhash) = create_new_tmp_ledger_auto_delete!(&genesis_config);
        let blockstore = Blockstore::open(ledger_path.path()).unwrap();

        /*
          Build a blockstore in the ledger with the following fork structure:

               slot 0 (all ticks)
                 |
               slot 1 (all ticks)
                 |
               slot 2 (all ticks)
                 |
               slot 3 (all ticks) -> root
                 |
               slot 4 (all ticks)
                 |
               slot 5 (all ticks) -> root
                 |
               slot 6 (all ticks)
        */

        let mut last_hash = blockhash;
        for i in 0..6 {
            last_hash =
                fill_blockstore_slot_with_ticks(&blockstore, ticks_per_slot, i + 1, i, last_hash);
        }
        blockstore.set_roots([3, 5].iter()).unwrap();

        // Set up bank1
        let bank_forks = BankForks::new_rw_arc(Bank::new_for_tests(&genesis_config));
<<<<<<< HEAD
        let bank0 = bank_forks.read().unwrap().get(0).unwrap();
=======
        let bank0 = bank_forks.read().unwrap().get_with_scheduler(0).unwrap();
>>>>>>> 5d824a36
        let opts = ProcessOptions {
            run_verification: true,
            accounts_db_test_hash_calculation: true,
            ..ProcessOptions::default()
        };
        let recyclers = VerifyRecyclers::default();
        process_bank_0(&bank0, &blockstore, &opts, &recyclers, None, None);
        let bank0_last_blockhash = bank0.last_blockhash();
<<<<<<< HEAD
        let bank1 =
            bank_forks
                .write()
                .unwrap()
                .insert(Bank::new_from_parent(bank0, &Pubkey::default(), 1));
=======
        let bank1 = bank_forks.write().unwrap().insert(Bank::new_from_parent(
            bank0.clone_without_scheduler(),
            &Pubkey::default(),
            1,
        ));
>>>>>>> 5d824a36
        confirm_full_slot(
            &blockstore,
            &bank1,
            &opts,
            &recyclers,
            &mut ConfirmationProgress::new(bank0_last_blockhash),
            None,
            None,
            None,
            &mut ExecuteTimings::default(),
        )
        .unwrap();
        bank_forks.write().unwrap().set_root(
            1,
            &solana_runtime::accounts_background_service::AbsRequestSender::default(),
            None,
        );

        let leader_schedule_cache = LeaderScheduleCache::new_from_bank(&bank1);

        // Test process_blockstore_from_root() from slot 1 onwards
        process_blockstore_from_root(
            &blockstore,
            &bank_forks,
            &leader_schedule_cache,
            &opts,
            None,
            None,
            None,
            &AbsRequestSender::default(),
        )
        .unwrap();

        let bank_forks = bank_forks.read().unwrap();

        assert_eq!(frozen_bank_slots(&bank_forks), vec![5, 6]);
        assert_eq!(bank_forks.working_bank().slot(), 6);
        assert_eq!(bank_forks.root(), 5);

        // Verify the parents of the head of the fork
        assert_eq!(
            &bank_forks[6]
                .parents()
                .iter()
                .map(|bank| bank.slot())
                .collect::<Vec<_>>(),
            &[5]
        );

        // Check that bank forks has the correct banks
        verify_fork_infos(&bank_forks);
    }

    #[test]
    #[ignore]
    fn test_process_entries_stress() {
        // this test throws lots of rayon threads at process_entries()
        //  finds bugs in very low-layer stuff
        solana_logger::setup();
        let GenesisConfigInfo {
            genesis_config,
            mint_keypair,
            ..
        } = create_genesis_config(1_000_000_000);
        let mut bank = Arc::new(Bank::new_for_tests(&genesis_config));

        const NUM_TRANSFERS_PER_ENTRY: usize = 8;
        const NUM_TRANSFERS: usize = NUM_TRANSFERS_PER_ENTRY * 32;

        let keypairs: Vec<_> = (0..NUM_TRANSFERS * 2).map(|_| Keypair::new()).collect();

        // give everybody one lamport
        for keypair in &keypairs {
            bank.transfer(1, &mint_keypair, &keypair.pubkey())
                .expect("funding failed");
        }

        let present_account_key = Keypair::new();
        let present_account = AccountSharedData::new(1, 10, &Pubkey::default());
        bank.store_account(&present_account_key.pubkey(), &present_account);

        let mut i = 0;
        let mut hash = bank.last_blockhash();
        let mut root: Option<Arc<Bank>> = None;
        loop {
            let entries: Vec<_> = (0..NUM_TRANSFERS)
                .step_by(NUM_TRANSFERS_PER_ENTRY)
                .map(|i| {
                    next_entry_mut(&mut hash, 0, {
                        let mut transactions = (i..i + NUM_TRANSFERS_PER_ENTRY)
                            .map(|i| {
                                system_transaction::transfer(
                                    &keypairs[i],
                                    &keypairs[i + NUM_TRANSFERS].pubkey(),
                                    1,
                                    bank.last_blockhash(),
                                )
                            })
                            .collect::<Vec<_>>();

                        transactions.push(system_transaction::create_account(
                            &mint_keypair,
                            &present_account_key, // puts a TX error in results
                            bank.last_blockhash(),
                            100,
                            100,
                            &solana_sdk::pubkey::new_rand(),
                        ));
                        transactions
                    })
                })
                .collect();
            info!("paying iteration {}", i);
            process_entries_for_tests_without_scheduler(&bank, entries).expect("paying failed");

            let entries: Vec<_> = (0..NUM_TRANSFERS)
                .step_by(NUM_TRANSFERS_PER_ENTRY)
                .map(|i| {
                    next_entry_mut(
                        &mut hash,
                        0,
                        (i..i + NUM_TRANSFERS_PER_ENTRY)
                            .map(|i| {
                                system_transaction::transfer(
                                    &keypairs[i + NUM_TRANSFERS],
                                    &keypairs[i].pubkey(),
                                    1,
                                    bank.last_blockhash(),
                                )
                            })
                            .collect::<Vec<_>>(),
                    )
                })
                .collect();

            info!("refunding iteration {}", i);
            process_entries_for_tests_without_scheduler(&bank, entries).expect("refunding failed");

            // advance to next block
            process_entries_for_tests_without_scheduler(
                &bank,
                (0..bank.ticks_per_slot())
                    .map(|_| next_entry_mut(&mut hash, 1, vec![]))
                    .collect::<Vec<_>>(),
            )
            .expect("process ticks failed");

            if i % 16 == 0 {
                if let Some(old_root) = root {
                    old_root.squash();
                }
                root = Some(bank.clone());
            }
            i += 1;

            let slot = bank.slot() + thread_rng().gen_range(1..3);
            bank = Arc::new(Bank::new_from_parent(bank, &Pubkey::default(), slot));
        }
    }

    #[test]
    fn test_process_ledger_ticks_ordering() {
        let GenesisConfigInfo {
            genesis_config,
            mint_keypair,
            ..
        } = create_genesis_config(100);
        let bank0 = Bank::new_with_bank_forks_for_tests(&genesis_config).0;
        let genesis_hash = genesis_config.hash();
        let keypair = Keypair::new();

        // Simulate a slot of virtual ticks, creates a new blockhash
        let mut entries = create_ticks(genesis_config.ticks_per_slot, 1, genesis_hash);

        // The new blockhash is going to be the hash of the last tick in the block
        let new_blockhash = entries.last().unwrap().hash;
        // Create an transaction that references the new blockhash, should still
        // be able to find the blockhash if we process transactions all in the same
        // batch
        let tx = system_transaction::transfer(&mint_keypair, &keypair.pubkey(), 1, new_blockhash);
        let entry = next_entry(&new_blockhash, 1, vec![tx]);
        entries.push(entry);

        process_entries_for_tests_without_scheduler(&bank0, entries).unwrap();
        assert_eq!(bank0.get_balance(&keypair.pubkey()), 1)
    }

    fn get_epoch_schedule(
        genesis_config: &GenesisConfig,
        account_paths: Vec<PathBuf>,
    ) -> EpochSchedule {
        let bank = Bank::new_with_paths_for_tests(
            genesis_config,
            Arc::<RuntimeConfig>::default(),
            account_paths,
            AccountSecondaryIndexes::default(),
            AccountShrinkThreshold::default(),
        );
        bank.epoch_schedule().clone()
    }

    fn frozen_bank_slots(bank_forks: &BankForks) -> Vec<Slot> {
        let mut slots: Vec<_> = bank_forks.frozen_banks().keys().cloned().collect();
        slots.sort_unstable();
        slots
    }

    // Check that `bank_forks` contains all the ancestors and banks for each fork identified in
    // `bank_forks_info`
    fn verify_fork_infos(bank_forks: &BankForks) {
        for slot in frozen_bank_slots(bank_forks) {
            let head_bank = &bank_forks[slot];
            let mut parents = head_bank.parents();
            parents.push(head_bank.clone());

            // Ensure the tip of each fork and all its parents are in the given bank_forks
            for parent in parents {
                let parent_bank = &bank_forks[parent.slot()];
                assert_eq!(parent_bank.slot(), parent.slot());
                assert!(parent_bank.is_frozen());
            }
        }
    }

    #[test]
    fn test_get_first_error() {
        let GenesisConfigInfo {
            genesis_config,
            mint_keypair,
            ..
        } = create_genesis_config(1_000_000_000);
        let bank = Bank::new_with_bank_forks_for_tests(&genesis_config).0;

        let present_account_key = Keypair::new();
        let present_account = AccountSharedData::new(1, 10, &Pubkey::default());
        bank.store_account(&present_account_key.pubkey(), &present_account);

        let keypair = Keypair::new();

        // Create array of two transactions which throw different errors
        let account_not_found_tx = system_transaction::transfer(
            &keypair,
            &solana_sdk::pubkey::new_rand(),
            42,
            bank.last_blockhash(),
        );
        let account_not_found_sig = account_not_found_tx.signatures[0];
        let invalid_blockhash_tx = system_transaction::transfer(
            &mint_keypair,
            &solana_sdk::pubkey::new_rand(),
            42,
            Hash::default(),
        );
        let txs = vec![account_not_found_tx, invalid_blockhash_tx];
        let batch = bank.prepare_batch_for_tests(txs);
        let (
            TransactionResults {
                fee_collection_results,
                ..
            },
            _balances,
        ) = batch.bank().load_execute_and_commit_transactions(
            &batch,
            MAX_PROCESSING_AGE,
            false,
            false,
            false,
            false,
            &mut ExecuteTimings::default(),
            None,
        );
        let (err, signature) = get_first_error(&batch, fee_collection_results).unwrap();
        assert_eq!(err.unwrap_err(), TransactionError::AccountNotFound);
        assert_eq!(signature, account_not_found_sig);
    }

    #[test]
    fn test_replay_vote_sender() {
        let validator_keypairs: Vec<_> =
            (0..10).map(|_| ValidatorVoteKeypairs::new_rand()).collect();
        let GenesisConfigInfo {
            genesis_config,
            voting_keypair: _,
            ..
        } = create_genesis_config_with_vote_accounts(
            1_000_000_000,
            &validator_keypairs,
            vec![100; validator_keypairs.len()],
        );
        let (bank0, bank_forks) = Bank::new_with_bank_forks_for_tests(&genesis_config);
        bank0.freeze();

        let bank1 = bank_forks
            .write()
            .unwrap()
            .insert(Bank::new_from_parent(
                bank0.clone(),
                &solana_sdk::pubkey::new_rand(),
                1,
            ))
            .clone_without_scheduler();

        // The new blockhash is going to be the hash of the last tick in the block
        let bank_1_blockhash = bank1.last_blockhash();

        // Create an transaction that references the new blockhash, should still
        // be able to find the blockhash if we process transactions all in the same
        // batch
        let mut expected_successful_voter_pubkeys = BTreeSet::new();
        let vote_txs: Vec<_> = validator_keypairs
            .iter()
            .enumerate()
            .map(|(i, validator_keypairs)| {
                if i % 3 == 0 {
                    // These votes are correct
                    expected_successful_voter_pubkeys
                        .insert(validator_keypairs.vote_keypair.pubkey());
                    vote_transaction::new_vote_transaction(
                        vec![0],
                        bank0.hash(),
                        bank_1_blockhash,
                        &validator_keypairs.node_keypair,
                        &validator_keypairs.vote_keypair,
                        &validator_keypairs.vote_keypair,
                        None,
                    )
                } else if i % 3 == 1 {
                    // These have the wrong authorized voter
                    vote_transaction::new_vote_transaction(
                        vec![0],
                        bank0.hash(),
                        bank_1_blockhash,
                        &validator_keypairs.node_keypair,
                        &validator_keypairs.vote_keypair,
                        &Keypair::new(),
                        None,
                    )
                } else {
                    // These have an invalid vote for non-existent bank 2
                    vote_transaction::new_vote_transaction(
                        vec![bank1.slot() + 1],
                        bank0.hash(),
                        bank_1_blockhash,
                        &validator_keypairs.node_keypair,
                        &validator_keypairs.vote_keypair,
                        &validator_keypairs.vote_keypair,
                        None,
                    )
                }
            })
            .collect();
        let entry = next_entry(&bank_1_blockhash, 1, vote_txs);
        let (replay_vote_sender, replay_vote_receiver) = crossbeam_channel::unbounded();
        let _ = process_entries_for_tests(
            &BankWithScheduler::new_without_scheduler(bank1),
            vec![entry],
            None,
            Some(&replay_vote_sender),
        );
        let successes: BTreeSet<Pubkey> = replay_vote_receiver
            .try_iter()
            .map(|(vote_pubkey, ..)| vote_pubkey)
            .collect();
        assert_eq!(successes, expected_successful_voter_pubkeys);
    }

    fn make_slot_with_vote_tx(
        blockstore: &Blockstore,
        ticks_per_slot: u64,
        tx_landed_slot: Slot,
        parent_slot: Slot,
        parent_blockhash: &Hash,
        vote_tx: Transaction,
        slot_leader_keypair: &Arc<Keypair>,
    ) {
        // Add votes to `last_slot` so that `root` will be confirmed
        let vote_entry = next_entry(parent_blockhash, 1, vec![vote_tx]);
        let mut entries = create_ticks(ticks_per_slot, 0, vote_entry.hash);
        entries.insert(0, vote_entry);
        blockstore
            .write_entries(
                tx_landed_slot,
                0,
                0,
                ticks_per_slot,
                Some(parent_slot),
                true,
                slot_leader_keypair,
                entries,
                0,
            )
            .unwrap();
    }

    fn run_test_process_blockstore_with_supermajority_root(
        blockstore_root: Option<Slot>,
        blockstore_access_type: AccessType,
    ) {
        solana_logger::setup();
        /*
            Build fork structure:
                 slot 0
                   |
                 slot 1 <- (blockstore root)
                 /    \
            slot 2    |
               |      |
            slot 4    |
                    slot 5
                      |
                `expected_root_slot`
                     /    \
                  ...    minor fork
                  /
            `last_slot`
                 |
            `really_last_slot`
        */
        let starting_fork_slot = 5;
        let mut main_fork = tr(starting_fork_slot);
        let mut main_fork_ref = main_fork.root_mut().get_mut();

        // Make enough slots to make a root slot > blockstore_root
        let expected_root_slot = starting_fork_slot + blockstore_root.unwrap_or(0);
        let really_expected_root_slot = expected_root_slot + 1;
        let last_main_fork_slot = expected_root_slot + MAX_LOCKOUT_HISTORY as u64 + 1;
        let really_last_main_fork_slot = last_main_fork_slot + 1;

        // Make `minor_fork`
        let last_minor_fork_slot = really_last_main_fork_slot + 1;
        let minor_fork = tr(last_minor_fork_slot);

        // Make 'main_fork`
        for slot in starting_fork_slot + 1..last_main_fork_slot {
            if slot - 1 == expected_root_slot {
                main_fork_ref.push_front(minor_fork.clone());
            }
            main_fork_ref.push_front(tr(slot));
            main_fork_ref = main_fork_ref.front_mut().unwrap().get_mut();
        }
        let forks = tr(0) / (tr(1) / (tr(2) / (tr(4))) / main_fork);
        let validator_keypairs = ValidatorVoteKeypairs::new_rand();
        let GenesisConfigInfo { genesis_config, .. } =
            genesis_utils::create_genesis_config_with_vote_accounts(
                10_000,
                &[&validator_keypairs],
                vec![100],
            );
        let ticks_per_slot = genesis_config.ticks_per_slot();
        let ledger_path = get_tmp_ledger_path_auto_delete!();
        let blockstore = Blockstore::open(ledger_path.path()).unwrap();
        blockstore.add_tree(forks, false, true, ticks_per_slot, genesis_config.hash());

        if let Some(blockstore_root) = blockstore_root {
            blockstore
                .set_roots(std::iter::once(&blockstore_root))
                .unwrap();
        }

        let opts = ProcessOptions {
            run_verification: true,
            accounts_db_test_hash_calculation: true,
            ..ProcessOptions::default()
        };

        let (bank_forks, ..) = test_process_blockstore_with_custom_options(
            &genesis_config,
            &blockstore,
            &opts,
            blockstore_access_type.clone(),
        );
        let bank_forks = bank_forks.read().unwrap();

        // prepare to add votes
        let last_vote_bank_hash = bank_forks.get(last_main_fork_slot - 1).unwrap().hash();
        let last_vote_blockhash = bank_forks
            .get(last_main_fork_slot - 1)
            .unwrap()
            .last_blockhash();
        let slots: Vec<_> = (expected_root_slot..last_main_fork_slot).collect();
        let vote_tx = vote_transaction::new_vote_transaction(
            slots,
            last_vote_bank_hash,
            last_vote_blockhash,
            &validator_keypairs.node_keypair,
            &validator_keypairs.vote_keypair,
            &validator_keypairs.vote_keypair,
            None,
        );

        // Add votes to `last_slot` so that `root` will be confirmed
        let leader_keypair = Arc::new(validator_keypairs.node_keypair);
        make_slot_with_vote_tx(
            &blockstore,
            ticks_per_slot,
            last_main_fork_slot,
            last_main_fork_slot - 1,
            &last_vote_blockhash,
            vote_tx,
            &leader_keypair,
        );

        let (bank_forks, ..) = test_process_blockstore_with_custom_options(
            &genesis_config,
            &blockstore,
            &opts,
            blockstore_access_type.clone(),
        );
        let bank_forks = bank_forks.read().unwrap();

        assert_eq!(bank_forks.root(), expected_root_slot);
        assert_eq!(
            bank_forks.frozen_banks().len() as u64,
            last_minor_fork_slot - really_expected_root_slot + 1
        );

        // Minor fork at `last_main_fork_slot + 1` was above the `expected_root_slot`
        // so should not have been purged
        //
        // Fork at slot 2 was purged because it was below the `expected_root_slot`
        for slot in 0..=last_minor_fork_slot {
            // this slot will be created below
            if slot == really_last_main_fork_slot {
                continue;
            }
            if slot >= expected_root_slot {
                let bank = bank_forks.get(slot).unwrap();
                assert_eq!(bank.slot(), slot);
                assert!(bank.is_frozen());
            } else {
                assert!(bank_forks.get(slot).is_none());
            }
        }

        // really prepare to add votes
        let last_vote_bank_hash = bank_forks.get(last_main_fork_slot).unwrap().hash();
        let last_vote_blockhash = bank_forks
            .get(last_main_fork_slot)
            .unwrap()
            .last_blockhash();
        let slots: Vec<_> = vec![last_main_fork_slot];
        let vote_tx = vote_transaction::new_vote_transaction(
            slots,
            last_vote_bank_hash,
            last_vote_blockhash,
            &leader_keypair,
            &validator_keypairs.vote_keypair,
            &validator_keypairs.vote_keypair,
            None,
        );

        // Add votes to `really_last_slot` so that `root` will be confirmed again
        make_slot_with_vote_tx(
            &blockstore,
            ticks_per_slot,
            really_last_main_fork_slot,
            last_main_fork_slot,
            &last_vote_blockhash,
            vote_tx,
            &leader_keypair,
        );

        let (bank_forks, ..) = test_process_blockstore_with_custom_options(
            &genesis_config,
            &blockstore,
            &opts,
            blockstore_access_type,
        );
        let bank_forks = bank_forks.read().unwrap();

        assert_eq!(bank_forks.root(), really_expected_root_slot);
    }

    #[test]
    fn test_process_blockstore_with_supermajority_root_without_blockstore_root() {
        run_test_process_blockstore_with_supermajority_root(None, AccessType::Primary);
    }

    #[test]
    fn test_process_blockstore_with_supermajority_root_without_blockstore_root_secondary_access() {
        run_test_process_blockstore_with_supermajority_root(None, AccessType::Secondary);
    }

    #[test]
    fn test_process_blockstore_with_supermajority_root_with_blockstore_root() {
        run_test_process_blockstore_with_supermajority_root(Some(1), AccessType::Primary)
    }

    #[test]
    #[allow(clippy::field_reassign_with_default)]
    fn test_supermajority_root_from_vote_accounts() {
        let convert_to_vote_accounts = |roots_stakes: Vec<(Slot, u64)>| -> VoteAccountsHashMap {
            roots_stakes
                .into_iter()
                .map(|(root, stake)| {
                    let mut vote_state = VoteState::default();
                    vote_state.root_slot = Some(root);
                    let mut vote_account =
                        AccountSharedData::new(1, VoteState::size_of(), &solana_vote_program::id());
                    let versioned = VoteStateVersions::new_current(vote_state);
                    VoteState::serialize(&versioned, vote_account.data_as_mut_slice()).unwrap();
                    (
                        solana_sdk::pubkey::new_rand(),
                        (stake, VoteAccount::try_from(vote_account).unwrap()),
                    )
                })
                .collect()
        };

        let total_stake = 10;
        let slot = 100;

        // Supermajority root should be None
        assert!(
            supermajority_root_from_vote_accounts(slot, total_stake, &HashMap::default()).is_none()
        );

        // Supermajority root should be None
        let roots_stakes = vec![(8, 1), (3, 1), (4, 1), (8, 1)];
        let accounts = convert_to_vote_accounts(roots_stakes);
        assert!(supermajority_root_from_vote_accounts(slot, total_stake, &accounts).is_none());

        // Supermajority root should be 4, has 7/10 of the stake
        let roots_stakes = vec![(8, 1), (3, 1), (4, 1), (8, 5)];
        let accounts = convert_to_vote_accounts(roots_stakes);
        assert_eq!(
            supermajority_root_from_vote_accounts(slot, total_stake, &accounts).unwrap(),
            4
        );

        // Supermajority root should be 8, it has 7/10 of the stake
        let roots_stakes = vec![(8, 1), (3, 1), (4, 1), (8, 6)];
        let accounts = convert_to_vote_accounts(roots_stakes);
        assert_eq!(
            supermajority_root_from_vote_accounts(slot, total_stake, &accounts).unwrap(),
            8
        );
    }

    fn confirm_slot_entries_for_tests(
        bank: &Arc<Bank>,
        slot_entries: Vec<Entry>,
        slot_full: bool,
        prev_entry_hash: Hash,
    ) -> result::Result<(), BlockstoreProcessorError> {
        confirm_slot_entries(
            &BankWithScheduler::new_without_scheduler(bank.clone()),
            (slot_entries, 0, slot_full),
            &mut ConfirmationTiming::default(),
            &mut ConfirmationProgress::new(prev_entry_hash),
            false,
            None,
            None,
            None,
            &VerifyRecyclers::default(),
            None,
            &PrioritizationFeeCache::new(0u64),
        )
    }

    fn create_test_transactions(
        mint_keypair: &Keypair,
        genesis_hash: &Hash,
    ) -> Vec<SanitizedTransaction> {
        let pubkey = solana_sdk::pubkey::new_rand();
        let keypair2 = Keypair::new();
        let pubkey2 = solana_sdk::pubkey::new_rand();
        let keypair3 = Keypair::new();
        let pubkey3 = solana_sdk::pubkey::new_rand();

        vec![
            SanitizedTransaction::from_transaction_for_tests(system_transaction::transfer(
                mint_keypair,
                &pubkey,
                1,
                *genesis_hash,
            )),
            SanitizedTransaction::from_transaction_for_tests(system_transaction::transfer(
                &keypair2,
                &pubkey2,
                1,
                *genesis_hash,
            )),
            SanitizedTransaction::from_transaction_for_tests(system_transaction::transfer(
                &keypair3,
                &pubkey3,
                1,
                *genesis_hash,
            )),
        ]
    }

    #[test]
    fn test_confirm_slot_entries_progress_num_txs_indexes() {
        let GenesisConfigInfo {
            genesis_config,
            mint_keypair,
            ..
        } = create_genesis_config(100 * LAMPORTS_PER_SOL);
        let genesis_hash = genesis_config.hash();
        let bank = BankWithScheduler::new_without_scheduler(
            Bank::new_with_bank_forks_for_tests(&genesis_config).0,
        );
        let mut timing = ConfirmationTiming::default();
        let mut progress = ConfirmationProgress::new(genesis_hash);
        let amount = genesis_config.rent.minimum_balance(0);
        let keypair1 = Keypair::new();
        let keypair2 = Keypair::new();
        let keypair3 = Keypair::new();
        let keypair4 = Keypair::new();
        bank.transfer(LAMPORTS_PER_SOL, &mint_keypair, &keypair1.pubkey())
            .unwrap();
        bank.transfer(LAMPORTS_PER_SOL, &mint_keypair, &keypair2.pubkey())
            .unwrap();

        let (transaction_status_sender, transaction_status_receiver) =
            crossbeam_channel::unbounded();
        let transaction_status_sender = TransactionStatusSender {
            sender: transaction_status_sender,
        };

        let blockhash = bank.last_blockhash();
        let tx1 = system_transaction::transfer(
            &keypair1,
            &keypair3.pubkey(),
            amount,
            bank.last_blockhash(),
        );
        let tx2 = system_transaction::transfer(
            &keypair2,
            &keypair4.pubkey(),
            amount,
            bank.last_blockhash(),
        );
        let entry = next_entry(&blockhash, 1, vec![tx1, tx2]);
        let new_hash = entry.hash;

        confirm_slot_entries(
            &bank,
            (vec![entry], 0, false),
            &mut timing,
            &mut progress,
            false,
            Some(&transaction_status_sender),
            None,
            None,
            &VerifyRecyclers::default(),
            None,
            &PrioritizationFeeCache::new(0u64),
        )
        .unwrap();
        assert_eq!(progress.num_txs, 2);
        let batch = transaction_status_receiver.recv().unwrap();
        if let TransactionStatusMessage::Batch(batch) = batch {
            assert_eq!(batch.transactions.len(), 2);
            assert_eq!(batch.transaction_indexes.len(), 2);
            assert_eq!(batch.transaction_indexes, [0, 1]);
        } else {
            panic!("batch should have been sent");
        }

        let tx1 = system_transaction::transfer(
            &keypair1,
            &keypair3.pubkey(),
            amount + 1,
            bank.last_blockhash(),
        );
        let tx2 = system_transaction::transfer(
            &keypair2,
            &keypair4.pubkey(),
            amount + 1,
            bank.last_blockhash(),
        );
        let tx3 = system_transaction::transfer(
            &mint_keypair,
            &Pubkey::new_unique(),
            amount,
            bank.last_blockhash(),
        );
        let entry = next_entry(&new_hash, 1, vec![tx1, tx2, tx3]);

        confirm_slot_entries(
            &bank,
            (vec![entry], 0, false),
            &mut timing,
            &mut progress,
            false,
            Some(&transaction_status_sender),
            None,
            None,
            &VerifyRecyclers::default(),
            None,
            &PrioritizationFeeCache::new(0u64),
        )
        .unwrap();
        assert_eq!(progress.num_txs, 5);
        let batch = transaction_status_receiver.recv().unwrap();
        if let TransactionStatusMessage::Batch(batch) = batch {
            assert_eq!(batch.transactions.len(), 3);
            assert_eq!(batch.transaction_indexes.len(), 3);
            assert_eq!(batch.transaction_indexes, [2, 3, 4]);
        } else {
            panic!("batch should have been sent");
        }
    }

    #[test]
    fn test_rebatch_transactions() {
        let dummy_leader_pubkey = solana_sdk::pubkey::new_rand();
        let GenesisConfigInfo {
            genesis_config,
            mint_keypair,
            ..
        } = create_genesis_config_with_leader(500, &dummy_leader_pubkey, 100);
        let bank = Arc::new(Bank::new_for_tests(&genesis_config));
        let txs = create_test_transactions(&mint_keypair, &genesis_config.hash());
        let batch = bank.prepare_sanitized_batch(&txs);
        assert!(batch.needs_unlock());
        let transaction_indexes = vec![42, 43, 44];

        let batch2 = rebatch_transactions(
            batch.lock_results(),
            &bank,
            batch.sanitized_transactions(),
            0,
            0,
            &transaction_indexes,
        );
        assert!(batch.needs_unlock());
        assert!(!batch2.batch.needs_unlock());
        assert_eq!(batch2.transaction_indexes, vec![42]);

        let batch3 = rebatch_transactions(
            batch.lock_results(),
            &bank,
            batch.sanitized_transactions(),
            1,
            2,
            &transaction_indexes,
        );
        assert!(!batch3.batch.needs_unlock());
        assert_eq!(batch3.transaction_indexes, vec![43, 44]);
    }

    #[test]
    fn test_schedule_batches_for_execution() {
        solana_logger::setup();
        let dummy_leader_pubkey = solana_sdk::pubkey::new_rand();
        let GenesisConfigInfo {
            genesis_config,
            mint_keypair,
            ..
        } = create_genesis_config_with_leader(500, &dummy_leader_pubkey, 100);
        let bank = Arc::new(Bank::new_for_tests(&genesis_config));
        let context = SchedulingContext::new(bank.clone());

        let txs = create_test_transactions(&mint_keypair, &genesis_config.hash());

        let mut mocked_scheduler = MockInstalledScheduler::new();
        let seq = Arc::new(Mutex::new(mockall::Sequence::new()));
        let seq_cloned = seq.clone();
        mocked_scheduler
            .expect_context()
            .times(1)
            .in_sequence(&mut seq.lock().unwrap())
            .return_const(context);
        mocked_scheduler
            .expect_schedule_execution()
            .times(txs.len())
            .returning(|_| ());
        mocked_scheduler
            .expect_wait_for_termination()
            .with(mockall::predicate::eq(true))
            .times(1)
            .in_sequence(&mut seq.lock().unwrap())
            .returning(move |_| {
                let mut mocked_uninstalled_scheduler = MockUninstalledScheduler::new();
                mocked_uninstalled_scheduler
                    .expect_return_to_pool()
                    .times(1)
                    .in_sequence(&mut seq_cloned.lock().unwrap())
                    .returning(|| ());
                (
                    (Ok(()), ExecuteTimings::default()),
                    Box::new(mocked_uninstalled_scheduler),
                )
            });
        let bank = BankWithScheduler::new(bank, Some(Box::new(mocked_scheduler)));

        let batch = bank.prepare_sanitized_batch(&txs);
        let batch_with_indexes = TransactionBatchWithIndexes {
            batch,
            transaction_indexes: (0..txs.len()).collect(),
        };

        let mut batch_execution_timing = BatchExecutionTiming::default();
        let ignored_prioritization_fee_cache = PrioritizationFeeCache::new(0u64);
        assert!(process_batches(
            &bank,
            &[batch_with_indexes],
            None,
            None,
            &mut batch_execution_timing,
            None,
            &ignored_prioritization_fee_cache
        )
        .is_ok());
    }

    #[test]
    fn test_confirm_slot_entries_with_fix() {
        const HASHES_PER_TICK: u64 = 10;
        const TICKS_PER_SLOT: u64 = 2;

        let collector_id = Pubkey::new_unique();

        let GenesisConfigInfo {
            mut genesis_config,
            mint_keypair,
            ..
        } = create_genesis_config(10_000);
        genesis_config.poh_config.hashes_per_tick = Some(HASHES_PER_TICK);
        genesis_config.ticks_per_slot = TICKS_PER_SLOT;
        let genesis_hash = genesis_config.hash();

        let (slot_0_bank, bank_forks) = Bank::new_with_bank_forks_for_tests(&genesis_config);
        assert_eq!(slot_0_bank.slot(), 0);
        assert_eq!(slot_0_bank.tick_height(), 0);
        assert_eq!(slot_0_bank.max_tick_height(), 2);
        assert_eq!(slot_0_bank.last_blockhash(), genesis_hash);
        assert_eq!(slot_0_bank.get_hash_age(&genesis_hash), Some(0));

        let slot_0_entries = entry::create_ticks(TICKS_PER_SLOT, HASHES_PER_TICK, genesis_hash);
        let slot_0_hash = slot_0_entries.last().unwrap().hash;
        confirm_slot_entries_for_tests(&slot_0_bank, slot_0_entries, true, genesis_hash).unwrap();
        assert_eq!(slot_0_bank.tick_height(), slot_0_bank.max_tick_height());
        assert_eq!(slot_0_bank.last_blockhash(), slot_0_hash);
        assert_eq!(slot_0_bank.get_hash_age(&genesis_hash), Some(1));
        assert_eq!(slot_0_bank.get_hash_age(&slot_0_hash), Some(0));

        let new_bank = Bank::new_from_parent(slot_0_bank, &collector_id, 2);
        let slot_2_bank = bank_forks
            .write()
            .unwrap()
            .insert(new_bank)
            .clone_without_scheduler();
        assert_eq!(slot_2_bank.slot(), 2);
        assert_eq!(slot_2_bank.tick_height(), 2);
        assert_eq!(slot_2_bank.max_tick_height(), 6);
        assert_eq!(slot_2_bank.last_blockhash(), slot_0_hash);

        let slot_1_entries = entry::create_ticks(TICKS_PER_SLOT, HASHES_PER_TICK, slot_0_hash);
        let slot_1_hash = slot_1_entries.last().unwrap().hash;
        confirm_slot_entries_for_tests(&slot_2_bank, slot_1_entries, false, slot_0_hash).unwrap();
        assert_eq!(slot_2_bank.tick_height(), 4);
        assert_eq!(slot_2_bank.last_blockhash(), slot_0_hash);
        assert_eq!(slot_2_bank.get_hash_age(&genesis_hash), Some(1));
        assert_eq!(slot_2_bank.get_hash_age(&slot_0_hash), Some(0));

        struct TestCase {
            recent_blockhash: Hash,
            expected_result: result::Result<(), BlockstoreProcessorError>,
        }

        let test_cases = [
            TestCase {
                recent_blockhash: slot_1_hash,
                expected_result: Err(BlockstoreProcessorError::InvalidTransaction(
                    TransactionError::BlockhashNotFound,
                )),
            },
            TestCase {
                recent_blockhash: slot_0_hash,
                expected_result: Ok(()),
            },
        ];

        // Check that slot 2 transactions can only use hashes for completed blocks.
        for TestCase {
            recent_blockhash,
            expected_result,
        } in test_cases
        {
            let slot_2_entries = {
                let to_pubkey = Pubkey::new_unique();
                let mut prev_entry_hash = slot_1_hash;
                let mut remaining_entry_hashes = HASHES_PER_TICK;

                let tx =
                    system_transaction::transfer(&mint_keypair, &to_pubkey, 1, recent_blockhash);
                remaining_entry_hashes = remaining_entry_hashes.checked_sub(1).unwrap();
                let mut entries = vec![next_entry_mut(&mut prev_entry_hash, 1, vec![tx])];

                entries.push(next_entry_mut(
                    &mut prev_entry_hash,
                    remaining_entry_hashes,
                    vec![],
                ));
                entries.push(next_entry_mut(
                    &mut prev_entry_hash,
                    HASHES_PER_TICK,
                    vec![],
                ));

                entries
            };

            let slot_2_hash = slot_2_entries.last().unwrap().hash;
            let result =
                confirm_slot_entries_for_tests(&slot_2_bank, slot_2_entries, true, slot_1_hash);
            match (result, expected_result) {
                (Ok(()), Ok(())) => {
                    assert_eq!(slot_2_bank.tick_height(), slot_2_bank.max_tick_height());
                    assert_eq!(slot_2_bank.last_blockhash(), slot_2_hash);
                    assert_eq!(slot_2_bank.get_hash_age(&genesis_hash), Some(2));
                    assert_eq!(slot_2_bank.get_hash_age(&slot_0_hash), Some(1));
                    assert_eq!(slot_2_bank.get_hash_age(&slot_2_hash), Some(0));
                }
                (
                    Err(BlockstoreProcessorError::InvalidTransaction(err)),
                    Err(BlockstoreProcessorError::InvalidTransaction(expected_err)),
                ) => {
                    assert_eq!(err, expected_err);
                }
                (result, expected_result) => {
                    panic!("actual result {result:?} != expected result {expected_result:?}");
                }
            }
        }
    }
}<|MERGE_RESOLUTION|>--- conflicted
+++ resolved
@@ -797,10 +797,7 @@
         None,
         exit,
     );
-<<<<<<< HEAD
-=======
     let bank0_slot = bank0.slot();
->>>>>>> 5d824a36
     let bank_forks = BankForks::new_rw_arc(bank0);
 
     info!("Processing ledger for slot 0...");
@@ -3111,17 +3108,12 @@
 
         let mock_program_id = solana_sdk::pubkey::new_rand();
 
-<<<<<<< HEAD
-        let mut bank = Bank::new_for_tests(&genesis_config);
-        bank.add_mockup_builtin(mock_program_id, MockBuiltinOk::vm);
-=======
         let bank = Bank::new_with_mockup_builtin_for_tests(
             &genesis_config,
             mock_program_id,
             MockBuiltinOk::vm,
         )
         .0;
->>>>>>> 5d824a36
 
         let tx = Transaction::new_signed_with_payer(
             &[Instruction::new_with_bincode(
@@ -3160,17 +3152,12 @@
         let mut bankhash_err = None;
 
         (0..get_instruction_errors().len()).for_each(|err| {
-<<<<<<< HEAD
-            let mut bank = Bank::new_for_tests(&genesis_config);
-            bank.add_mockup_builtin(mock_program_id, MockBuiltinErr::vm);
-=======
             let bank = Bank::new_with_mockup_builtin_for_tests(
                 &genesis_config,
                 mock_program_id,
                 MockBuiltinErr::vm,
             )
             .0;
->>>>>>> 5d824a36
 
             let tx = Transaction::new_signed_with_payer(
                 &[Instruction::new_with_bincode(
@@ -3688,11 +3675,7 @@
 
         // Set up bank1
         let bank_forks = BankForks::new_rw_arc(Bank::new_for_tests(&genesis_config));
-<<<<<<< HEAD
-        let bank0 = bank_forks.read().unwrap().get(0).unwrap();
-=======
         let bank0 = bank_forks.read().unwrap().get_with_scheduler(0).unwrap();
->>>>>>> 5d824a36
         let opts = ProcessOptions {
             run_verification: true,
             accounts_db_test_hash_calculation: true,
@@ -3701,19 +3684,11 @@
         let recyclers = VerifyRecyclers::default();
         process_bank_0(&bank0, &blockstore, &opts, &recyclers, None, None);
         let bank0_last_blockhash = bank0.last_blockhash();
-<<<<<<< HEAD
-        let bank1 =
-            bank_forks
-                .write()
-                .unwrap()
-                .insert(Bank::new_from_parent(bank0, &Pubkey::default(), 1));
-=======
         let bank1 = bank_forks.write().unwrap().insert(Bank::new_from_parent(
             bank0.clone_without_scheduler(),
             &Pubkey::default(),
             1,
         ));
->>>>>>> 5d824a36
         confirm_full_slot(
             &blockstore,
             &bank1,
