--- conflicted
+++ resolved
@@ -328,8 +328,6 @@
         Ok(Self::SIZE_OF_HEADERS + Self::capacity(proof_size, /*chained:*/ true)?)
     }
 
-<<<<<<< HEAD
-=======
     fn chained_merkle_root(&self) -> Result<Hash, Error> {
         let offset = self.chained_merkle_root_offset()?;
         self.payload
@@ -347,7 +345,6 @@
         Ok(())
     }
 
->>>>>>> 5d824a36
     pub(super) fn merkle_root(&self) -> Result<Hash, Error> {
         let proof_size = self.proof_size()?;
         let index = self.erasure_shard_index()?;
@@ -933,10 +930,7 @@
         }
     }
     let now = Instant::now();
-<<<<<<< HEAD
-=======
     let chained = chained_merkle_root.is_some();
->>>>>>> 5d824a36
     let erasure_batch_size =
         shredder::get_erasure_batch_size(DATA_SHREDS_PER_FEC_BLOCK, is_last_in_slot);
     let proof_size = get_proof_size(erasure_batch_size);
@@ -1091,18 +1085,12 @@
                 make_erasure_batch(
                     keypair,
                     shreds,
-<<<<<<< HEAD
-=======
                     None, // chained_merkle_root
->>>>>>> 5d824a36
                     next_code_index,
                     is_last_in_slot,
                     reed_solomon_cache,
                 )
-<<<<<<< HEAD
-=======
                 .map(|(_merkle_root, shreds)| shreds)
->>>>>>> 5d824a36
             })
             .collect()
     } else {
@@ -1114,18 +1102,12 @@
                     make_erasure_batch(
                         keypair,
                         shreds,
-<<<<<<< HEAD
-=======
                         None, // chained_merkle_root
->>>>>>> 5d824a36
                         next_code_index,
                         is_last_in_slot,
                         reed_solomon_cache,
                     )
-<<<<<<< HEAD
-=======
                     .map(|(_merkle_root, shreds)| shreds)
->>>>>>> 5d824a36
                 })
                 .collect()
         })
@@ -1146,10 +1128,7 @@
     reed_solomon_cache: &ReedSolomonCache,
 ) -> Result<(/*merkle root:*/ Hash, Vec<Shred>), Error> {
     let num_data_shreds = shreds.len();
-<<<<<<< HEAD
-=======
     let chained = chained_merkle_root.is_some();
->>>>>>> 5d824a36
     let erasure_batch_size = shredder::get_erasure_batch_size(num_data_shreds, is_last_in_slot);
     let num_coding_shreds = erasure_batch_size - num_data_shreds;
     let proof_size = get_proof_size(erasure_batch_size);
@@ -1525,17 +1504,6 @@
         }
     }
 
-<<<<<<< HEAD
-    #[test_case(0, false)]
-    #[test_case(0, true)]
-    #[test_case(15600, false)]
-    #[test_case(15600, true)]
-    #[test_case(31200, false)]
-    #[test_case(31200, true)]
-    #[test_case(46800, false)]
-    #[test_case(46800, true)]
-    fn test_make_shreds_from_data(data_size: usize, is_last_in_slot: bool) {
-=======
     #[test_case(0, false, false)]
     #[test_case(0, false, true)]
     #[test_case(0, true, false)]
@@ -1553,20 +1521,10 @@
     #[test_case(46800, true, false)]
     #[test_case(46800, true, true)]
     fn test_make_shreds_from_data(data_size: usize, chained: bool, is_last_in_slot: bool) {
->>>>>>> 5d824a36
         let mut rng = rand::thread_rng();
         let data_size = data_size.saturating_sub(16);
         let reed_solomon_cache = ReedSolomonCache::default();
         for data_size in data_size..data_size + 32 {
-<<<<<<< HEAD
-            run_make_shreds_from_data(&mut rng, data_size, is_last_in_slot, &reed_solomon_cache);
-        }
-    }
-
-    #[test_case(false)]
-    #[test_case(true)]
-    fn test_make_shreds_from_data_rand(is_last_in_slot: bool) {
-=======
             run_make_shreds_from_data(
                 &mut rng,
                 data_size,
@@ -1582,14 +1540,10 @@
     #[test_case(true, false)]
     #[test_case(true, true)]
     fn test_make_shreds_from_data_rand(chained: bool, is_last_in_slot: bool) {
->>>>>>> 5d824a36
         let mut rng = rand::thread_rng();
         let reed_solomon_cache = ReedSolomonCache::default();
         for _ in 0..32 {
             let data_size = rng.gen_range(0..31200 * 7);
-<<<<<<< HEAD
-            run_make_shreds_from_data(&mut rng, data_size, is_last_in_slot, &reed_solomon_cache);
-=======
             run_make_shreds_from_data(
                 &mut rng,
                 data_size,
@@ -1597,20 +1551,10 @@
                 is_last_in_slot,
                 &reed_solomon_cache,
             );
->>>>>>> 5d824a36
         }
     }
 
     #[ignore]
-<<<<<<< HEAD
-    #[test_case(false)]
-    #[test_case(true)]
-    fn test_make_shreds_from_data_paranoid(is_last_in_slot: bool) {
-        let mut rng = rand::thread_rng();
-        let reed_solomon_cache = ReedSolomonCache::default();
-        for data_size in 0..=PACKET_DATA_SIZE * 4 * 64 {
-            run_make_shreds_from_data(&mut rng, data_size, is_last_in_slot, &reed_solomon_cache);
-=======
     #[test_case(false, false)]
     #[test_case(false, true)]
     #[test_case(true, false)]
@@ -1626,17 +1570,13 @@
                 is_last_in_slot,
                 &reed_solomon_cache,
             );
->>>>>>> 5d824a36
         }
     }
 
     fn run_make_shreds_from_data<R: Rng>(
         rng: &mut R,
         data_size: usize,
-<<<<<<< HEAD
-=======
         chained: bool,
->>>>>>> 5d824a36
         is_last_in_slot: bool,
         reed_solomon_cache: &ReedSolomonCache,
     ) {
