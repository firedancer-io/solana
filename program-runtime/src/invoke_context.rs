use {
    crate::{
        compute_budget::ComputeBudget,
        ic_msg,
        loaded_programs::{LoadedProgram, LoadedProgramType, LoadedProgramsForTxBatch},
        log_collector::LogCollector,
        stable_log,
        sysvar_cache::SysvarCache,
        timings::{ExecuteDetailsTimings, ExecuteTimings},
    },
    base64::Engine,
    solana_measure::measure::Measure,
    solana_rbpf::{
        ebpf::MM_HEAP_START,
        error::{EbpfError, ProgramResult},
        memory_region::MemoryMapping,
        program::{BuiltinFunction, SBPFVersion},
        vm::{Config, ContextObject, EbpfVm},
    },
    solana_sdk::{
        account::AccountSharedData,
        bpf_loader_deprecated,
        feature_set::FeatureSet,
        hash::Hash,
        instruction::{AccountMeta, InstructionError},
        native_loader,
        pubkey::Pubkey,
        saturating_add_assign,
        clock::Epoch,
        stable_layout::stable_instruction::StableInstruction,
        transaction_context::{
            IndexOfAccount, InstructionAccount, TransactionAccount, TransactionContext,
        },
    },
    std::{
        alloc::Layout,
        cell::RefCell,
        fmt::{self, Debug},
        rc::Rc,
        sync::{atomic::Ordering, Arc},
    },
};

<<<<<<< HEAD

pub type BuiltinFunctionWithContext = BuiltinFunction<InvokeContext<'static>>;

pub extern crate bs58;

use std::{env, path::Path, fs::OpenOptions, io::Write};

use std::backtrace::Backtrace;

// use itertools::Itertools;
use serde::Serialize;
use serde_with::serde_as;
use serde_with::DisplayFromStr;
use std::str::FromStr;

pub type ProcessInstructionWithContext = BuiltinFunction<InvokeContext<'static>>;
=======
pub type BuiltinFunctionWithContext = BuiltinFunction<InvokeContext<'static>>;
>>>>>>> 5d824a36

/// Adapter so we can unify the interfaces of built-in programs and syscalls
#[macro_export]
macro_rules! declare_process_instruction {
    ($process_instruction:ident, $cu_to_consume:expr, |$invoke_context:ident| $inner:tt) => {
        $crate::solana_rbpf::declare_builtin_function!(
            $process_instruction,
            fn rust(
                invoke_context: &mut $crate::invoke_context::InvokeContext,
                _arg0: u64,
                _arg1: u64,
                _arg2: u64,
                _arg3: u64,
                _arg4: u64,
                _memory_mapping: &mut $crate::solana_rbpf::memory_region::MemoryMapping,
            ) -> std::result::Result<u64, Box<dyn std::error::Error>> {
                fn process_instruction_inner(
                    $invoke_context: &mut $crate::invoke_context::InvokeContext,
<<<<<<< HEAD
                ) -> std::result::Result<(), solana_sdk::instruction::InstructionError> {
                    $inner
                }
                let consumption_result = if $cu_to_consume > 0
                    && invoke_context
                        .feature_set
                        .is_active(&solana_sdk::feature_set::native_programs_consume_cu::id())
=======
                ) -> std::result::Result<(), solana_sdk::instruction::InstructionError>
                    $inner

                let consumption_result = if $cu_to_consume > 0
>>>>>>> 5d824a36
                {
                    invoke_context.consume_checked($cu_to_consume)
                } else {
                    Ok(())
                };
                consumption_result
                    .and_then(|_| {
                        process_instruction_inner(invoke_context)
                            .map(|_| 0)
                            .map_err(|err| Box::new(err) as Box<dyn std::error::Error>)
                    })
                    .into()
            }
        );
    };
}

impl<'a> ContextObject for InvokeContext<'a> {
    fn trace(&mut self, state: [u64; 12]) {
        self.syscall_context
            .last_mut()
            .unwrap()
            .as_mut()
            .unwrap()
            .trace_log
            .push(state);
    }

    fn consume(&mut self, amount: u64) {
        // 1 to 1 instruction to compute unit mapping
        // ignore overflow, Ebpf will bail if exceeded
        let mut compute_meter = self.compute_meter.borrow_mut();
        *compute_meter = compute_meter.saturating_sub(amount);
    }

    fn get_remaining(&self) -> u64 {
        *self.compute_meter.borrow()
    }
}

#[derive(Clone, PartialEq, Eq, Debug)]
pub struct AllocErr;
impl fmt::Display for AllocErr {
    fn fmt(&self, f: &mut fmt::Formatter) -> fmt::Result {
        f.write_str("Error: Memory allocation failed")
    }
}

pub struct BpfAllocator {
    len: u64,
    pos: u64,
}

impl BpfAllocator {
    pub fn new(len: u64) -> Self {
        Self { len, pos: 0 }
    }

    pub fn alloc(&mut self, layout: Layout) -> Result<u64, AllocErr> {
        let bytes_to_align = (self.pos as *const u8).align_offset(layout.align()) as u64;
        if self
            .pos
            .saturating_add(bytes_to_align)
            .saturating_add(layout.size() as u64)
            <= self.len
        {
            self.pos = self.pos.saturating_add(bytes_to_align);
            let addr = MM_HEAP_START.saturating_add(self.pos);
            self.pos = self.pos.saturating_add(layout.size() as u64);
            Ok(addr)
        } else {
            Err(AllocErr)
        }
    }
}

pub struct SyscallContext {
    pub allocator: BpfAllocator,
    pub accounts_metadata: Vec<SerializedAccountMetadata>,
    pub trace_log: Vec<[u64; 12]>,
}

#[derive(Debug, Clone)]
pub struct SerializedAccountMetadata {
    pub original_data_len: usize,
    pub vm_data_addr: u64,
    pub vm_key_addr: u64,
    pub vm_lamports_addr: u64,
    pub vm_owner_addr: u64,
}

pub struct InvokeContext<'a> {
    pub transaction_context: &'a mut TransactionContext,
    sysvar_cache: &'a SysvarCache,
    log_collector: Option<Rc<RefCell<LogCollector>>>,
    compute_budget: ComputeBudget,
    current_compute_budget: ComputeBudget,
    compute_meter: RefCell<u64>,
    pub programs_loaded_for_tx_batch: &'a LoadedProgramsForTxBatch,
    pub programs_modified_by_tx: &'a mut LoadedProgramsForTxBatch,
    pub feature_set: Arc<FeatureSet>,
    pub timings: ExecuteDetailsTimings,
    pub blockhash: Hash,
    pub lamports_per_signature: u64,
    pub syscall_context: Vec<Option<SyscallContext>>,
    traces: Vec<Vec<[u64; 12]>>,
}

impl<'a> InvokeContext<'a> {
    #[allow(clippy::too_many_arguments)]
    pub fn new(
        transaction_context: &'a mut TransactionContext,
        sysvar_cache: &'a SysvarCache,
        log_collector: Option<Rc<RefCell<LogCollector>>>,
        compute_budget: ComputeBudget,
        programs_loaded_for_tx_batch: &'a LoadedProgramsForTxBatch,
        programs_modified_by_tx: &'a mut LoadedProgramsForTxBatch,
        feature_set: Arc<FeatureSet>,
        blockhash: Hash,
        lamports_per_signature: u64,
    ) -> Self {
        Self {
            transaction_context,
            sysvar_cache,
            log_collector,
            current_compute_budget: compute_budget,
            compute_budget,
            compute_meter: RefCell::new(compute_budget.compute_unit_limit),
            programs_loaded_for_tx_batch,
            programs_modified_by_tx,
            feature_set,
            timings: ExecuteDetailsTimings::default(),
            blockhash,
            lamports_per_signature,
            syscall_context: Vec::new(),
            traces: Vec::new(),
        }
    }

    pub fn find_program_in_cache(&self, pubkey: &Pubkey) -> Option<Arc<LoadedProgram>> {
        // First lookup the cache of the programs modified by the current transaction. If not found, lookup
        // the cache of the cache of the programs that are loaded for the transaction batch.
        self.programs_modified_by_tx
            .find(pubkey)
            .or_else(|| self.programs_loaded_for_tx_batch.find(pubkey))
    }

    /// Push a stack frame onto the invocation stack
    pub fn push(&mut self) -> Result<(), InstructionError> {
        let instruction_context = self
            .transaction_context
            .get_instruction_context_at_index_in_trace(
                self.transaction_context.get_instruction_trace_length(),
            )?;
        let program_id = instruction_context
            .get_last_program_key(self.transaction_context)
            .map_err(|_| InstructionError::UnsupportedProgramId)?;
        if self
            .transaction_context
            .get_instruction_context_stack_height()
            == 0
        {
            self.current_compute_budget = self.compute_budget;
        } else {
            let contains = (0..self
                .transaction_context
                .get_instruction_context_stack_height())
                .any(|level| {
                    self.transaction_context
                        .get_instruction_context_at_nesting_level(level)
                        .and_then(|instruction_context| {
                            instruction_context
                                .try_borrow_last_program_account(self.transaction_context)
                        })
                        .map(|program_account| program_account.get_key() == program_id)
                        .unwrap_or(false)
                });
            let is_last = self
                .transaction_context
                .get_current_instruction_context()
                .and_then(|instruction_context| {
                    instruction_context.try_borrow_last_program_account(self.transaction_context)
                })
                .map(|program_account| program_account.get_key() == program_id)
                .unwrap_or(false);
            if contains && !is_last {
                // Reentrancy not allowed unless caller is calling itself
                return Err(InstructionError::ReentrancyNotAllowed);
            }
        }

        self.syscall_context.push(None);
        self.transaction_context.push()
    }

    /// Pop a stack frame from the invocation stack
    pub fn pop(&mut self) -> Result<(), InstructionError> {
        if let Some(Some(syscall_context)) = self.syscall_context.pop() {
            self.traces.push(syscall_context.trace_log);
        }
        self.transaction_context.pop()
    }

    /// Current height of the invocation stack, top level instructions are height
    /// `solana_sdk::instruction::TRANSACTION_LEVEL_STACK_HEIGHT`
    pub fn get_stack_height(&self) -> usize {
        self.transaction_context
            .get_instruction_context_stack_height()
    }

    /// Entrypoint for a cross-program invocation from a builtin program
    pub fn native_invoke(
        &mut self,
        instruction: StableInstruction,
        signers: &[Pubkey],
    ) -> Result<(), InstructionError> {
        let (instruction_accounts, program_indices) =
            self.prepare_instruction(&instruction, signers)?;
        let mut compute_units_consumed = 0;
        self.process_instruction(
            &instruction.data,
            &instruction_accounts,
            &program_indices,
            &mut compute_units_consumed,
            &mut ExecuteTimings::default(),
        )?;
        Ok(())
    }

    /// Helper to prepare for process_instruction()
    #[allow(clippy::type_complexity)]
    pub fn prepare_instruction(
        &mut self,
        instruction: &StableInstruction,
        signers: &[Pubkey],
    ) -> Result<(Vec<InstructionAccount>, Vec<IndexOfAccount>), InstructionError> {
        // Finds the index of each account in the instruction by its pubkey.
        // Then normalizes / unifies the privileges of duplicate accounts.
        // Note: This is an O(n^2) algorithm,
        // but performed on a very small slice and requires no heap allocations.
        let instruction_context = self.transaction_context.get_current_instruction_context()?;
        let mut deduplicated_instruction_accounts: Vec<InstructionAccount> = Vec::new();
        let mut duplicate_indicies = Vec::with_capacity(instruction.accounts.len());
        for (instruction_account_index, account_meta) in instruction.accounts.iter().enumerate() {
            let index_in_transaction = self
                .transaction_context
                .find_index_of_account(&account_meta.pubkey)
                .ok_or_else(|| {
                    ic_msg!(
                        self,
                        "Instruction references an unknown account {}",
                        account_meta.pubkey,
                    );
                    InstructionError::MissingAccount
                })?;
            if let Some(duplicate_index) =
                deduplicated_instruction_accounts
                    .iter()
                    .position(|instruction_account| {
                        instruction_account.index_in_transaction == index_in_transaction
                    })
            {
                duplicate_indicies.push(duplicate_index);
                let instruction_account = deduplicated_instruction_accounts
                    .get_mut(duplicate_index)
                    .ok_or(InstructionError::NotEnoughAccountKeys)?;
                instruction_account.is_signer |= account_meta.is_signer;
                instruction_account.is_writable |= account_meta.is_writable;
            } else {
                let index_in_caller = instruction_context
                    .find_index_of_instruction_account(
                        self.transaction_context,
                        &account_meta.pubkey,
                    )
                    .ok_or_else(|| {
                        ic_msg!(
                            self,
                            "Instruction references an unknown account {}",
                            account_meta.pubkey,
                        );
                        InstructionError::MissingAccount
                    })?;
                duplicate_indicies.push(deduplicated_instruction_accounts.len());
                deduplicated_instruction_accounts.push(InstructionAccount {
                    index_in_transaction,
                    index_in_caller,
                    index_in_callee: instruction_account_index as IndexOfAccount,
                    is_signer: account_meta.is_signer,
                    is_writable: account_meta.is_writable,
                });
            }
        }
        for instruction_account in deduplicated_instruction_accounts.iter() {
            let borrowed_account = instruction_context.try_borrow_instruction_account(
                self.transaction_context,
                instruction_account.index_in_caller,
            )?;

            // Readonly in caller cannot become writable in callee
            if instruction_account.is_writable && !borrowed_account.is_writable() {
                ic_msg!(
                    self,
                    "{}'s writable privilege escalated",
                    borrowed_account.get_key(),
                );
                return Err(InstructionError::PrivilegeEscalation);
            }

            // To be signed in the callee,
            // it must be either signed in the caller or by the program
            if instruction_account.is_signer
                && !(borrowed_account.is_signer() || signers.contains(borrowed_account.get_key()))
            {
                ic_msg!(
                    self,
                    "{}'s signer privilege escalated",
                    borrowed_account.get_key()
                );
                return Err(InstructionError::PrivilegeEscalation);
            }
        }
        let instruction_accounts = duplicate_indicies
            .into_iter()
            .map(|duplicate_index| {
                Ok(deduplicated_instruction_accounts
                    .get(duplicate_index)
                    .ok_or(InstructionError::NotEnoughAccountKeys)?
                    .clone())
            })
            .collect::<Result<Vec<InstructionAccount>, InstructionError>>()?;

        // Find and validate executables / program accounts
        let callee_program_id = instruction.program_id;
        let program_account_index = instruction_context
            .find_index_of_instruction_account(self.transaction_context, &callee_program_id)
            .ok_or_else(|| {
                ic_msg!(self, "Unknown program {}", callee_program_id);
                InstructionError::MissingAccount
            })?;
        let borrowed_program_account = instruction_context
            .try_borrow_instruction_account(self.transaction_context, program_account_index)?;
        if !borrowed_program_account.is_executable(&self.feature_set) {
            ic_msg!(self, "Account {} is not executable", callee_program_id);
            return Err(InstructionError::AccountNotExecutable);
        }

        Ok((
            instruction_accounts,
            vec![borrowed_program_account.get_index_in_transaction()],
        ))
    }

    /// Processes an instruction and returns how many compute units were used
    pub fn process_instruction(
        &mut self,
        instruction_data: &[u8],
        instruction_accounts: &[InstructionAccount],
        program_indices: &[IndexOfAccount],
        compute_units_consumed: &mut u64,
        timings: &mut ExecuteTimings,
    ) -> Result<(), InstructionError> {
        *compute_units_consumed = 0;
        self.transaction_context
            .get_next_instruction_context()?
            .configure(program_indices, instruction_accounts, instruction_data);
        self.push()?;
        self.process_executable_chain(compute_units_consumed, timings)
            // MUST pop if and only if `push` succeeded, independent of `result`.
            // Thus, the `.and()` instead of an `.and_then()`.
            .and(self.pop())
    }

    /// Calls the instruction's program entrypoint method
    fn process_executable_chain(
        &mut self,
        compute_units_consumed: &mut u64,
        timings: &mut ExecuteTimings,
    ) -> Result<(), InstructionError> {
        let instruction_context = self.transaction_context.get_current_instruction_context()?;
        let mut process_executable_chain_time = Measure::start("process_executable_chain_time");

        let builtin_id = {
            let borrowed_root_account = instruction_context
                .try_borrow_program_account(self.transaction_context, 0)
                .map_err(|_| InstructionError::UnsupportedProgramId)?;
            let owner_id = borrowed_root_account.get_owner();
            if native_loader::check_id(owner_id) {
                *borrowed_root_account.get_key()
            } else {
                *owner_id
            }
        };

        // The Murmur3 hash value (used by RBPF) of the string "entrypoint"
        const ENTRYPOINT_KEY: u32 = 0x71E3CF81;
        let entry = self
            .programs_loaded_for_tx_batch
            .find(&builtin_id)
            .ok_or(InstructionError::UnsupportedProgramId)?;
        let function = match &entry.program {
            LoadedProgramType::Builtin(program) => program
                .get_function_registry()
                .lookup_by_key(ENTRYPOINT_KEY)
                .map(|(_name, function)| function),
            _ => None,
        }
        .ok_or(InstructionError::UnsupportedProgramId)?;
        entry.ix_usage_counter.fetch_add(1, Ordering::Relaxed);

        let program_id = *instruction_context.get_last_program_key(self.transaction_context)?;
        self.transaction_context
            .set_return_data(program_id, Vec::new())?;
        let logger = self.get_log_collector();
        stable_log::program_invoke(&logger, &program_id, self.get_stack_height());
        let pre_remaining_units = self.get_remaining();
        // In program-runtime v2 we will create this VM instance only once per transaction.
        // `program_runtime_environment_v2.get_config()` will be used instead of `mock_config`.
        // For now, only built-ins are invoked from here, so the VM and its Config are irrelevant.
        let mock_config = Config::default();
        let empty_memory_mapping =
            MemoryMapping::new(Vec::new(), &mock_config, &SBPFVersion::V1).unwrap();
        let mut vm = EbpfVm::new(
            self.programs_loaded_for_tx_batch
                .environments
                .program_runtime_v2
                .clone(),
            &SBPFVersion::V1,
            // Removes lifetime tracking
            unsafe { std::mem::transmute::<&mut InvokeContext, &mut InvokeContext>(self) },
            empty_memory_mapping,
            0,
        );
        vm.invoke_function(function);
        let result = match vm.program_result {
            ProgramResult::Ok(_) => {
                stable_log::program_success(&logger, &program_id);
                Ok(())
            }
            ProgramResult::Err(ref err) => {
                if let EbpfError::SyscallError(syscall_error) = err {
                    if let Some(instruction_err) = syscall_error.downcast_ref::<InstructionError>()
                    {
                        stable_log::program_failure(&logger, &program_id, instruction_err);
                        Err(instruction_err.clone())
                    } else {
                        stable_log::program_failure(&logger, &program_id, syscall_error);
                        Err(InstructionError::ProgramFailedToComplete)
                    }
                } else {
                    stable_log::program_failure(&logger, &program_id, err);
                    Err(InstructionError::ProgramFailedToComplete)
                }
            }
        };
        let post_remaining_units = self.get_remaining();
        *compute_units_consumed = pre_remaining_units.saturating_sub(post_remaining_units);

        if builtin_id == program_id && result.is_ok() && *compute_units_consumed == 0 {
            return Err(InstructionError::BuiltinProgramsMustConsumeComputeUnits);
        }

        process_executable_chain_time.stop();
        saturating_add_assign!(
            timings
                .execute_accessories
                .process_instructions
                .process_executable_chain_us,
            process_executable_chain_time.as_us()
        );
        result
    }

    /// Get this invocation's LogCollector
    pub fn get_log_collector(&self) -> Option<Rc<RefCell<LogCollector>>> {
        self.log_collector.clone()
    }

    /// Consume compute units
    pub fn consume_checked(&self, amount: u64) -> Result<(), Box<dyn std::error::Error>> {
        let mut compute_meter = self.compute_meter.borrow_mut();
        let exceeded = *compute_meter < amount;
        *compute_meter = compute_meter.saturating_sub(amount);
        if exceeded {
            return Err(Box::new(InstructionError::ComputationalBudgetExceeded));
        }
        Ok(())
    }

    /// Set compute units
    ///
    /// Only use for tests and benchmarks
    pub fn mock_set_remaining(&self, remaining: u64) {
        *self.compute_meter.borrow_mut() = remaining;
    }

    /// Get this invocation's compute budget
    pub fn get_compute_budget(&self) -> &ComputeBudget {
        &self.current_compute_budget
    }

    /// Get cached sysvars
    pub fn get_sysvar_cache(&self) -> &SysvarCache {
        self.sysvar_cache
    }

    // Should alignment be enforced during user pointer translation
    pub fn get_check_aligned(&self) -> bool {
        self.transaction_context
            .get_current_instruction_context()
            .and_then(|instruction_context| {
                let program_account =
                    instruction_context.try_borrow_last_program_account(self.transaction_context);
                debug_assert!(program_account.is_ok());
                program_account
            })
            .map(|program_account| *program_account.get_owner() != bpf_loader_deprecated::id())
            .unwrap_or(true)
    }

    // Set this instruction syscall context
    pub fn set_syscall_context(
        &mut self,
        syscall_context: SyscallContext,
    ) -> Result<(), InstructionError> {
        *self
            .syscall_context
            .last_mut()
            .ok_or(InstructionError::CallDepth)? = Some(syscall_context);
        Ok(())
    }

    // Get this instruction's SyscallContext
    pub fn get_syscall_context(&self) -> Result<&SyscallContext, InstructionError> {
        self.syscall_context
            .last()
            .and_then(std::option::Option::as_ref)
            .ok_or(InstructionError::CallDepth)
    }

    // Get this instruction's SyscallContext
    pub fn get_syscall_context_mut(&mut self) -> Result<&mut SyscallContext, InstructionError> {
        self.syscall_context
            .last_mut()
            .and_then(|syscall_context| syscall_context.as_mut())
            .ok_or(InstructionError::CallDepth)
    }

    /// Return a references to traces
    pub fn get_traces(&self) -> &Vec<Vec<[u64; 12]>> {
        &self.traces
    }
}

#[macro_export]
macro_rules! with_mock_invoke_context {
    (
        $invoke_context:ident,
        $transaction_context:ident,
        $transaction_accounts:expr $(,)?
    ) => {
        use {
            solana_sdk::{
                account::ReadableAccount, feature_set::FeatureSet, hash::Hash, sysvar::rent::Rent,
                transaction_context::TransactionContext,
            },
            std::sync::Arc,
            $crate::{
                compute_budget::ComputeBudget, invoke_context::InvokeContext,
                loaded_programs::LoadedProgramsForTxBatch, log_collector::LogCollector,
                sysvar_cache::SysvarCache,
            },
        };
        let compute_budget = ComputeBudget::default();
        let mut $transaction_context = TransactionContext::new(
            $transaction_accounts,
            Rent::default(),
            compute_budget.max_invoke_stack_height,
            compute_budget.max_instruction_trace_length,
        );
        let mut sysvar_cache = SysvarCache::default();
        sysvar_cache.fill_missing_entries(|pubkey, callback| {
            for index in 0..$transaction_context.get_number_of_accounts() {
                if $transaction_context
                    .get_key_of_account_at_index(index)
                    .unwrap()
                    == pubkey
                {
                    callback(
                        $transaction_context
                            .get_account_at_index(index)
                            .unwrap()
                            .borrow()
                            .data(),
                    );
                }
            }
        });
        let programs_loaded_for_tx_batch = LoadedProgramsForTxBatch::default();
        let mut programs_modified_by_tx = LoadedProgramsForTxBatch::default();
        let mut $invoke_context = InvokeContext::new(
            &mut $transaction_context,
            &sysvar_cache,
            Some(LogCollector::new_ref()),
            compute_budget,
            &programs_loaded_for_tx_batch,
            &mut programs_modified_by_tx,
            Arc::new(FeatureSet::all_enabled()),
            Hash::default(),
            0,
        );
    };
}

#[serde_as]
#[derive(Serialize)]
struct TestTransactionAccount {
    #[serde_as(as = "DisplayFromStr")]
    pubkey: Pubkey,
    shared_data: TestAccountSharedData,
}

#[serde_with::serde_as]
#[derive(Serialize)]
struct TestAccountSharedData {
    /// lamports in the account
    lamports: u64,
    /// data held in this account
    #[serde(with = "hex_serde")]
    data: Vec<u8>,
    /// the program that owns this account. If executable, the program that loads this account.
    #[serde_as(as = "DisplayFromStr")]
    owner: Pubkey,
    /// this account's data contains a loaded program (and is now read-only)
    executable: bool,
    /// the epoch at which this account will next owe rent
    rent_epoch: Epoch,
}

#[serde_as]
#[derive(Serialize)]
struct TestInstructionAccount {
    #[serde_as(as = "DisplayFromStr")]
    pub index_in_transaction: u16,
    pub index_in_caller: u16,
    pub index_in_callee: u16,
    pub is_signer: bool,
    pub is_writable: bool,
}

#[serde_as]
#[derive(Serialize)]
pub struct TestSysvarCache {
    clock: String,
    epoch_schedule: String,
    epoch_rewards: String,
    fees: String,
    rent: String,
    slot_hashes: String,
    recent_blockhashes: String,
    stake_history: String,
    last_restart_slot: String,
}

const HOME_DIR: &str = env!("HOME");

#[serde_as]
#[derive(Serialize)]
struct TestCase {
    name: String,
    #[serde_as(as = "DisplayFromStr")]
    program_id: Pubkey,
    #[serde(with = "hex_serde")]
    instruction_data: Vec<u8>,
    feature_set: String,
    sysvar_cache: TestSysvarCache,
    backtrace: String,
    transaction_accounts: Vec<TestTransactionAccount>,
    resulting_accounts: Vec<TestAccountSharedData>,
    instruction_accounts: Vec<TestInstructionAccount>,
    expected_result: Result<(), InstructionError>,
}

impl TestCase {
    fn print(&self, mainnet: bool) {
        let mainnet_str = if mainnet {
            "-mainnet"
        } else {
            ""
        };
        let pkg_name = match std::env::var("PKG_NAME") {
            Ok(s) => s,
            Err(_) => return,
        };
        let path_str = format!("{}/firedancer-testbins/{}{}.json", HOME_DIR, pkg_name, mainnet_str);
        let path = Path::new(path_str.as_str());

        let mut file = match OpenOptions::new().append(true).create(true).open(&path) {
            Err(_why) => return,
            Ok(file) => file,
        };
        let s = serde_json::to_string(self).unwrap() + ",";
        match file.write_all(s.as_bytes()) {
            Err(_why) => return,
            Ok(_) => (),
        }
    }
}

fn base64_encode<T: serde::Serialize,E>(val: Result<T,E>) -> String {
    let res = match &val {
        Ok(r) => bincode::serialize(r),
        Err(_) => Ok(Vec::new())
    };

    base64::engine::general_purpose::STANDARD.encode(res.unwrap())
}

pub fn mock_process_instruction<F: FnMut(&mut InvokeContext), G: FnMut(&mut InvokeContext)>(
    loader_id: &Pubkey,
    mut program_indices: Vec<IndexOfAccount>,
    instruction_data: &[u8],
    mut transaction_accounts: Vec<TransactionAccount>,
    instruction_account_metas: Vec<AccountMeta>,
<<<<<<< HEAD
    mut expected_result: Result<(), InstructionError>,
=======
    expected_result: Result<(), InstructionError>,
>>>>>>> 5d824a36
    builtin_function: BuiltinFunctionWithContext,
    mut pre_adjustments: F,
    mut post_adjustments: G,
) -> Vec<AccountSharedData> {
    let before : Vec<TestTransactionAccount> = transaction_accounts.clone().into_iter().map(|(pubkey, shared_data)| {
        TestTransactionAccount { pubkey, shared_data: TestAccountSharedData { lamports: shared_data.lamports(), data: shared_data.data().to_vec(), owner: *shared_data.owner(), executable: shared_data.executable(), rent_epoch: shared_data.rent_epoch() } }
    }).collect();
    let mut instruction_accounts: Vec<InstructionAccount> =
        Vec::with_capacity(instruction_account_metas.len());
    for (instruction_account_index, account_meta) in instruction_account_metas.iter().enumerate() {
        let index_in_transaction = transaction_accounts
            .iter()
            .position(|(key, _account)| *key == account_meta.pubkey)
            .unwrap_or(transaction_accounts.len())
            as IndexOfAccount;
        let index_in_callee = instruction_accounts
            .get(0..instruction_account_index)
            .unwrap()
            .iter()
            .position(|instruction_account| {
                instruction_account.index_in_transaction == index_in_transaction
            })
            .unwrap_or(instruction_account_index) as IndexOfAccount;
        instruction_accounts.push(InstructionAccount {
            index_in_transaction,
            index_in_caller: index_in_transaction,
            index_in_callee,
            is_signer: account_meta.is_signer,
            is_writable: account_meta.is_writable,
        });
    }
    program_indices.insert(0, transaction_accounts.len() as IndexOfAccount);
    let processor_account = AccountSharedData::new(0, 0, &native_loader::id());
    transaction_accounts.push((*loader_id, processor_account));
    with_mock_invoke_context!(invoke_context, transaction_context, transaction_accounts);
    let mut programs_loaded_for_tx_batch = LoadedProgramsForTxBatch::default();
    programs_loaded_for_tx_batch.replenish(
        *loader_id,
        Arc::new(LoadedProgram::new_builtin(0, 0, builtin_function)),
    );
    invoke_context.programs_loaded_for_tx_batch = &programs_loaded_for_tx_batch;
    pre_adjustments(&mut invoke_context);

    let sysvar_cache = invoke_context.get_sysvar_cache();
    let tsvc = TestSysvarCache {
        clock: base64_encode(sysvar_cache.get_clock()),
        epoch_schedule: base64_encode(sysvar_cache.get_epoch_schedule()),
        epoch_rewards: base64_encode(sysvar_cache.get_epoch_rewards()),
        fees: base64_encode(sysvar_cache.get_fees()),
        rent: base64_encode(sysvar_cache.get_rent()),
        slot_hashes: base64_encode(sysvar_cache.get_slot_hashes()),
        recent_blockhashes: base64_encode(sysvar_cache.get_recent_blockhashes()),
        stake_history: base64_encode(sysvar_cache.get_stake_history()),
        last_restart_slot: base64_encode(sysvar_cache.get_last_restart_slot()),
    };

    let mainnet =
    match env::var("MAINNET") {
        Ok(_val) => true,
        Err(_e) => false,
    };

    if mainnet {
        match Arc::get_mut(&mut invoke_context.feature_set) {
            // jq '.[] | .pubkey | "                nfs.deactivate(&Pubkey::from_str(\"\(.)\").unwrap());"' -r src/flamenco/features/feature_map.json
            // oh solana labs ... oh josh ...
            Some(nfs) => {
                let active_features = nfs.active.iter().map(|(pubkey, _)| pubkey.clone()).collect::<Vec<_>>();
                for feature in &active_features {
                    nfs.deactivate(&feature);
                }
                nfs.activate(&Pubkey::from_str("GaBtBJvmS4Arjj5W1NmFcyvPjsHN38UGYDq2MDwbs9Qu").unwrap(), 0);
                nfs.activate(&Pubkey::from_str("4RWNif6C2WCNiKVW7otP4G7dkmkHGyKQWRpuZ1pxKU5m").unwrap(), 0);
                nfs.activate(&Pubkey::from_str("DT4n6ABDqs6w4bnfwrXT9rsprcPf6cdDga1egctaPkLC").unwrap(), 0);
                nfs.activate(&Pubkey::from_str("BzBBveUDymEYoYzcMWNQCx3cd4jQs7puaVFHLtsbB6fm").unwrap(), 0);
                nfs.activate(&Pubkey::from_str("7XRJcS5Ud5vxGB54JbK9N2vBZVwnwdBNeJW1ibRgD9gx").unwrap(), 0);
                nfs.activate(&Pubkey::from_str("E3PHP7w8kB7np3CTQ1qQ2tW3KCtjRSXBQgW9vM2mWv2Y").unwrap(), 0);
                nfs.activate(&Pubkey::from_str("E5JiFDQCwyC6QfT9REFyMpfK2mHcmv1GUDySU1Ue7TYv").unwrap(), 0);
                nfs.activate(&Pubkey::from_str("4kpdyrcj5jS47CZb2oJGfVxjYbsMm2Kx97gFyZrxxwXz").unwrap(), 0);
                nfs.activate(&Pubkey::from_str("GE7fRxmW46K6EmCD9AMZSbnaJ2e3LfqCZzdHi9hmYAgi").unwrap(), 0);
                nfs.activate(&Pubkey::from_str("D4jsDcXaqdW8tDAWn8H4R25Cdns2YwLneujSL1zvjW6R").unwrap(), 0);
                nfs.activate(&Pubkey::from_str("BL99GYhdjjcv6ys22C9wPgn2aTVERDbPHHo4NbS3hgp7").unwrap(), 0);
                nfs.activate(&Pubkey::from_str("GvDsGDkH5gyzwpDhxNixx8vtx1kwYHH13RiNAPw27zXb").unwrap(), 0);
                nfs.activate(&Pubkey::from_str("3ccR6QpxGYsAbWyfevEtBNGfWV4xBffxRj2tD6A9i39F").unwrap(), 0);
                nfs.activate(&Pubkey::from_str("6RvdSWHh8oh72Dp7wMTS2DBkf3fRPtChfNrAo3cZZoXJ").unwrap(), 0);
                nfs.activate(&Pubkey::from_str("BrTR9hzw4WBGFP65AJMbpAo64DcA3U6jdPSga9fMV5cS").unwrap(), 0);
                nfs.activate(&Pubkey::from_str("HTW2pSyErTj4BV6KBM9NZ9VBUJVxt7sacNWcf76wtzb3").unwrap(), 0);
                nfs.activate(&Pubkey::from_str("8kEuAshXLsgkUEdcFVLqrjCGGHVWFW99ZZpxvAzzMtBp").unwrap(), 0);
                nfs.activate(&Pubkey::from_str("EVW9B5xD9FFK7vw1SBARwMA4s5eRo5eKJdKpsBikzKBz").unwrap(), 0);
                nfs.activate(&Pubkey::from_str("BcWknVcgvonN8sL4HE4XFuEVgfcee5MwxWPAgP6ZV89X").unwrap(), 0);
                nfs.activate(&Pubkey::from_str("BKCPBQQBZqggVnFso5nQ8rQ4RwwogYwjuUt9biBjxwNF").unwrap(), 0);
                nfs.activate(&Pubkey::from_str("DhsYfRjxfnh2g7HKJYSzT79r74Afa1wbHkAgHndrA1oy").unwrap(), 0);
                nfs.activate(&Pubkey::from_str("5ekBxc8itEnPv4NzGJtr8BVVQLNMQuLMNQQj7pHoLNZ9").unwrap(), 0);
                nfs.activate(&Pubkey::from_str("FToKNBYyiF4ky9s8WsmLBXHCht17Ek7RXaLZGHzzQhJ1").unwrap(), 0);
                nfs.activate(&Pubkey::from_str("21AWDosvp3pBamFW91KB35pNoaoZVTM7ess8nr2nt53B").unwrap(), 0);
                nfs.activate(&Pubkey::from_str("JAN1trEUEtZjgXYzNBYHU9DYd7GnThhXfFP7SzPXkPsG").unwrap(), 0);
                nfs.activate(&Pubkey::from_str("meRgp4ArRPhD3KtCY9c5yAf2med7mBLsjKTPeVUHqBL").unwrap(), 0);
                nfs.activate(&Pubkey::from_str("zk1snxsc6Fh3wsGNbbHAJNHiJoYgF29mMnTSusGx5EJ").unwrap(), 0);
                nfs.activate(&Pubkey::from_str("7rcw5UtqgDTBBv2EcynNfYckgdAaH1MAsCjKgXMkN7Ri").unwrap(), 0);
                nfs.activate(&Pubkey::from_str("3KZZ6Ks1885aGBQ45fwRcPXVBCtzUvxhUTkwKMR41Tca").unwrap(), 0);
                nfs.activate(&Pubkey::from_str("8aXvSuopd1PUj7UhehfXJRg6619RHp8ZvwTyyJHdUYsj").unwrap(), 0);
                nfs.activate(&Pubkey::from_str("54KAoNiUERNoWWUhTWWwXgym94gzoXFVnHyQwPA18V9A").unwrap(), 0);
                nfs.activate(&Pubkey::from_str("H3kBSaKdeiUsyHmeHqjJYNc27jesXZ6zWj3zWkowQbkV").unwrap(), 0);
                nfs.activate(&Pubkey::from_str("SAdVFw3RZvzbo6DvySbSdBnHN4gkzSTH9dSxesyKKPj").unwrap(), 0);
                nfs.activate(&Pubkey::from_str("BUS12ciZ5gCoFafUHWW8qaFMMtwFQGVxjsDheWLdqBE2").unwrap(), 0);
                nfs.activate(&Pubkey::from_str("3E3jV7v9VcdJL8iYZUMax9DiDno8j7EWUVbhm9RtShj2").unwrap(), 0);
                nfs.activate(&Pubkey::from_str("6ppMXNYLhVd7GcsZ5uV11wQEW7spppiMVfqQv5SXhDpX").unwrap(), 0);
                nfs.activate(&Pubkey::from_str("DwScAzPUjuv65TMbDnFY7AgwmotzWy3xpEJMXM3hZFaB").unwrap(), 0);
                nfs.activate(&Pubkey::from_str("EBeznQDjcPG8491sFsKZYBi5S5jTVXMpAKNDJMQPS2kq").unwrap(), 0);
                nfs.activate(&Pubkey::from_str("6uaHcKPGUy4J7emLBgUTeufhJdiwhngW6a1R9B7c2ob9").unwrap(), 0);
                nfs.activate(&Pubkey::from_str("HFpdDDNQjvcXnXKec697HDDsyk6tFoWS2o8fkxuhQZpL").unwrap(), 0);
                nfs.activate(&Pubkey::from_str("75m6ysz33AfLA5DDEzWM1obBrnPQRSsdVQ2nRmc8Vuu1").unwrap(), 0);
                nfs.activate(&Pubkey::from_str("4ApgRX3ud6p7LNMJmsuaAcZY5HWctGPr5obAsjB3A54d").unwrap(), 0);
                nfs.activate(&Pubkey::from_str("265hPS8k8xJ37ot82KEgjRunsUp5w4n4Q4VwwiN9i9ps").unwrap(), 0);
                nfs.activate(&Pubkey::from_str("HTTgmruMYRZEntyL3EdCDdnS6e4D5wRq1FA7kQsb66qq").unwrap(), 0);
                nfs.activate(&Pubkey::from_str("C5fh68nJ7uyKAuYZg2x9sEQ5YrVf3dkW6oojNBSc3Jvo").unwrap(), 0);
                nfs.activate(&Pubkey::from_str("CCu4boMmfLuqcmfTLPHQiUo22ZdUsXjgzPAURYaWt1Bw").unwrap(), 0);
                nfs.activate(&Pubkey::from_str("2jXx2yDmGysmBKfKYNgLj2DQyAQv6mMk2BPh4eSbyB4H").unwrap(), 0);
                nfs.activate(&Pubkey::from_str("4d5AKtxoh93Dwm1vHXUU3iRATuMndx1c431KgT2td52r").unwrap(), 0);
                nfs.activate(&Pubkey::from_str("BiCU7M5w8ZCMykVSyhZ7Q3m2SWoR2qrEQ86ERcDX77ME").unwrap(), 0);
                nfs.activate(&Pubkey::from_str("Ftok2jhqAqxUWEiCVRrfRs9DPppWP8cgTB7NQNKL88mS").unwrap(), 0);
                nfs.activate(&Pubkey::from_str("E8MkiWZNNPGU6n55jkGzyj8ghUmjCHRmDFdYYFYHxWhQ").unwrap(), 0);
                nfs.activate(&Pubkey::from_str("9kdtFSrXHQg3hKkbXkQ6trJ3Ja1xpJ22CTFSNAciEwmL").unwrap(), 0);
                nfs.activate(&Pubkey::from_str("36PRUK2Dz6HWYdG9SpjeAsF5F3KxnFCakA2BZMbtMhSb").unwrap(), 0);
                nfs.activate(&Pubkey::from_str("7txXZZD6Um59YoLMF7XUNimbMjsqsWhc7g2EniiTrmp1").unwrap(), 0);
                nfs.activate(&Pubkey::from_str("EMX9Q7TVFAmQ9V1CggAkhMzhXSg8ECp7fHrWQX2G1chf").unwrap(), 0);
                nfs.activate(&Pubkey::from_str("Ff8b1fBeB86q8cjq47ZhsQLgv5EkHu3G1C99zjUfAzrq").unwrap(), 0);
                nfs.activate(&Pubkey::from_str("capRxUrBjNkkCpjrJxPGfPaWijB7q3JoDfsWXAnt46r").unwrap(), 0);
                nfs.activate(&Pubkey::from_str("CBkDroRDqm8HwHe6ak9cguPjUomrASEkfmxEaZ5CNNxz").unwrap(), 0);
                nfs.activate(&Pubkey::from_str("BkFDxiJQWZXGTZaJQxH7wVEHkAmwCgSEVkrvswFfRJPD").unwrap(), 0);
                nfs.activate(&Pubkey::from_str("3gtZPqvPpsbXZVCx6hceMfWxtsmrjMzmg8C7PLKSxS2d").unwrap(), 0);
                nfs.activate(&Pubkey::from_str("2h63t332mGCCsWK2nqqqHhN4U9ayyqhLVFvczznHDoTZ").unwrap(), 0);
                nfs.activate(&Pubkey::from_str("437r62HoAdUb63amq3D7ENnBLDhHT2xY8eFkLJYVKK4x").unwrap(), 0);
                nfs.activate(&Pubkey::from_str("3EPmAX94PvVJCjMeFfRFvj4avqCPL8vv3TGsZQg7ydMx").unwrap(), 0);
                nfs.activate(&Pubkey::from_str("AVZS3ZsN4gi6Rkx2QUibYuSJG3S6QHib7xCYhG6vGJxU").unwrap(), 0);
                nfs.activate(&Pubkey::from_str("FaTa4SpiaSNH44PGC4z8bnGVTkSRYaWvrBs3KTu8XQQq").unwrap(), 0);
                nfs.activate(&Pubkey::from_str("ALBk3EWdeAg2WAGf6GPDUf1nynyNqCdEVmgouG7rpuCj").unwrap(), 0);
                nfs.activate(&Pubkey::from_str("CFK1hRCNy8JJuAAY8Pb2GjLFNdCThS2qwZNe3izzBMgn").unwrap(), 0);
                nfs.activate(&Pubkey::from_str("Vo5siZ442SaZBKPXNocthiXysNviW4UYPwRFggmbgAp").unwrap(), 0);
                nfs.activate(&Pubkey::from_str("3XgNukcZWf9o3HdA3fpJbm94XFc4qpvTXc8h1wxYwiPi").unwrap(), 0);
                nfs.activate(&Pubkey::from_str("4yuaYAj2jGMGTh1sSmi4G2eFscsDq8qjugJXZoBN6YEa").unwrap(), 0);
                nfs.activate(&Pubkey::from_str("3aJdcZqxoLpSBxgeYGjPwaYS1zzcByxUDqJkbzWAH1Zb").unwrap(), 0);
                nfs.activate(&Pubkey::from_str("HyrbKftCdJ5CrUfEti6x26Cj7rZLNe32weugk7tLcWb8").unwrap(), 0);
                nfs.activate(&Pubkey::from_str("nWBqjr3gpETbiaVj3CBJ3HFC5TMdnJDGt21hnvSTvVZ").unwrap(), 0);
                nfs.activate(&Pubkey::from_str("7g9EUwj4j7CS21Yx1wvgWLjSZeh5aPq8x9kpoPwXM8n8").unwrap(), 0);
                nfs.activate(&Pubkey::from_str("GTUMCZ8LTNxVfxdrw7ZsDFTxXb7TutYkzJnFwinpE6dg").unwrap(), 0);
                nfs.activate(&Pubkey::from_str("GmC19j9qLn2RFk5NduX6QXaDhVpGncVVBzyM8e9WMz2F").unwrap(), 0);
                nfs.activate(&Pubkey::from_str("FQnc7U4koHqWgRvFaBJjZnV8VPg6L6wWK33yJeDp4yvV").unwrap(), 0);
                nfs.activate(&Pubkey::from_str("St8k9dVXP97xT6faW24YmRSYConLbhsMJA4TJTBLmMT").unwrap(), 0);
                nfs.activate(&Pubkey::from_str("8199Q2gMD2kwgfopK5qqVWuDbegLgpuFUFHCcUJQDN8b").unwrap(), 0);
                nfs.activate(&Pubkey::from_str("3NKRSwpySNwD3TvP5pHnRmkAQRsdkXWRr1WaQh8p4PWX").unwrap(), 0);
                nfs.activate(&Pubkey::from_str("4Di3y24QFLt5QEUPZtbnjyfQKfm6ZMTfa6Dw1psfoMKU").unwrap(), 0);
                nfs.activate(&Pubkey::from_str("7GUcYgq4tVtaqNCKT3dho9r4665Qp5TxCZ27Qgjx3829").unwrap(), 0);
                nfs.activate(&Pubkey::from_str("6iyggb5MTcsvdcugX7bEKbHV8c6jdLbpHwkncrgLMhfo").unwrap(), 0);
                nfs.activate(&Pubkey::from_str("28s7i3htzhahXQKqmS2ExzbEoUypg9krwvtK2M9UWXh9").unwrap(), 0);
                nfs.activate(&Pubkey::from_str("HCnE3xQoZtDz9dSVm3jKwJXioTb6zMRbgwCmGg3PHHk8").unwrap(), 0);
                nfs.activate(&Pubkey::from_str("Ftok4njE8b7tDffYkC5bAbCaQv5sL6jispYrprzatUwN").unwrap(), 0);
                nfs.activate(&Pubkey::from_str("FaTa17gVKoqbh38HcfiQonPsAaQViyDCCSg71AubYZw8").unwrap(), 0);
                nfs.activate(&Pubkey::from_str("J2QdYx8crLbTVK8nur1jeLsmc3krDbfjoxoea2V1Uy5Q").unwrap(), 0);
                nfs.activate(&Pubkey::from_str("sTKz343FM8mqtyGvYWvbLpTThw3ixRM4Xk8QvZ985mw").unwrap(), 0);
                nfs.activate(&Pubkey::from_str("8FdwgyHFEjhAdjWfV2vfqk7wA1g9X3fQpKH7SBpEv3kC").unwrap(), 0);
                nfs.activate(&Pubkey::from_str("9onWzzvCzNC2jfhxxeqRgs5q7nFAAKpCUvkj6T6GJK9i").unwrap(), 0);
                nfs.activate(&Pubkey::from_str("ELjxSXwNsyXGfAh8TqX8ih22xeT8huF6UngQirbLKYKH").unwrap(), 0);
                nfs.activate(&Pubkey::from_str("98std1NSHqXi9WYvFShfVepRdCoq1qvsp8fsR2XZtG8g").unwrap(), 0);
                nfs.activate(&Pubkey::from_str("79HWsX9rpnnJBPcdNURVqygpMAfxdrAirzAGAVmf92im").unwrap(), 0);
                nfs.activate(&Pubkey::from_str("2R72wpcQ7qV7aTJWUumdn8u5wmmTyXbK7qzEy7YSAgyY").unwrap(), 0);
                nfs.activate(&Pubkey::from_str("Ds87KVeqhbv7Jw8W6avsS1mqz3Mw5J3pRTpPoDQ2QdiJ").unwrap(), 0);
                nfs.activate(&Pubkey::from_str("3BX6SBeEBibHaVQXywdkcgyUk6evfYZkHdztXiDtEpFS").unwrap(), 0);
                nfs.activate(&Pubkey::from_str("Gea3ZkK2N4pHuVZVxWcnAtS6UEDdyumdYt4pFcKjA3ar").unwrap(), 0);
                nfs.activate(&Pubkey::from_str("4EJQtF2pkRyawwcTVfQutzq4Sa5hRhibF6QAK1QXhtEX").unwrap(), 0);
                nfs.activate(&Pubkey::from_str("CveezY6FDLVBToHDcvJRmtMouqzsmj4UXYh5ths5G5Uv").unwrap(), 0);
                nfs.activate(&Pubkey::from_str("DpJREPyuMZ5nDfU6H3WTqSqUFSXAfw8u7xqmWtEwJDcP").unwrap(), 0);
                nfs.activate(&Pubkey::from_str("HxrEu1gXuH7iD3Puua1ohd5n4iUKJyFNtNxk9DVJkvgr").unwrap(), 0);
                nfs.activate(&Pubkey::from_str("3u3Er5Vc2jVcwz4xr2GJeSAXT3fAj6ADHZ4BJMZiScFd").unwrap(), 0);
                nfs.activate(&Pubkey::from_str("6tRxEYKuy2L5nnv5bgn7iT28MxUbYxp5h7F3Ncf1exrT").unwrap(), 0);
                nfs.activate(&Pubkey::from_str("qywiJyZmqTKspFg2LeuUHqcA5nNvBgobqb9UprywS9N").unwrap(), 0);
                nfs.activate(&Pubkey::from_str("HH3MUYReL2BvqqA3oEcAa7txju5GY6G4nxJ51zvsEjEZ").unwrap(), 0);
                nfs.activate(&Pubkey::from_str("8Zs9W7D9MpSEtUWSQdGniZk2cNmV22y6FLJwCx53asme").unwrap(), 0);
                nfs.activate(&Pubkey::from_str("7Vced912WrRnfjaiKRiNBcbuFw7RrnLv3E3z95Y4GTNc").unwrap(), 0);
                nfs.activate(&Pubkey::from_str("CGB2jM8pwZkeeiXQ66kBMyBR6Np61mggL7XUsmLjVcrw").unwrap(), 0);
                nfs.activate(&Pubkey::from_str("812kqX67odAp5NFwM8D2N24cku7WTm9CHUTFUXaDkWPn").unwrap(), 0);
                nfs.activate(&Pubkey::from_str("9k5ijzTbYPtjzu8wj2ErH9v45xecHzQ1x4PMYMMxFgdM").unwrap(), 0);
                nfs.activate(&Pubkey::from_str("GDH5TVdbTPUpRnXaRyQqiKUa7uZAbZ28Q2N9bhbKoMLm").unwrap(), 0);
                nfs.activate(&Pubkey::from_str("8sKQrMQoUHtQSUP83SPG4ta2JDjSAiWs7t5aJ9uEd6To").unwrap(), 0);
                nfs.activate(&Pubkey::from_str("86HpNqzutEZwLcPxS6EHDcMNYWk6ikhteg9un7Y2PBKE").unwrap(), 0);
                nfs.activate(&Pubkey::from_str("25vqsfjk7Nv1prsQJmA4Xu1bN61s8LXCBGUPp8Rfy1UF").unwrap(), 0);
                nfs.activate(&Pubkey::from_str("B9cdB55u4jQsDNsdTK525yE9dmSc5Ga7YBaBrDFvEhM9").unwrap(), 0);
                nfs.activate(&Pubkey::from_str("CpkdQmspsaZZ8FVAouQTtTWZkc8eeQ7V3uj7dWz543rZ").unwrap(), 0);
                nfs.activate(&Pubkey::from_str("SVn36yVApPLYsa8koK3qUcy14zXDnqkNYWyUh1f4oK1").unwrap(), 0);
                nfs.activate(&Pubkey::from_str("5wAGiy15X1Jb2hkHnPDCM8oB9V42VNA9ftNVFK84dEgv").unwrap(), 0);
                nfs.activate(&Pubkey::from_str("FKAcEvNgSY79RpqsPNUV5gDyumopH4cEHqUxyfm8b8Ap").unwrap(), 0);
                nfs.activate(&Pubkey::from_str("EYVpEP7uzH1CoXzbD6PubGhYmnxRXPeq3PPsm1ba3gpo").unwrap(), 0);
                nfs.activate(&Pubkey::from_str("G74BkWBzmsByZ1kxHy44H3wjwp5hp7JbrGRuDpco22tY").unwrap(), 0);
                nfs.activate(&Pubkey::from_str("9gxu85LYRAcZL38We8MYJ4A9AwgBBPtVBAqebMcT1241").unwrap(), 0);
                nfs.activate(&Pubkey::from_str("5GpmAKxaGsWWbPp4bNXFLJxZVvG92ctxf7jQnzTQjF3n").unwrap(), 0);
                nfs.activate(&Pubkey::from_str("EfhYd3SafzGT472tYQDUc4dPd2xdEfKs5fwkowUgVt4W").unwrap(), 0);
                nfs.activate(&Pubkey::from_str("DTVTkmw3JSofd8CJVJte8PXEbxNQ2yZijvVr3pe2APPj").unwrap(), 0);
                nfs.activate(&Pubkey::from_str("9LZdXeKGeBV6hRLdxS1rHbHoEUsKqesCC2ZAPTPKJAbK").unwrap(), 0);
                nfs.activate(&Pubkey::from_str("GQALDaC48fEhZGWRj9iL5Q889emJKcj3aCvHF7VCbbF4").unwrap(), 0);
                nfs.activate(&Pubkey::from_str("3uRVPBpyEJRo1emLCrq38eLRFGcu6uKSpUXqGvU8T7SZ").unwrap(), 0);
                nfs.activate(&Pubkey::from_str("5x3825XS7M2A3Ekbn5VGGkvFoAg5qrRWkTrY4bARP1GL").unwrap(), 0);
                nfs.activate(&Pubkey::from_str("A16q37opZdQMCbe5qJ6xpBB9usykfv8jZaMkxvZQi4GJ").unwrap(), 0);
                nfs.activate(&Pubkey::from_str("J4HFT8usBxpcF63y46t1upYobJgChmKyZPm5uTBRg25Z").unwrap(), 0);
                nfs.activate(&Pubkey::from_str("noRuG2kzACwgaY7TVmLRnUNPLKNVQE1fb7X55YWBehp").unwrap(), 0);
                nfs.activate(&Pubkey::from_str("D31EFnLgdiysi84Woo3of4JMu7VmasUS3Z7j9HYXCeLY").unwrap(), 0);
                nfs.activate(&Pubkey::from_str("Gz1aLrbeQ4Q6PTSafCZcGWZXz91yVRi7ASFzFEr1U4sa").unwrap(), 0);
                nfs.activate(&Pubkey::from_str("84zy5N23Q9vTZuLc9h1HWUtyM9yCFV2SCmyP9W9C3yHZ").unwrap(), 0);
                nfs.activate(&Pubkey::from_str("HyNQzc7TMNmRhpVHXqDGjpsHzeQie82mDQXSF9hj7nAH").unwrap(), 0);
                nfs.activate(&Pubkey::from_str("74CoWuBmt3rUVUrCb2JiSTvh6nXyBWUsK4SaMj3CtE3T").unwrap(), 0);
                nfs.activate(&Pubkey::from_str("3uFHb9oKdGfgZGJK9EHaAXN4USvnQtAFC13Fh5gGFS5B").unwrap(), 0);
                nfs.activate(&Pubkey::from_str("EBq48m8irRKuE7ZnMTLvLg2UuGSqhe8s8oMqnmja1fJw").unwrap(), 0);
                nfs.activate(&Pubkey::from_str("4UDcAfQ6EcA6bdcadkeHpkarkhZGJ7Bpq7wTAiRMjkoi").unwrap(), 0);
                nfs.activate(&Pubkey::from_str("DdLwVYuvDz26JohmgSbA7mjpJFgX5zP2dkp8qsF2C33V").unwrap(), 0);
                nfs.activate(&Pubkey::from_str("A8xyMHZovGXFkorFqEmVH2PKGLiBip5JD7jt4zsUWo4H").unwrap(), 0);
                nfs.activate(&Pubkey::from_str("Hr1nUA9b7NJ6eChS26o7Vi8gYYDDwWD3YeBfzJkTbU86").unwrap(), 0);
                nfs.activate(&Pubkey::from_str("Fab5oP3DmsLYCiQZXdjyqT3ukFFPrsmqhXU4WU1AWVVF").unwrap(), 0);
                nfs.activate(&Pubkey::from_str("GmuBvtFb2aHfSfMXpuFeWZGHyDeCLPS79s48fmCWCfM5").unwrap(), 0);
                nfs.activate(&Pubkey::from_str("2ry7ygxiYURULZCrypHhveanvP5tzZ4toRwVp89oCNSj").unwrap(), 0);
                nfs.activate(&Pubkey::from_str("9gwzizfABsKUereT6phZZxbTzuAnovkgwpVVpdcSxv9h").unwrap(), 0);
                nfs.activate(&Pubkey::from_str("G6vbf1UBok8MWb8m25ex86aoQHeKTzDKzuZADHkShqm6").unwrap(), 0);
                nfs.activate(&Pubkey::from_str("Cdkc8PPTeTNUPoZEfCY5AyetUrEdkZtNPMgz58nqyaHD").unwrap(), 0);
                nfs.activate(&Pubkey::from_str("CE2et8pqgyQMP2mQRg3CgvX8nJBKUArMu3wfiQiQKY1y").unwrap(), 0);
                nfs.activate(&Pubkey::from_str("2HmTkCj9tXuPE4ueHzdD7jPeMf9JGCoZh5AsyoATiWEe").unwrap(), 0);
                nfs.activate(&Pubkey::from_str("EaQpmC6GtRssaZ3PCUM5YksGqUdMLeZ46BQXYtHYakDS").unwrap(), 0);
                nfs.activate(&Pubkey::from_str("8pgXCMNXC8qyEFypuwpXyRxLXZdpM4Qo72gJ6k87A6wL").unwrap(), 0);
                nfs.activate(&Pubkey::from_str("5ZCcFAzJ1zsFKe1KSZa9K92jhx7gkcKj97ci2DBo1vwj").unwrap(), 0);
                nfs.activate(&Pubkey::from_str("16FMCmgLzCNNz6eTwGanbyN2ZxvTBSLuQ6DZhgeMshg").unwrap(), 0);
                nfs.activate(&Pubkey::from_str("Bj2jmUsM2iRhfdLLDSTkhM5UQRQvQHm57HSmPibPtEyu").unwrap(), 0);
                nfs.activate(&Pubkey::from_str("7axKe5BTYBDD87ftzWbk5DfzWMGyRvqmWTduuo22Yaqy").unwrap(), 0);
                nfs.activate(&Pubkey::from_str("5Pecy6ie6XGm22pc9d4P9W5c31BugcFBuy6hsP2zkETv").unwrap(), 0);
                nfs.activate(&Pubkey::from_str("HooKD5NC9QNxk25QuzCssB8ecrEzGt6eXEPBUxWp1LaR").unwrap(), 0);
                nfs.activate(&Pubkey::from_str("GwtDQBghCTBgmX2cpEGNPxTEBUTQRaDMGTr5qychdGMj").unwrap(), 0);
            },
            None => {},
        }
    }

    let fs = (&serde_json::to_string(&invoke_context.feature_set.inactive).unwrap()).to_string();

    let result = invoke_context.process_instruction(
        instruction_data,
        &instruction_accounts,
        &program_indices,
        &mut 0,
        &mut ExecuteTimings::default(),
    );
    if mainnet  {
        expected_result = result;
    } else {
        assert_eq!(result, expected_result);
    }
    post_adjustments(&mut invoke_context);
    let mut transaction_accounts = transaction_context.deconstruct_without_keys().unwrap();
    transaction_accounts.pop();

    let bts = Backtrace::capture().to_string();
    let test_case = TestCase {
        name: std::thread::current().name().unwrap().to_string(),
        program_id: loader_id.clone(),
        backtrace: bts,
        feature_set: fs,
        sysvar_cache: tsvc,
        instruction_data: Vec::from(instruction_data),
        transaction_accounts: before,
        resulting_accounts: transaction_accounts.clone().into_iter().map(|shared_data| {
            TestAccountSharedData { lamports: shared_data.lamports(), data: shared_data.data().to_vec(), owner: *shared_data.owner(), executable: shared_data.executable(), rent_epoch: shared_data.rent_epoch() }
        }).collect(),
        instruction_accounts: instruction_accounts.clone().into_iter().map(|acc_meta| {
            TestInstructionAccount {
                index_in_transaction: acc_meta.index_in_transaction,
                index_in_caller: acc_meta.index_in_caller,
                index_in_callee: acc_meta.index_in_callee,
                is_signer: acc_meta.is_signer,
                is_writable: acc_meta.is_writable }
        }).collect(),
        expected_result: expected_result.clone(),
    };
    test_case.print(mainnet);
    // println!("test_case_json {}", serde_json::to_string(&).unwrap());

    transaction_accounts
}

#[cfg(test)]
mod tests {
    use {
        super::*,
        crate::compute_budget_processor,
        serde::{Deserialize, Serialize},
        solana_sdk::{account::WritableAccount, instruction::Instruction, rent::Rent},
    };

    #[derive(Debug, Serialize, Deserialize)]
    enum MockInstruction {
        NoopSuccess,
        NoopFail,
        ModifyOwned,
        ModifyNotOwned,
        ModifyReadonly,
        UnbalancedPush,
        UnbalancedPop,
        ConsumeComputeUnits {
            compute_units_to_consume: u64,
            desired_result: Result<(), InstructionError>,
        },
        Resize {
            new_len: u64,
        },
    }

    const MOCK_BUILTIN_COMPUTE_UNIT_COST: u64 = 1;

    declare_process_instruction!(
        MockBuiltin,
        MOCK_BUILTIN_COMPUTE_UNIT_COST,
        |invoke_context| {
            let transaction_context = &invoke_context.transaction_context;
            let instruction_context = transaction_context.get_current_instruction_context()?;
            let instruction_data = instruction_context.get_instruction_data();
            let program_id = instruction_context.get_last_program_key(transaction_context)?;
            let instruction_accounts = (0..4)
                .map(|instruction_account_index| InstructionAccount {
                    index_in_transaction: instruction_account_index,
                    index_in_caller: instruction_account_index,
                    index_in_callee: instruction_account_index,
                    is_signer: false,
                    is_writable: false,
                })
                .collect::<Vec<_>>();
            assert_eq!(
                program_id,
                instruction_context
                    .try_borrow_instruction_account(transaction_context, 0)?
                    .get_owner()
            );
            assert_ne!(
                instruction_context
                    .try_borrow_instruction_account(transaction_context, 1)?
                    .get_owner(),
                instruction_context
                    .try_borrow_instruction_account(transaction_context, 0)?
                    .get_key()
            );

            if let Ok(instruction) = bincode::deserialize(instruction_data) {
                match instruction {
                    MockInstruction::NoopSuccess => (),
                    MockInstruction::NoopFail => return Err(InstructionError::GenericError),
                    MockInstruction::ModifyOwned => instruction_context
                        .try_borrow_instruction_account(transaction_context, 0)?
                        .set_data_from_slice(&[1], &invoke_context.feature_set)?,
                    MockInstruction::ModifyNotOwned => instruction_context
                        .try_borrow_instruction_account(transaction_context, 1)?
                        .set_data_from_slice(&[1], &invoke_context.feature_set)?,
                    MockInstruction::ModifyReadonly => instruction_context
                        .try_borrow_instruction_account(transaction_context, 2)?
                        .set_data_from_slice(&[1], &invoke_context.feature_set)?,
                    MockInstruction::UnbalancedPush => {
                        instruction_context
                            .try_borrow_instruction_account(transaction_context, 0)?
                            .checked_add_lamports(1, &invoke_context.feature_set)?;
                        let program_id = *transaction_context.get_key_of_account_at_index(3)?;
                        let metas = vec![
                            AccountMeta::new_readonly(
                                *transaction_context.get_key_of_account_at_index(0)?,
                                false,
                            ),
                            AccountMeta::new_readonly(
                                *transaction_context.get_key_of_account_at_index(1)?,
                                false,
                            ),
                        ];
                        let inner_instruction = Instruction::new_with_bincode(
                            program_id,
                            &MockInstruction::NoopSuccess,
                            metas,
                        );
                        invoke_context
                            .transaction_context
                            .get_next_instruction_context()
                            .unwrap()
                            .configure(&[3], &instruction_accounts, &[]);
                        let result = invoke_context.push();
                        assert_eq!(result, Err(InstructionError::UnbalancedInstruction));
                        result?;
                        invoke_context
                            .native_invoke(inner_instruction.into(), &[])
                            .and(invoke_context.pop())?;
                    }
                    MockInstruction::UnbalancedPop => instruction_context
                        .try_borrow_instruction_account(transaction_context, 0)?
                        .checked_add_lamports(1, &invoke_context.feature_set)?,
                    MockInstruction::ConsumeComputeUnits {
                        compute_units_to_consume,
                        desired_result,
                    } => {
                        invoke_context
                            .consume_checked(compute_units_to_consume)
                            .map_err(|_| InstructionError::ComputationalBudgetExceeded)?;
                        return desired_result;
                    }
                    MockInstruction::Resize { new_len } => instruction_context
                        .try_borrow_instruction_account(transaction_context, 0)?
                        .set_data(vec![0; new_len as usize], &invoke_context.feature_set)?,
                }
            } else {
                return Err(InstructionError::InvalidInstructionData);
            }
            Ok(())
        }
    );

    #[test]
    fn test_instruction_stack_height() {
        let one_more_than_max_depth = ComputeBudget::default()
            .max_invoke_stack_height
            .saturating_add(1);
        let mut invoke_stack = vec![];
        let mut transaction_accounts = vec![];
        let mut instruction_accounts = vec![];
        for index in 0..one_more_than_max_depth {
            invoke_stack.push(solana_sdk::pubkey::new_rand());
            transaction_accounts.push((
                solana_sdk::pubkey::new_rand(),
                AccountSharedData::new(index as u64, 1, invoke_stack.get(index).unwrap()),
            ));
            instruction_accounts.push(InstructionAccount {
                index_in_transaction: index as IndexOfAccount,
                index_in_caller: index as IndexOfAccount,
                index_in_callee: instruction_accounts.len() as IndexOfAccount,
                is_signer: false,
                is_writable: true,
            });
        }
        for (index, program_id) in invoke_stack.iter().enumerate() {
            transaction_accounts.push((
                *program_id,
                AccountSharedData::new(1, 1, &solana_sdk::pubkey::Pubkey::default()),
            ));
            instruction_accounts.push(InstructionAccount {
                index_in_transaction: index as IndexOfAccount,
                index_in_caller: index as IndexOfAccount,
                index_in_callee: index as IndexOfAccount,
                is_signer: false,
                is_writable: false,
            });
        }
        with_mock_invoke_context!(invoke_context, transaction_context, transaction_accounts);

        // Check call depth increases and has a limit
        let mut depth_reached = 0;
        for _ in 0..invoke_stack.len() {
            invoke_context
                .transaction_context
                .get_next_instruction_context()
                .unwrap()
                .configure(
                    &[one_more_than_max_depth.saturating_add(depth_reached) as IndexOfAccount],
                    &instruction_accounts,
                    &[],
                );
            if Err(InstructionError::CallDepth) == invoke_context.push() {
                break;
            }
            depth_reached = depth_reached.saturating_add(1);
        }
        assert_ne!(depth_reached, 0);
        assert!(depth_reached < one_more_than_max_depth);
    }

    #[test]
    fn test_max_instruction_trace_length() {
        const MAX_INSTRUCTIONS: usize = 8;
        let mut transaction_context =
            TransactionContext::new(Vec::new(), Rent::default(), 1, MAX_INSTRUCTIONS);
        for _ in 0..MAX_INSTRUCTIONS {
            transaction_context.push().unwrap();
            transaction_context.pop().unwrap();
        }
        assert_eq!(
            transaction_context.push(),
            Err(InstructionError::MaxInstructionTraceLengthExceeded)
        );
    }

    #[test]
    fn test_process_instruction() {
        let callee_program_id = solana_sdk::pubkey::new_rand();
        let owned_account = AccountSharedData::new(42, 1, &callee_program_id);
        let not_owned_account = AccountSharedData::new(84, 1, &solana_sdk::pubkey::new_rand());
        let readonly_account = AccountSharedData::new(168, 1, &solana_sdk::pubkey::new_rand());
        let loader_account = AccountSharedData::new(0, 1, &native_loader::id());
        let mut program_account = AccountSharedData::new(1, 1, &native_loader::id());
        program_account.set_executable(true);
        let transaction_accounts = vec![
            (solana_sdk::pubkey::new_rand(), owned_account),
            (solana_sdk::pubkey::new_rand(), not_owned_account),
            (solana_sdk::pubkey::new_rand(), readonly_account),
            (callee_program_id, program_account),
            (solana_sdk::pubkey::new_rand(), loader_account),
        ];
        let metas = vec![
            AccountMeta::new(transaction_accounts.first().unwrap().0, false),
            AccountMeta::new(transaction_accounts.get(1).unwrap().0, false),
            AccountMeta::new_readonly(transaction_accounts.get(2).unwrap().0, false),
        ];
        let instruction_accounts = (0..4)
            .map(|instruction_account_index| InstructionAccount {
                index_in_transaction: instruction_account_index,
                index_in_caller: instruction_account_index,
                index_in_callee: instruction_account_index,
                is_signer: false,
                is_writable: instruction_account_index < 2,
            })
            .collect::<Vec<_>>();
        with_mock_invoke_context!(invoke_context, transaction_context, transaction_accounts);
        let mut programs_loaded_for_tx_batch = LoadedProgramsForTxBatch::default();
        programs_loaded_for_tx_batch.replenish(
            callee_program_id,
<<<<<<< HEAD
            Arc::new(LoadedProgram::new_builtin(0, 0, MockBuiltin::vm)),
=======
            Arc::new(LoadedProgram::new_builtin(0, 1, MockBuiltin::vm)),
>>>>>>> 5d824a36
        );
        invoke_context.programs_loaded_for_tx_batch = &programs_loaded_for_tx_batch;

        // Account modification tests
        let cases = vec![
            (MockInstruction::NoopSuccess, Ok(())),
            (
                MockInstruction::NoopFail,
                Err(InstructionError::GenericError),
            ),
            (MockInstruction::ModifyOwned, Ok(())),
            (
                MockInstruction::ModifyNotOwned,
                Err(InstructionError::ExternalAccountDataModified),
            ),
            (
                MockInstruction::ModifyReadonly,
                Err(InstructionError::ReadonlyDataModified),
            ),
            (
                MockInstruction::UnbalancedPush,
                Err(InstructionError::UnbalancedInstruction),
            ),
            (
                MockInstruction::UnbalancedPop,
                Err(InstructionError::UnbalancedInstruction),
            ),
        ];
        for case in cases {
            invoke_context
                .transaction_context
                .get_next_instruction_context()
                .unwrap()
                .configure(&[4], &instruction_accounts, &[]);
            invoke_context.push().unwrap();
            let inner_instruction =
                Instruction::new_with_bincode(callee_program_id, &case.0, metas.clone());
            let result = invoke_context
                .native_invoke(inner_instruction.into(), &[])
                .and(invoke_context.pop());
            assert_eq!(result, case.1);
        }

        // Compute unit consumption tests
        let compute_units_to_consume = 10;
        let expected_results = vec![Ok(()), Err(InstructionError::GenericError)];
        for expected_result in expected_results {
            invoke_context
                .transaction_context
                .get_next_instruction_context()
                .unwrap()
                .configure(&[4], &instruction_accounts, &[]);
            invoke_context.push().unwrap();
            let inner_instruction = Instruction::new_with_bincode(
                callee_program_id,
                &MockInstruction::ConsumeComputeUnits {
                    compute_units_to_consume,
                    desired_result: expected_result.clone(),
                },
                metas.clone(),
            );
            let inner_instruction = StableInstruction::from(inner_instruction);
            let (inner_instruction_accounts, program_indices) = invoke_context
                .prepare_instruction(&inner_instruction, &[])
                .unwrap();

            let mut compute_units_consumed = 0;
            let result = invoke_context.process_instruction(
                &inner_instruction.data,
                &inner_instruction_accounts,
                &program_indices,
                &mut compute_units_consumed,
                &mut ExecuteTimings::default(),
            );

            // Because the instruction had compute cost > 0, then regardless of the execution result,
            // the number of compute units consumed should be a non-default which is something greater
            // than zero.
            assert!(compute_units_consumed > 0);
            assert_eq!(
                compute_units_consumed,
                compute_units_to_consume.saturating_add(MOCK_BUILTIN_COMPUTE_UNIT_COST),
            );
            assert_eq!(result, expected_result);

            invoke_context.pop().unwrap();
        }
    }

    #[test]
    fn test_invoke_context_compute_budget() {
        let transaction_accounts =
            vec![(solana_sdk::pubkey::new_rand(), AccountSharedData::default())];

        with_mock_invoke_context!(invoke_context, transaction_context, transaction_accounts);
        invoke_context.compute_budget = ComputeBudget::new(
            compute_budget_processor::DEFAULT_INSTRUCTION_COMPUTE_UNIT_LIMIT as u64,
        );

        invoke_context
            .transaction_context
            .get_next_instruction_context()
            .unwrap()
            .configure(&[0], &[], &[]);
        invoke_context.push().unwrap();
        assert_eq!(
            *invoke_context.get_compute_budget(),
            ComputeBudget::new(
                compute_budget_processor::DEFAULT_INSTRUCTION_COMPUTE_UNIT_LIMIT as u64
            )
        );
        invoke_context.pop().unwrap();
    }

    #[test]
    fn test_process_instruction_accounts_resize_delta() {
        let program_key = Pubkey::new_unique();
        let user_account_data_len = 123u64;
        let user_account =
            AccountSharedData::new(100, user_account_data_len as usize, &program_key);
        let dummy_account = AccountSharedData::new(10, 0, &program_key);
        let mut program_account = AccountSharedData::new(500, 500, &native_loader::id());
        program_account.set_executable(true);
        let transaction_accounts = vec![
            (Pubkey::new_unique(), user_account),
            (Pubkey::new_unique(), dummy_account),
            (program_key, program_account),
        ];
        let instruction_accounts = [
            InstructionAccount {
                index_in_transaction: 0,
                index_in_caller: 0,
                index_in_callee: 0,
                is_signer: false,
                is_writable: true,
            },
            InstructionAccount {
                index_in_transaction: 1,
                index_in_caller: 1,
                index_in_callee: 1,
                is_signer: false,
                is_writable: false,
            },
        ];
        with_mock_invoke_context!(invoke_context, transaction_context, transaction_accounts);
        let mut programs_loaded_for_tx_batch = LoadedProgramsForTxBatch::default();
        programs_loaded_for_tx_batch.replenish(
            program_key,
            Arc::new(LoadedProgram::new_builtin(0, 0, MockBuiltin::vm)),
        );
        invoke_context.programs_loaded_for_tx_batch = &programs_loaded_for_tx_batch;

        // Test: Resize the account to *the same size*, so not consuming any additional size; this must succeed
        {
            let resize_delta: i64 = 0;
            let new_len = (user_account_data_len as i64).saturating_add(resize_delta) as u64;
            let instruction_data =
                bincode::serialize(&MockInstruction::Resize { new_len }).unwrap();

            let result = invoke_context.process_instruction(
                &instruction_data,
                &instruction_accounts,
                &[2],
                &mut 0,
                &mut ExecuteTimings::default(),
            );

            assert!(result.is_ok());
            assert_eq!(
                invoke_context
                    .transaction_context
                    .accounts_resize_delta()
                    .unwrap(),
                resize_delta
            );
        }

        // Test: Resize the account larger; this must succeed
        {
            let resize_delta: i64 = 1;
            let new_len = (user_account_data_len as i64).saturating_add(resize_delta) as u64;
            let instruction_data =
                bincode::serialize(&MockInstruction::Resize { new_len }).unwrap();

            let result = invoke_context.process_instruction(
                &instruction_data,
                &instruction_accounts,
                &[2],
                &mut 0,
                &mut ExecuteTimings::default(),
            );

            assert!(result.is_ok());
            assert_eq!(
                invoke_context
                    .transaction_context
                    .accounts_resize_delta()
                    .unwrap(),
                resize_delta
            );
        }

        // Test: Resize the account smaller; this must succeed
        {
            let resize_delta: i64 = -1;
            let new_len = (user_account_data_len as i64).saturating_add(resize_delta) as u64;
            let instruction_data =
                bincode::serialize(&MockInstruction::Resize { new_len }).unwrap();

            let result = invoke_context.process_instruction(
                &instruction_data,
                &instruction_accounts,
                &[2],
                &mut 0,
                &mut ExecuteTimings::default(),
            );

            assert!(result.is_ok());
            assert_eq!(
                invoke_context
                    .transaction_context
                    .accounts_resize_delta()
                    .unwrap(),
                resize_delta
            );
        }
    }
}<|MERGE_RESOLUTION|>--- conflicted
+++ resolved
@@ -41,26 +41,7 @@
     },
 };
 
-<<<<<<< HEAD
-
 pub type BuiltinFunctionWithContext = BuiltinFunction<InvokeContext<'static>>;
-
-pub extern crate bs58;
-
-use std::{env, path::Path, fs::OpenOptions, io::Write};
-
-use std::backtrace::Backtrace;
-
-// use itertools::Itertools;
-use serde::Serialize;
-use serde_with::serde_as;
-use serde_with::DisplayFromStr;
-use std::str::FromStr;
-
-pub type ProcessInstructionWithContext = BuiltinFunction<InvokeContext<'static>>;
-=======
-pub type BuiltinFunctionWithContext = BuiltinFunction<InvokeContext<'static>>;
->>>>>>> 5d824a36
 
 /// Adapter so we can unify the interfaces of built-in programs and syscalls
 #[macro_export]
@@ -79,20 +60,10 @@
             ) -> std::result::Result<u64, Box<dyn std::error::Error>> {
                 fn process_instruction_inner(
                     $invoke_context: &mut $crate::invoke_context::InvokeContext,
-<<<<<<< HEAD
-                ) -> std::result::Result<(), solana_sdk::instruction::InstructionError> {
-                    $inner
-                }
-                let consumption_result = if $cu_to_consume > 0
-                    && invoke_context
-                        .feature_set
-                        .is_active(&solana_sdk::feature_set::native_programs_consume_cu::id())
-=======
                 ) -> std::result::Result<(), solana_sdk::instruction::InstructionError>
                     $inner
 
                 let consumption_result = if $cu_to_consume > 0
->>>>>>> 5d824a36
                 {
                     invoke_context.consume_checked($cu_to_consume)
                 } else {
@@ -816,11 +787,7 @@
     instruction_data: &[u8],
     mut transaction_accounts: Vec<TransactionAccount>,
     instruction_account_metas: Vec<AccountMeta>,
-<<<<<<< HEAD
-    mut expected_result: Result<(), InstructionError>,
-=======
     expected_result: Result<(), InstructionError>,
->>>>>>> 5d824a36
     builtin_function: BuiltinFunctionWithContext,
     mut pre_adjustments: F,
     mut post_adjustments: G,
@@ -1340,11 +1307,7 @@
         let mut programs_loaded_for_tx_batch = LoadedProgramsForTxBatch::default();
         programs_loaded_for_tx_batch.replenish(
             callee_program_id,
-<<<<<<< HEAD
-            Arc::new(LoadedProgram::new_builtin(0, 0, MockBuiltin::vm)),
-=======
             Arc::new(LoadedProgram::new_builtin(0, 1, MockBuiltin::vm)),
->>>>>>> 5d824a36
         );
         invoke_context.programs_loaded_for_tx_batch = &programs_loaded_for_tx_batch;
 
