--- conflicted
+++ resolved
@@ -1536,15 +1536,6 @@
                                 instruction_account_index as IndexOfAccount,
                             )?;
 
-<<<<<<< HEAD
-                            error = EbpfError::SyscallError(Box::new(if account.is_executable() {
-                                InstructionError::ExecutableDataModified
-                            } else if account.is_writable() {
-                                InstructionError::ExternalAccountDataModified
-                            } else {
-                                InstructionError::ReadonlyDataModified
-                            }));
-=======
                             error = EbpfError::SyscallError(Box::new(
                                 if account.is_executable(&invoke_context.feature_set) {
                                     InstructionError::ExecutableDataModified
@@ -1554,7 +1545,6 @@
                                     InstructionError::ReadonlyDataModified
                                 },
                             ));
->>>>>>> 5d824a36
                         }
                     }
                 }
@@ -2484,16 +2474,12 @@
                 instruction_accounts,
                 expected_result,
                 Entrypoint::vm,
-<<<<<<< HEAD
-                |_invoke_context| {},
-=======
                 |invoke_context| {
                     let mut features = FeatureSet::all_enabled();
                     features.deactivate(&disable_bpf_loader_instructions::id());
                     features.deactivate(&deprecate_executable_meta_update_in_bpf_loader::id());
                     invoke_context.feature_set = Arc::new(features);
                 },
->>>>>>> 5d824a36
                 |_invoke_context| {},
             )
         }
