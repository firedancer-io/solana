--- conflicted
+++ resolved
@@ -233,20 +233,6 @@
             serialized_data,
             vm_data_addr,
             ref_to_len_in_vm,
-<<<<<<< HEAD
-            serialized_len_ptr,
-            executable: if is_disable_cpi_setting_executable_and_rent_epoch_active {
-                false
-            } else {
-                account_info.executable
-            },
-            rent_epoch: if is_disable_cpi_setting_executable_and_rent_epoch_active {
-                0
-            } else {
-                account_info.rent_epoch
-            },
-=======
->>>>>>> 5d824a36
         })
     }
 
@@ -363,20 +349,6 @@
             serialized_data,
             vm_data_addr: account_info.data_addr,
             ref_to_len_in_vm,
-<<<<<<< HEAD
-            serialized_len_ptr,
-            executable: if is_disable_cpi_setting_executable_and_rent_epoch_active {
-                false
-            } else {
-                account_info.executable
-            },
-            rent_epoch: if is_disable_cpi_setting_executable_and_rent_epoch_active {
-                0
-            } else {
-                account_info.rent_epoch
-            },
-=======
->>>>>>> 5d824a36
         })
     }
 
@@ -464,33 +436,6 @@
             ix.accounts.as_ptr() as u64,
             ix.accounts.len() as u64,
             invoke_context.get_check_aligned(),
-<<<<<<< HEAD
-            invoke_context.get_check_size(),
-        )?;
-        let accounts = if invoke_context
-            .feature_set
-            .is_active(&feature_set::disable_cpi_setting_executable_and_rent_epoch::id())
-        {
-            let mut accounts = Vec::with_capacity(ix.accounts.len());
-            #[allow(clippy::needless_range_loop)]
-            for account_index in 0..ix.accounts.len() {
-                #[allow(clippy::indexing_slicing)]
-                let account_meta = &account_metas[account_index];
-                if unsafe {
-                    std::ptr::read_volatile(&account_meta.is_signer as *const _ as *const u8) > 1
-                        || std::ptr::read_volatile(
-                            &account_meta.is_writable as *const _ as *const u8,
-                        ) > 1
-                } {
-                    return Err(Box::new(InstructionError::InvalidArgument));
-                }
-                accounts.push(account_meta.clone());
-            }
-            accounts
-        } else {
-            account_metas.to_vec()
-        };
-=======
         )?;
         let mut accounts = Vec::with_capacity(ix.accounts.len());
         #[allow(clippy::needless_range_loop)]
@@ -506,7 +451,6 @@
             }
             accounts.push(account_meta.clone());
         }
->>>>>>> 5d824a36
 
         let ix_data_len = ix.data.len() as u64;
         if invoke_context
@@ -743,54 +687,6 @@
         )?
         .to_vec();
 
-<<<<<<< HEAD
-        let accounts = if invoke_context
-            .feature_set
-            .is_active(&feature_set::disable_cpi_setting_executable_and_rent_epoch::id())
-        {
-            let mut accounts = Vec::with_capacity(ix_c.accounts_len as usize);
-            #[allow(clippy::needless_range_loop)]
-            for account_index in 0..ix_c.accounts_len as usize {
-                #[allow(clippy::indexing_slicing)]
-                let account_meta = &account_metas[account_index];
-                if unsafe {
-                    std::ptr::read_volatile(&account_meta.is_signer as *const _ as *const u8) > 1
-                        || std::ptr::read_volatile(
-                            &account_meta.is_writable as *const _ as *const u8,
-                        ) > 1
-                } {
-                    return Err(Box::new(InstructionError::InvalidArgument));
-                }
-                let pubkey = translate_type::<Pubkey>(
-                    memory_mapping,
-                    account_meta.pubkey_addr,
-                    invoke_context.get_check_aligned(),
-                )?;
-                accounts.push(AccountMeta {
-                    pubkey: *pubkey,
-                    is_signer: account_meta.is_signer,
-                    is_writable: account_meta.is_writable,
-                });
-            }
-            accounts
-        } else {
-            account_metas
-                .iter()
-                .map(|account_meta| {
-                    let pubkey = translate_type::<Pubkey>(
-                        memory_mapping,
-                        account_meta.pubkey_addr,
-                        invoke_context.get_check_aligned(),
-                    )?;
-                    Ok(AccountMeta {
-                        pubkey: *pubkey,
-                        is_signer: account_meta.is_signer,
-                        is_writable: account_meta.is_writable,
-                    })
-                })
-                .collect::<Result<Vec<AccountMeta>, Error>>()?
-        };
-=======
         let mut accounts = Vec::with_capacity(ix_c.accounts_len as usize);
         #[allow(clippy::needless_range_loop)]
         for account_index in 0..ix_c.accounts_len as usize {
@@ -814,7 +710,6 @@
                 is_writable: account_meta.is_writable,
             });
         }
->>>>>>> 5d824a36
 
         Ok(StableInstruction {
             accounts: accounts.into(),
@@ -920,36 +815,6 @@
         invoke_context.get_check_aligned(),
     )?;
     check_account_infos(account_infos.len(), invoke_context)?;
-<<<<<<< HEAD
-    let account_info_keys = if invoke_context
-        .feature_set
-        .is_active(&feature_set::disable_cpi_setting_executable_and_rent_epoch::id())
-    {
-        let mut account_info_keys = Vec::with_capacity(account_infos_len as usize);
-        #[allow(clippy::needless_range_loop)]
-        for account_index in 0..account_infos_len as usize {
-            #[allow(clippy::indexing_slicing)]
-            let account_info = &account_infos[account_index];
-            account_info_keys.push(translate_type::<Pubkey>(
-                memory_mapping,
-                key_addr(account_info),
-                invoke_context.get_check_aligned(),
-            )?);
-        }
-        account_info_keys
-    } else {
-        account_infos
-            .iter()
-            .map(|account_info| {
-                translate_type::<Pubkey>(
-                    memory_mapping,
-                    key_addr(account_info),
-                    invoke_context.get_check_aligned(),
-                )
-            })
-            .collect::<Result<Vec<_>, Error>>()?
-    };
-=======
     let mut account_info_keys = Vec::with_capacity(account_infos_len as usize);
     #[allow(clippy::needless_range_loop)]
     for account_index in 0..account_infos_len as usize {
@@ -961,7 +826,6 @@
             invoke_context.get_check_aligned(),
         )?);
     }
->>>>>>> 5d824a36
     Ok((account_infos, account_info_keys))
 }
 
@@ -1667,91 +1531,6 @@
             }
             to_slice.copy_from_slice(from_slice);
         }
-<<<<<<< HEAD
-    }
-
-    if direct_mapping {
-        // Here we zero the account data region.
-        //
-        // If zero_all_mapped_spare_capacity=true, we need to zero regardless of whether the account
-        // size changed, because the underlying vector holding the account might have been
-        // reallocated and contain uninitialized memory in the spare capacity.
-        //
-        // See TEST_CPI_CHANGE_ACCOUNT_DATA_MEMORY_ALLOCATION for an example of
-        // this case.
-        let spare_len = if zero_all_mapped_spare_capacity {
-            // In the unlikely case where the account data vector has
-            // changed - which can happen during CoW - we zero the whole
-            // extra capacity up to the original data length.
-            //
-            // The extra capacity up to original data length is
-            // accessible from the vm and since it's uninitialized
-            // memory, it could be a source of non determinism.
-            caller_account.original_data_len
-        } else {
-            // If the allocation has not changed, we only zero the
-            // difference between the previous and current lengths. The
-            // rest of the memory contains whatever it contained before,
-            // which is deterministic.
-            prev_len
-        }
-        .saturating_sub(post_len);
-
-        if spare_len > 0 {
-            let dst = callee_account
-                .spare_data_capacity_mut()?
-                .get_mut(..spare_len)
-                .ok_or_else(|| Box::new(InstructionError::AccountDataTooSmall))?
-                .as_mut_ptr();
-            // Safety: we check bounds above
-            unsafe { ptr::write_bytes(dst, 0, spare_len) };
-        }
-
-        // Propagate changes to the realloc region in the callee up to the caller.
-        let realloc_bytes_used = post_len.saturating_sub(caller_account.original_data_len);
-        if realloc_bytes_used > 0 {
-            // In the is_loader_deprecated case, we must have failed with
-            // InvalidRealloc by now.
-            debug_assert!(!is_loader_deprecated);
-
-            let to_slice = {
-                // If a callee reallocs an account, we write into the caller's
-                // realloc region regardless of whether the caller has write
-                // permissions to the account or not. If the callee has been able to
-                // make changes, it means they had permissions to do so, and here
-                // we're just going to reflect those changes to the caller's frame.
-                //
-                // Therefore we temporarily configure the realloc region as writable
-                // then set it back to whatever state it had.
-                let realloc_region = caller_account
-                    .realloc_region(memory_mapping, is_loader_deprecated)?
-                    .unwrap(); // unwrapping here is fine, we asserted !is_loader_deprecated
-                let original_state = realloc_region.state.replace(MemoryState::Writable);
-                defer! {
-                    realloc_region.state.set(original_state);
-                };
-
-                translate_slice_mut::<u8>(
-                    memory_mapping,
-                    caller_account
-                        .vm_data_addr
-                        .saturating_add(caller_account.original_data_len as u64),
-                    realloc_bytes_used as u64,
-                    invoke_context.get_check_aligned(),
-                    invoke_context.get_check_size(),
-                )?
-            };
-            let from_slice = callee_account
-                .get_data()
-                .get(caller_account.original_data_len..post_len)
-                .ok_or(SyscallError::InvalidLength)?;
-            if to_slice.len() != from_slice.len() {
-                return Err(Box::new(InstructionError::AccountDataTooSmall));
-            }
-            to_slice.copy_from_slice(from_slice);
-        }
-=======
->>>>>>> 5d824a36
     } else {
         let to_slice = &mut caller_account.serialized_data;
         let from_slice = callee_account
