pub use self::{
    cpi::{SyscallInvokeSignedC, SyscallInvokeSignedRust},
    logging::{
        SyscallLog, SyscallLogBpfComputeUnits, SyscallLogData, SyscallLogPubkey, SyscallLogU64,
    },
    mem_ops::{SyscallMemcmp, SyscallMemcpy, SyscallMemmove, SyscallMemset},
    sysvar::{
        SyscallGetClockSysvar, SyscallGetEpochRewardsSysvar, SyscallGetEpochScheduleSysvar,
        SyscallGetFeesSysvar, SyscallGetLastRestartSlotSysvar, SyscallGetRentSysvar,
    },
};
#[allow(deprecated)]
use {
    solana_program_runtime::{
        compute_budget::ComputeBudget, ic_logger_msg, ic_msg, invoke_context::InvokeContext,
        stable_log, timings::ExecuteTimings,
    },
    solana_rbpf::{
        declare_builtin_function,
        memory_region::{AccessType, MemoryMapping},
        program::{BuiltinFunction, BuiltinProgram, FunctionRegistry},
        vm::Config,
    },
    solana_sdk::{
        account_info::AccountInfo,
        alt_bn128::prelude::{
            alt_bn128_addition, alt_bn128_multiplication, alt_bn128_pairing, AltBn128Error,
            ALT_BN128_ADDITION_OUTPUT_LEN, ALT_BN128_MULTIPLICATION_OUTPUT_LEN,
            ALT_BN128_PAIRING_ELEMENT_LEN, ALT_BN128_PAIRING_OUTPUT_LEN,
        },
        big_mod_exp::{big_mod_exp, BigModExpParams},
        blake3, bpf_loader, bpf_loader_deprecated, bpf_loader_upgradeable,
        entrypoint::{BPF_ALIGN_OF_U128, MAX_PERMITTED_DATA_INCREASE, SUCCESS},
        feature_set::bpf_account_data_direct_mapping,
        feature_set::FeatureSet,
        feature_set::{
            self, blake3_syscall_enabled, curve25519_syscall_enabled,
            disable_deploy_of_alloc_free_syscall, disable_fees_sysvar,
            enable_alt_bn128_compression_syscall, enable_alt_bn128_syscall,
            enable_big_mod_exp_syscall, enable_partitioned_epoch_reward, enable_poseidon_syscall,
            error_on_syscall_bpf_function_hash_collisions, last_restart_slot_sysvar,
<<<<<<< HEAD
            libsecp256k1_0_5_upgrade_enabled, reject_callx_r10,
            remaining_compute_units_syscall_enabled, stop_sibling_instruction_search_at_parent,
            stop_truncating_strings_in_syscalls, switch_to_new_elf_parser,
        },
        hash::{Hash, Hasher},
        instruction::{
            AccountMeta, InstructionError, ProcessedSiblingInstruction,
            TRANSACTION_LEVEL_STACK_HEIGHT,
=======
            reject_callx_r10, remaining_compute_units_syscall_enabled, switch_to_new_elf_parser,
>>>>>>> 5d824a36
        },
        hash::{Hash, Hasher},
        instruction::{AccountMeta, InstructionError, ProcessedSiblingInstruction},
        keccak, native_loader, poseidon,
        precompiles::is_precompile,
        program::MAX_RETURN_DATA,
        program_stubs::is_nonoverlapping,
        pubkey::{Pubkey, PubkeyError, MAX_SEEDS, MAX_SEED_LEN},
        secp256k1_recover::{
            Secp256k1RecoverError, SECP256K1_PUBLIC_KEY_LENGTH, SECP256K1_SIGNATURE_LENGTH,
        },
        sysvar::{Sysvar, SysvarId},
        transaction_context::{IndexOfAccount, InstructionAccount},
    },
    std::{
        alloc::Layout,
        mem::{align_of, size_of},
        slice::from_raw_parts_mut,
        str::{from_utf8, Utf8Error},
        sync::Arc,
    },
    thiserror::Error as ThisError,
};

mod cpi;
mod logging;
mod mem_ops;
mod sysvar;

/// Maximum signers
pub const MAX_SIGNERS: usize = 16;

/// Error definitions
#[derive(Debug, ThisError, PartialEq, Eq)]
pub enum SyscallError {
    #[error("{0}: {1:?}")]
    InvalidString(Utf8Error, Vec<u8>),
    #[error("SBF program panicked")]
    Abort,
    #[error("SBF program Panicked in {0} at {1}:{2}")]
    Panic(String, u64, u64),
    #[error("Cannot borrow invoke context")]
    InvokeContextBorrowFailed,
    #[error("Malformed signer seed: {0}: {1:?}")]
    MalformedSignerSeed(Utf8Error, Vec<u8>),
    #[error("Could not create program address with signer seeds: {0}")]
    BadSeeds(PubkeyError),
    #[error("Program {0} not supported by inner instructions")]
    ProgramNotSupported(Pubkey),
    #[error("Unaligned pointer")]
    UnalignedPointer,
    #[error("Too many signers")]
    TooManySigners,
    #[error("Instruction passed to inner instruction is too large ({0} > {1})")]
    InstructionTooLarge(usize, usize),
    #[error("Too many accounts passed to inner instruction")]
    TooManyAccounts,
    #[error("Overlapping copy")]
    CopyOverlapping,
    #[error("Return data too large ({0} > {1})")]
    ReturnDataTooLarge(u64, u64),
    #[error("Hashing too many sequences")]
    TooManySlices,
    #[error("InvalidLength")]
    InvalidLength,
    #[error("Invoked an instruction with data that is too large ({data_len} > {max_data_len})")]
    MaxInstructionDataLenExceeded { data_len: u64, max_data_len: u64 },
    #[error("Invoked an instruction with too many accounts ({num_accounts} > {max_accounts})")]
    MaxInstructionAccountsExceeded {
        num_accounts: u64,
        max_accounts: u64,
    },
    #[error("Invoked an instruction with too many account info's ({num_account_infos} > {max_account_infos})")]
    MaxInstructionAccountInfosExceeded {
        num_account_infos: u64,
        max_account_infos: u64,
    },
    #[error("InvalidAttribute")]
    InvalidAttribute,
    #[error("Invalid pointer")]
    InvalidPointer,
    #[error("Arithmetic overflow")]
    ArithmeticOverflow,
}

type Error = Box<dyn std::error::Error>;

pub trait HasherImpl {
    const NAME: &'static str;
    type Output: AsRef<[u8]>;

    fn create_hasher() -> Self;
    fn hash(&mut self, val: &[u8]);
    fn result(self) -> Self::Output;
    fn get_base_cost(compute_budget: &ComputeBudget) -> u64;
    fn get_byte_cost(compute_budget: &ComputeBudget) -> u64;
    fn get_max_slices(compute_budget: &ComputeBudget) -> u64;
}

pub struct Sha256Hasher(Hasher);
pub struct Blake3Hasher(blake3::Hasher);
pub struct Keccak256Hasher(keccak::Hasher);

impl HasherImpl for Sha256Hasher {
    const NAME: &'static str = "Sha256";
    type Output = Hash;

    fn create_hasher() -> Self {
        Sha256Hasher(Hasher::default())
    }

    fn hash(&mut self, val: &[u8]) {
        self.0.hash(val);
    }

    fn result(self) -> Self::Output {
        self.0.result()
    }

    fn get_base_cost(compute_budget: &ComputeBudget) -> u64 {
        compute_budget.sha256_base_cost
    }
    fn get_byte_cost(compute_budget: &ComputeBudget) -> u64 {
        compute_budget.sha256_byte_cost
    }
    fn get_max_slices(compute_budget: &ComputeBudget) -> u64 {
        compute_budget.sha256_max_slices
    }
}

impl HasherImpl for Blake3Hasher {
    const NAME: &'static str = "Blake3";
    type Output = blake3::Hash;

    fn create_hasher() -> Self {
        Blake3Hasher(blake3::Hasher::default())
    }

    fn hash(&mut self, val: &[u8]) {
        self.0.hash(val);
    }

    fn result(self) -> Self::Output {
        self.0.result()
    }

    fn get_base_cost(compute_budget: &ComputeBudget) -> u64 {
        compute_budget.sha256_base_cost
    }
    fn get_byte_cost(compute_budget: &ComputeBudget) -> u64 {
        compute_budget.sha256_byte_cost
    }
    fn get_max_slices(compute_budget: &ComputeBudget) -> u64 {
        compute_budget.sha256_max_slices
    }
}

impl HasherImpl for Keccak256Hasher {
    const NAME: &'static str = "Keccak256";
    type Output = keccak::Hash;

    fn create_hasher() -> Self {
        Keccak256Hasher(keccak::Hasher::default())
    }

    fn hash(&mut self, val: &[u8]) {
        self.0.hash(val);
    }

    fn result(self) -> Self::Output {
        self.0.result()
    }

    fn get_base_cost(compute_budget: &ComputeBudget) -> u64 {
        compute_budget.sha256_base_cost
    }
    fn get_byte_cost(compute_budget: &ComputeBudget) -> u64 {
        compute_budget.sha256_byte_cost
    }
    fn get_max_slices(compute_budget: &ComputeBudget) -> u64 {
        compute_budget.sha256_max_slices
    }
}

fn consume_compute_meter(invoke_context: &InvokeContext, amount: u64) -> Result<(), Error> {
    invoke_context.consume_checked(amount)?;
    Ok(())
}

macro_rules! register_feature_gated_function {
    ($result:expr, $is_feature_active:expr, $name:expr, $call:expr $(,)?) => {
        if $is_feature_active {
            $result.register_function_hashed($name, $call)
        } else {
            Ok(0)
        }
    };
}

pub fn create_program_runtime_environment_v1<'a>(
    feature_set: &FeatureSet,
    compute_budget: &ComputeBudget,
    reject_deployment_of_broken_elfs: bool,
    debugging_features: bool,
) -> Result<BuiltinProgram<InvokeContext<'a>>, Error> {
    let enable_alt_bn128_syscall = feature_set.is_active(&enable_alt_bn128_syscall::id());
    let enable_alt_bn128_compression_syscall =
        feature_set.is_active(&enable_alt_bn128_compression_syscall::id());
    let enable_big_mod_exp_syscall = feature_set.is_active(&enable_big_mod_exp_syscall::id());
    let blake3_syscall_enabled = feature_set.is_active(&blake3_syscall_enabled::id());
    let curve25519_syscall_enabled = feature_set.is_active(&curve25519_syscall_enabled::id());
    let disable_fees_sysvar = feature_set.is_active(&disable_fees_sysvar::id());
    let epoch_rewards_syscall_enabled =
        feature_set.is_active(&enable_partitioned_epoch_reward::id());
    let disable_deploy_of_alloc_free_syscall = reject_deployment_of_broken_elfs
        && feature_set.is_active(&disable_deploy_of_alloc_free_syscall::id());
    let last_restart_slot_syscall_enabled = feature_set.is_active(&last_restart_slot_sysvar::id());
    let enable_poseidon_syscall = feature_set.is_active(&enable_poseidon_syscall::id());
    let remaining_compute_units_syscall_enabled =
        feature_set.is_active(&remaining_compute_units_syscall_enabled::id());
    // !!! ATTENTION !!!
    // When adding new features for RBPF here,
    // also add them to `Bank::apply_builtin_program_feature_transitions()`.

    let config = Config {
        max_call_depth: compute_budget.max_call_depth,
        stack_frame_size: compute_budget.stack_frame_size,
        enable_address_translation: true,
        enable_stack_frame_gaps: !feature_set.is_active(&bpf_account_data_direct_mapping::id()),
        instruction_meter_checkpoint_distance: 10000,
        enable_instruction_meter: true,
        enable_instruction_tracing: debugging_features,
        enable_symbol_and_section_labels: debugging_features,
        reject_broken_elfs: reject_deployment_of_broken_elfs,
        noop_instruction_rate: 256,
        sanitize_user_provided_values: true,
        external_internal_function_hash_collision: feature_set
            .is_active(&error_on_syscall_bpf_function_hash_collisions::id()),
        reject_callx_r10: feature_set.is_active(&reject_callx_r10::id()),
        enable_sbpf_v1: true,
        enable_sbpf_v2: false,
        optimize_rodata: false,
        new_elf_parser: feature_set.is_active(&switch_to_new_elf_parser::id()),
        aligned_memory_mapping: !feature_set.is_active(&bpf_account_data_direct_mapping::id()),
        // Warning, do not use `Config::default()` so that configuration here is explicit.
    };
    let mut result = FunctionRegistry::<BuiltinFunction<InvokeContext>>::default();

    // Abort
    result.register_function_hashed(*b"abort", SyscallAbort::vm)?;

    // Panic
    result.register_function_hashed(*b"sol_panic_", SyscallPanic::vm)?;

    // Logging
    result.register_function_hashed(*b"sol_log_", SyscallLog::vm)?;
    result.register_function_hashed(*b"sol_log_64_", SyscallLogU64::vm)?;
    result.register_function_hashed(*b"sol_log_compute_units_", SyscallLogBpfComputeUnits::vm)?;
    result.register_function_hashed(*b"sol_log_pubkey", SyscallLogPubkey::vm)?;

    // Program defined addresses (PDA)
    result.register_function_hashed(
        *b"sol_create_program_address",
        SyscallCreateProgramAddress::vm,
    )?;
    result.register_function_hashed(
        *b"sol_try_find_program_address",
        SyscallTryFindProgramAddress::vm,
    )?;

    // Sha256
    result.register_function_hashed(*b"sol_sha256", SyscallHash::vm::<Sha256Hasher>)?;

    // Keccak256
    result.register_function_hashed(*b"sol_keccak256", SyscallHash::vm::<Keccak256Hasher>)?;

    // Secp256k1 Recover
    result.register_function_hashed(*b"sol_secp256k1_recover", SyscallSecp256k1Recover::vm)?;

    // Blake3
    register_feature_gated_function!(
        result,
        blake3_syscall_enabled,
        *b"sol_blake3",
        SyscallHash::vm::<Blake3Hasher>,
    )?;

    // Elliptic Curve Operations
    register_feature_gated_function!(
        result,
        curve25519_syscall_enabled,
        *b"sol_curve_validate_point",
        SyscallCurvePointValidation::vm,
    )?;
    register_feature_gated_function!(
        result,
        curve25519_syscall_enabled,
        *b"sol_curve_group_op",
        SyscallCurveGroupOps::vm,
    )?;
    register_feature_gated_function!(
        result,
        curve25519_syscall_enabled,
        *b"sol_curve_multiscalar_mul",
        SyscallCurveMultiscalarMultiplication::vm,
    )?;

    // Sysvars
    result.register_function_hashed(*b"sol_get_clock_sysvar", SyscallGetClockSysvar::vm)?;
    result.register_function_hashed(
        *b"sol_get_epoch_schedule_sysvar",
        SyscallGetEpochScheduleSysvar::vm,
    )?;
    register_feature_gated_function!(
        result,
        !disable_fees_sysvar,
        *b"sol_get_fees_sysvar",
        SyscallGetFeesSysvar::vm,
    )?;
    result.register_function_hashed(*b"sol_get_rent_sysvar", SyscallGetRentSysvar::vm)?;

    register_feature_gated_function!(
        result,
        last_restart_slot_syscall_enabled,
        *b"sol_get_last_restart_slot",
        SyscallGetLastRestartSlotSysvar::vm,
    )?;

    register_feature_gated_function!(
        result,
        epoch_rewards_syscall_enabled,
        *b"sol_get_epoch_rewards_sysvar",
        SyscallGetEpochRewardsSysvar::vm,
    )?;

    // Memory ops
    result.register_function_hashed(*b"sol_memcpy_", SyscallMemcpy::vm)?;
    result.register_function_hashed(*b"sol_memmove_", SyscallMemmove::vm)?;
    result.register_function_hashed(*b"sol_memcmp_", SyscallMemcmp::vm)?;
    result.register_function_hashed(*b"sol_memset_", SyscallMemset::vm)?;

    // Processed sibling instructions
    result.register_function_hashed(
        *b"sol_get_processed_sibling_instruction",
        SyscallGetProcessedSiblingInstruction::vm,
    )?;

    // Stack height
    result.register_function_hashed(*b"sol_get_stack_height", SyscallGetStackHeight::vm)?;

    // Return data
    result.register_function_hashed(*b"sol_set_return_data", SyscallSetReturnData::vm)?;
    result.register_function_hashed(*b"sol_get_return_data", SyscallGetReturnData::vm)?;

    // Cross-program invocation
    result.register_function_hashed(*b"sol_invoke_signed_c", SyscallInvokeSignedC::vm)?;
    result.register_function_hashed(*b"sol_invoke_signed_rust", SyscallInvokeSignedRust::vm)?;

    // Memory allocator
    register_feature_gated_function!(
        result,
        !disable_deploy_of_alloc_free_syscall,
        *b"sol_alloc_free_",
        SyscallAllocFree::vm,
    )?;

    // Alt_bn128
    register_feature_gated_function!(
        result,
        enable_alt_bn128_syscall,
        *b"sol_alt_bn128_group_op",
        SyscallAltBn128::vm,
    )?;

    // Big_mod_exp
    register_feature_gated_function!(
        result,
        enable_big_mod_exp_syscall,
        *b"sol_big_mod_exp",
        SyscallBigModExp::vm,
    )?;

    // Poseidon
    register_feature_gated_function!(
        result,
        enable_poseidon_syscall,
        *b"sol_poseidon",
        SyscallPoseidon::vm,
    )?;

    // Accessing remaining compute units
    register_feature_gated_function!(
        result,
        remaining_compute_units_syscall_enabled,
        *b"sol_remaining_compute_units",
        SyscallRemainingComputeUnits::vm
    )?;

    // Alt_bn128_compression
    register_feature_gated_function!(
        result,
        enable_alt_bn128_compression_syscall,
        *b"sol_alt_bn128_compression",
        SyscallAltBn128Compression::vm,
    )?;

    // Log data
    result.register_function_hashed(*b"sol_log_data", SyscallLogData::vm)?;

    Ok(BuiltinProgram::new_loader(config, result))
}

fn address_is_aligned<T>(address: u64) -> bool {
    (address as *mut T as usize)
        .checked_rem(align_of::<T>())
        .map(|rem| rem == 0)
        .expect("T to be non-zero aligned")
}

fn translate(
    memory_mapping: &MemoryMapping,
    access_type: AccessType,
    vm_addr: u64,
    len: u64,
) -> Result<u64, Error> {
    memory_mapping
        .map(access_type, vm_addr, len)
        .map_err(|err| err.into())
        .into()
}

fn translate_type_inner<'a, T>(
    memory_mapping: &MemoryMapping,
    access_type: AccessType,
    vm_addr: u64,
    check_aligned: bool,
) -> Result<&'a mut T, Error> {
    let host_addr = translate(memory_mapping, access_type, vm_addr, size_of::<T>() as u64)?;
    if !check_aligned {
        Ok(unsafe { std::mem::transmute::<u64, &mut T>(host_addr) })
    } else if !address_is_aligned::<T>(host_addr) {
        Err(SyscallError::UnalignedPointer.into())
    } else {
        Ok(unsafe { &mut *(host_addr as *mut T) })
    }
}
fn translate_type_mut<'a, T>(
    memory_mapping: &MemoryMapping,
    vm_addr: u64,
    check_aligned: bool,
) -> Result<&'a mut T, Error> {
    translate_type_inner::<T>(memory_mapping, AccessType::Store, vm_addr, check_aligned)
}
fn translate_type<'a, T>(
    memory_mapping: &MemoryMapping,
    vm_addr: u64,
    check_aligned: bool,
) -> Result<&'a T, Error> {
    translate_type_inner::<T>(memory_mapping, AccessType::Load, vm_addr, check_aligned)
        .map(|value| &*value)
}

fn translate_slice_inner<'a, T>(
    memory_mapping: &MemoryMapping,
    access_type: AccessType,
    vm_addr: u64,
    len: u64,
    check_aligned: bool,
) -> Result<&'a mut [T], Error> {
    if len == 0 {
        return Ok(&mut []);
    }

    let total_size = len.saturating_mul(size_of::<T>() as u64);
    if isize::try_from(total_size).is_err() {
        return Err(SyscallError::InvalidLength.into());
    }

    let host_addr = translate(memory_mapping, access_type, vm_addr, total_size)?;

    if check_aligned && !address_is_aligned::<T>(host_addr) {
        return Err(SyscallError::UnalignedPointer.into());
    }
    Ok(unsafe { from_raw_parts_mut(host_addr as *mut T, len as usize) })
}
fn translate_slice_mut<'a, T>(
    memory_mapping: &MemoryMapping,
    vm_addr: u64,
    len: u64,
    check_aligned: bool,
) -> Result<&'a mut [T], Error> {
    translate_slice_inner::<T>(
        memory_mapping,
        AccessType::Store,
        vm_addr,
        len,
        check_aligned,
    )
}
fn translate_slice<'a, T>(
    memory_mapping: &MemoryMapping,
    vm_addr: u64,
    len: u64,
    check_aligned: bool,
) -> Result<&'a [T], Error> {
    translate_slice_inner::<T>(
        memory_mapping,
        AccessType::Load,
        vm_addr,
        len,
        check_aligned,
    )
    .map(|value| &*value)
}

/// Take a virtual pointer to a string (points to SBF VM memory space), translate it
/// pass it to a user-defined work function
fn translate_string_and_do(
    memory_mapping: &MemoryMapping,
    addr: u64,
    len: u64,
    check_aligned: bool,
    work: &mut dyn FnMut(&str) -> Result<u64, Error>,
) -> Result<u64, Error> {
    let buf = translate_slice::<u8>(memory_mapping, addr, len, check_aligned)?;
    match from_utf8(buf) {
        Ok(message) => work(message),
        Err(err) => Err(SyscallError::InvalidString(err, buf.to_vec()).into()),
    }
}

declare_builtin_function!(
    /// Abort syscall functions, called when the SBF program calls `abort()`
    /// LLVM will insert calls to `abort()` if it detects an untenable situation,
    /// `abort()` is not intended to be called explicitly by the program.
    /// Causes the SBF program to be halted immediately
    SyscallAbort,
    fn rust(
        _invoke_context: &mut InvokeContext,
        _arg1: u64,
        _arg2: u64,
        _arg3: u64,
        _arg4: u64,
        _arg5: u64,
        _memory_mapping: &mut MemoryMapping,
    ) -> Result<u64, Error> {
        Err(SyscallError::Abort.into())
    }
);

declare_builtin_function!(
    /// Panic syscall function, called when the SBF program calls 'sol_panic_()`
    /// Causes the SBF program to be halted immediately
    SyscallPanic,
    fn rust(
        invoke_context: &mut InvokeContext,
        file: u64,
        len: u64,
        line: u64,
        column: u64,
        _arg5: u64,
        memory_mapping: &mut MemoryMapping,
    ) -> Result<u64, Error> {
        consume_compute_meter(invoke_context, len)?;

        translate_string_and_do(
            memory_mapping,
            file,
            len,
            invoke_context.get_check_aligned(),
            &mut |string: &str| Err(SyscallError::Panic(string.to_string(), line, column).into()),
        )
    }
);

declare_builtin_function!(
    /// Dynamic memory allocation syscall called when the SBF program calls
    /// `sol_alloc_free_()`.  The allocator is expected to allocate/free
    /// from/to a given chunk of memory and enforce size restrictions.  The
    /// memory chunk is given to the allocator during allocator creation and
    /// information about that memory (start address and size) is passed
    /// to the VM to use for enforcement.
    SyscallAllocFree,
    fn rust(
        invoke_context: &mut InvokeContext,
        size: u64,
        free_addr: u64,
        _arg3: u64,
        _arg4: u64,
        _arg5: u64,
        _memory_mapping: &mut MemoryMapping,
    ) -> Result<u64, Error> {
        let align = if invoke_context.get_check_aligned() {
            BPF_ALIGN_OF_U128
        } else {
            align_of::<u8>()
        };
        let Ok(layout) = Layout::from_size_align(size as usize, align) else {
            return Ok(0);
        };
        let allocator = &mut invoke_context.get_syscall_context_mut()?.allocator;
        if free_addr == 0 {
            match allocator.alloc(layout) {
                Ok(addr) => Ok(addr),
                Err(_) => Ok(0),
            }
        } else {
            // Unimplemented
            Ok(0)
        }
    }
);

fn translate_and_check_program_address_inputs<'a>(
    seeds_addr: u64,
    seeds_len: u64,
    program_id_addr: u64,
    memory_mapping: &mut MemoryMapping,
    check_aligned: bool,
) -> Result<(Vec<&'a [u8]>, &'a Pubkey), Error> {
    let untranslated_seeds =
        translate_slice::<&[u8]>(memory_mapping, seeds_addr, seeds_len, check_aligned)?;
    if untranslated_seeds.len() > MAX_SEEDS {
        return Err(SyscallError::BadSeeds(PubkeyError::MaxSeedLengthExceeded).into());
    }
    let seeds = untranslated_seeds
        .iter()
        .map(|untranslated_seed| {
            if untranslated_seed.len() > MAX_SEED_LEN {
                return Err(SyscallError::BadSeeds(PubkeyError::MaxSeedLengthExceeded).into());
            }
            translate_slice::<u8>(
                memory_mapping,
                untranslated_seed.as_ptr() as *const _ as u64,
                untranslated_seed.len() as u64,
                check_aligned,
            )
        })
        .collect::<Result<Vec<_>, Error>>()?;
    let program_id = translate_type::<Pubkey>(memory_mapping, program_id_addr, check_aligned)?;
    Ok((seeds, program_id))
}

declare_builtin_function!(
    /// Create a program address
    SyscallCreateProgramAddress,
    fn rust(
        invoke_context: &mut InvokeContext,
        seeds_addr: u64,
        seeds_len: u64,
        program_id_addr: u64,
        address_addr: u64,
        _arg5: u64,
        memory_mapping: &mut MemoryMapping,
    ) -> Result<u64, Error> {
        let cost = invoke_context
            .get_compute_budget()
            .create_program_address_units;
        consume_compute_meter(invoke_context, cost)?;

        let (seeds, program_id) = translate_and_check_program_address_inputs(
            seeds_addr,
            seeds_len,
            program_id_addr,
            memory_mapping,
            invoke_context.get_check_aligned(),
        )?;

        let Ok(new_address) = Pubkey::create_program_address(&seeds, program_id) else {
            return Ok(1);
        };
        let address = translate_slice_mut::<u8>(
            memory_mapping,
            address_addr,
            32,
            invoke_context.get_check_aligned(),
        )?;
        address.copy_from_slice(new_address.as_ref());
        Ok(0)
    }
);

declare_builtin_function!(
    /// Create a program address
    SyscallTryFindProgramAddress,
    fn rust(
        invoke_context: &mut InvokeContext,
        seeds_addr: u64,
        seeds_len: u64,
        program_id_addr: u64,
        address_addr: u64,
        bump_seed_addr: u64,
        memory_mapping: &mut MemoryMapping,
    ) -> Result<u64, Error> {
        let cost = invoke_context
            .get_compute_budget()
            .create_program_address_units;
        consume_compute_meter(invoke_context, cost)?;

        let (seeds, program_id) = translate_and_check_program_address_inputs(
            seeds_addr,
            seeds_len,
            program_id_addr,
            memory_mapping,
            invoke_context.get_check_aligned(),
        )?;

        let mut bump_seed = [std::u8::MAX];
        for _ in 0..std::u8::MAX {
            {
                let mut seeds_with_bump = seeds.to_vec();
                seeds_with_bump.push(&bump_seed);

                if let Ok(new_address) =
                    Pubkey::create_program_address(&seeds_with_bump, program_id)
                {
                    let bump_seed_ref = translate_type_mut::<u8>(
                        memory_mapping,
                        bump_seed_addr,
                        invoke_context.get_check_aligned(),
                    )?;
                    let address = translate_slice_mut::<u8>(
                        memory_mapping,
                        address_addr,
                        std::mem::size_of::<Pubkey>() as u64,
                        invoke_context.get_check_aligned(),
                    )?;
                    if !is_nonoverlapping(
                        bump_seed_ref as *const _ as usize,
                        std::mem::size_of_val(bump_seed_ref),
                        address.as_ptr() as usize,
                        std::mem::size_of::<Pubkey>(),
                    ) {
                        return Err(SyscallError::CopyOverlapping.into());
                    }
                    *bump_seed_ref = bump_seed[0];
                    address.copy_from_slice(new_address.as_ref());
                    return Ok(0);
                }
            }
            bump_seed[0] = bump_seed[0].saturating_sub(1);
            consume_compute_meter(invoke_context, cost)?;
        }
        Ok(1)
    }
);

declare_builtin_function!(
    /// secp256k1_recover
    SyscallSecp256k1Recover,
    fn rust(
        invoke_context: &mut InvokeContext,
        hash_addr: u64,
        recovery_id_val: u64,
        signature_addr: u64,
        result_addr: u64,
        _arg5: u64,
        memory_mapping: &mut MemoryMapping,
    ) -> Result<u64, Error> {
        let cost = invoke_context.get_compute_budget().secp256k1_recover_cost;
        consume_compute_meter(invoke_context, cost)?;

        let hash = translate_slice::<u8>(
            memory_mapping,
            hash_addr,
            keccak::HASH_BYTES as u64,
            invoke_context.get_check_aligned(),
        )?;
        let signature = translate_slice::<u8>(
            memory_mapping,
            signature_addr,
            SECP256K1_SIGNATURE_LENGTH as u64,
            invoke_context.get_check_aligned(),
        )?;
        let secp256k1_recover_result = translate_slice_mut::<u8>(
            memory_mapping,
            result_addr,
            SECP256K1_PUBLIC_KEY_LENGTH as u64,
            invoke_context.get_check_aligned(),
        )?;

        let Ok(message) = libsecp256k1::Message::parse_slice(hash) else {
            return Ok(Secp256k1RecoverError::InvalidHash.into());
        };
        let Ok(adjusted_recover_id_val) = recovery_id_val.try_into() else {
            return Ok(Secp256k1RecoverError::InvalidRecoveryId.into());
        };
        let Ok(recovery_id) = libsecp256k1::RecoveryId::parse(adjusted_recover_id_val) else {
            return Ok(Secp256k1RecoverError::InvalidRecoveryId.into());
        };
        let Ok(signature) = libsecp256k1::Signature::parse_standard_slice(signature) else {
            return Ok(Secp256k1RecoverError::InvalidSignature.into());
        };

        let public_key = match libsecp256k1::recover(&message, &signature, &recovery_id) {
            Ok(key) => key.serialize(),
            Err(_) => {
                return Ok(Secp256k1RecoverError::InvalidSignature.into());
            }
        };

        secp256k1_recover_result.copy_from_slice(&public_key[1..65]);
        Ok(SUCCESS)
    }
);

declare_builtin_function!(
    // Elliptic Curve Point Validation
    //
    // Currently, only curve25519 Edwards and Ristretto representations are supported
    SyscallCurvePointValidation,
    fn rust(
        invoke_context: &mut InvokeContext,
        curve_id: u64,
        point_addr: u64,
        _arg3: u64,
        _arg4: u64,
        _arg5: u64,
        memory_mapping: &mut MemoryMapping,
    ) -> Result<u64, Error> {
        use solana_zk_token_sdk::curve25519::{curve_syscall_traits::*, edwards, ristretto};
        match curve_id {
            CURVE25519_EDWARDS => {
                let cost = invoke_context
                    .get_compute_budget()
                    .curve25519_edwards_validate_point_cost;
                consume_compute_meter(invoke_context, cost)?;

                let point = translate_type::<edwards::PodEdwardsPoint>(
                    memory_mapping,
                    point_addr,
                    invoke_context.get_check_aligned(),
                )?;

                if edwards::validate_edwards(point) {
                    Ok(0)
                } else {
                    Ok(1)
                }
            }
            CURVE25519_RISTRETTO => {
                let cost = invoke_context
                    .get_compute_budget()
                    .curve25519_ristretto_validate_point_cost;
                consume_compute_meter(invoke_context, cost)?;

                let point = translate_type::<ristretto::PodRistrettoPoint>(
                    memory_mapping,
                    point_addr,
                    invoke_context.get_check_aligned(),
                )?;

                if ristretto::validate_ristretto(point) {
                    Ok(0)
                } else {
                    Ok(1)
                }
            }
            _ => Ok(1),
        }
    }
);

declare_builtin_function!(
    // Elliptic Curve Group Operations
    //
    // Currently, only curve25519 Edwards and Ristretto representations are supported
    SyscallCurveGroupOps,
    fn rust(
        invoke_context: &mut InvokeContext,
        curve_id: u64,
        group_op: u64,
        left_input_addr: u64,
        right_input_addr: u64,
        result_point_addr: u64,
        memory_mapping: &mut MemoryMapping,
    ) -> Result<u64, Error> {
        use solana_zk_token_sdk::curve25519::{
            curve_syscall_traits::*, edwards, ristretto, scalar,
        };
        match curve_id {
            CURVE25519_EDWARDS => match group_op {
                ADD => {
                    let cost = invoke_context
                        .get_compute_budget()
                        .curve25519_edwards_add_cost;
                    consume_compute_meter(invoke_context, cost)?;

                    let left_point = translate_type::<edwards::PodEdwardsPoint>(
                        memory_mapping,
                        left_input_addr,
                        invoke_context.get_check_aligned(),
                    )?;
                    let right_point = translate_type::<edwards::PodEdwardsPoint>(
                        memory_mapping,
                        right_input_addr,
                        invoke_context.get_check_aligned(),
                    )?;

                    if let Some(result_point) = edwards::add_edwards(left_point, right_point) {
                        *translate_type_mut::<edwards::PodEdwardsPoint>(
                            memory_mapping,
                            result_point_addr,
                            invoke_context.get_check_aligned(),
                        )? = result_point;
                        Ok(0)
                    } else {
                        Ok(1)
                    }
                }
                SUB => {
                    let cost = invoke_context
                        .get_compute_budget()
                        .curve25519_edwards_subtract_cost;
                    consume_compute_meter(invoke_context, cost)?;

                    let left_point = translate_type::<edwards::PodEdwardsPoint>(
                        memory_mapping,
                        left_input_addr,
                        invoke_context.get_check_aligned(),
                    )?;
                    let right_point = translate_type::<edwards::PodEdwardsPoint>(
                        memory_mapping,
                        right_input_addr,
                        invoke_context.get_check_aligned(),
                    )?;

                    if let Some(result_point) = edwards::subtract_edwards(left_point, right_point) {
                        *translate_type_mut::<edwards::PodEdwardsPoint>(
                            memory_mapping,
                            result_point_addr,
                            invoke_context.get_check_aligned(),
                        )? = result_point;
                        Ok(0)
                    } else {
                        Ok(1)
                    }
                }
                MUL => {
                    let cost = invoke_context
                        .get_compute_budget()
                        .curve25519_edwards_multiply_cost;
                    consume_compute_meter(invoke_context, cost)?;

                    let scalar = translate_type::<scalar::PodScalar>(
                        memory_mapping,
                        left_input_addr,
                        invoke_context.get_check_aligned(),
                    )?;
                    let input_point = translate_type::<edwards::PodEdwardsPoint>(
                        memory_mapping,
                        right_input_addr,
                        invoke_context.get_check_aligned(),
                    )?;

                    if let Some(result_point) = edwards::multiply_edwards(scalar, input_point) {
                        *translate_type_mut::<edwards::PodEdwardsPoint>(
                            memory_mapping,
                            result_point_addr,
                            invoke_context.get_check_aligned(),
                        )? = result_point;
                        Ok(0)
                    } else {
                        Ok(1)
                    }
                }
                _ => Ok(1),
            },

            CURVE25519_RISTRETTO => match group_op {
                ADD => {
                    let cost = invoke_context
                        .get_compute_budget()
                        .curve25519_ristretto_add_cost;
                    consume_compute_meter(invoke_context, cost)?;

                    let left_point = translate_type::<ristretto::PodRistrettoPoint>(
                        memory_mapping,
                        left_input_addr,
                        invoke_context.get_check_aligned(),
                    )?;
                    let right_point = translate_type::<ristretto::PodRistrettoPoint>(
                        memory_mapping,
                        right_input_addr,
                        invoke_context.get_check_aligned(),
                    )?;

                    if let Some(result_point) = ristretto::add_ristretto(left_point, right_point) {
                        *translate_type_mut::<ristretto::PodRistrettoPoint>(
                            memory_mapping,
                            result_point_addr,
                            invoke_context.get_check_aligned(),
                        )? = result_point;
                        Ok(0)
                    } else {
                        Ok(1)
                    }
                }
                SUB => {
                    let cost = invoke_context
                        .get_compute_budget()
                        .curve25519_ristretto_subtract_cost;
                    consume_compute_meter(invoke_context, cost)?;

                    let left_point = translate_type::<ristretto::PodRistrettoPoint>(
                        memory_mapping,
                        left_input_addr,
                        invoke_context.get_check_aligned(),
                    )?;
                    let right_point = translate_type::<ristretto::PodRistrettoPoint>(
                        memory_mapping,
                        right_input_addr,
                        invoke_context.get_check_aligned(),
                    )?;

                    if let Some(result_point) =
                        ristretto::subtract_ristretto(left_point, right_point)
                    {
                        *translate_type_mut::<ristretto::PodRistrettoPoint>(
                            memory_mapping,
                            result_point_addr,
                            invoke_context.get_check_aligned(),
                        )? = result_point;
                        Ok(0)
                    } else {
                        Ok(1)
                    }
                }
                MUL => {
                    let cost = invoke_context
                        .get_compute_budget()
                        .curve25519_ristretto_multiply_cost;
                    consume_compute_meter(invoke_context, cost)?;

                    let scalar = translate_type::<scalar::PodScalar>(
                        memory_mapping,
                        left_input_addr,
                        invoke_context.get_check_aligned(),
                    )?;
                    let input_point = translate_type::<ristretto::PodRistrettoPoint>(
                        memory_mapping,
                        right_input_addr,
                        invoke_context.get_check_aligned(),
                    )?;

                    if let Some(result_point) = ristretto::multiply_ristretto(scalar, input_point) {
                        *translate_type_mut::<ristretto::PodRistrettoPoint>(
                            memory_mapping,
                            result_point_addr,
                            invoke_context.get_check_aligned(),
                        )? = result_point;
                        Ok(0)
                    } else {
                        Ok(1)
                    }
                }
                _ => Ok(1),
            },

            _ => Ok(1),
        }
    }
);

declare_builtin_function!(
    // Elliptic Curve Multiscalar Multiplication
    //
    // Currently, only curve25519 Edwards and Ristretto representations are supported
    SyscallCurveMultiscalarMultiplication,
    fn rust(
        invoke_context: &mut InvokeContext,
        curve_id: u64,
        scalars_addr: u64,
        points_addr: u64,
        points_len: u64,
        result_point_addr: u64,
        memory_mapping: &mut MemoryMapping,
    ) -> Result<u64, Error> {
        use solana_zk_token_sdk::curve25519::{
            curve_syscall_traits::*, edwards, ristretto, scalar,
        };

        let restrict_msm_length = invoke_context
            .feature_set
            .is_active(&feature_set::curve25519_restrict_msm_length::id());
        #[allow(clippy::collapsible_if)]
        if restrict_msm_length {
            if points_len > 512 {
                return Err(Box::new(SyscallError::InvalidLength));
            }
        }

        match curve_id {
            CURVE25519_EDWARDS => {
                let cost = invoke_context
                    .get_compute_budget()
                    .curve25519_edwards_msm_base_cost
                    .saturating_add(
                        invoke_context
                            .get_compute_budget()
                            .curve25519_edwards_msm_incremental_cost
                            .saturating_mul(points_len.saturating_sub(1)),
                    );
                consume_compute_meter(invoke_context, cost)?;

                let scalars = translate_slice::<scalar::PodScalar>(
                    memory_mapping,
                    scalars_addr,
                    points_len,
                    invoke_context.get_check_aligned(),
                )?;

                let points = translate_slice::<edwards::PodEdwardsPoint>(
                    memory_mapping,
                    points_addr,
                    points_len,
                    invoke_context.get_check_aligned(),
                )?;

                if let Some(result_point) = edwards::multiscalar_multiply_edwards(scalars, points) {
                    *translate_type_mut::<edwards::PodEdwardsPoint>(
                        memory_mapping,
                        result_point_addr,
                        invoke_context.get_check_aligned(),
                    )? = result_point;
                    Ok(0)
                } else {
                    Ok(1)
                }
            }

            CURVE25519_RISTRETTO => {
                let cost = invoke_context
                    .get_compute_budget()
                    .curve25519_ristretto_msm_base_cost
                    .saturating_add(
                        invoke_context
                            .get_compute_budget()
                            .curve25519_ristretto_msm_incremental_cost
                            .saturating_mul(points_len.saturating_sub(1)),
                    );
                consume_compute_meter(invoke_context, cost)?;

                let scalars = translate_slice::<scalar::PodScalar>(
                    memory_mapping,
                    scalars_addr,
                    points_len,
                    invoke_context.get_check_aligned(),
                )?;

                let points = translate_slice::<ristretto::PodRistrettoPoint>(
                    memory_mapping,
                    points_addr,
                    points_len,
                    invoke_context.get_check_aligned(),
                )?;

                if let Some(result_point) =
                    ristretto::multiscalar_multiply_ristretto(scalars, points)
                {
                    *translate_type_mut::<ristretto::PodRistrettoPoint>(
                        memory_mapping,
                        result_point_addr,
                        invoke_context.get_check_aligned(),
                    )? = result_point;
                    Ok(0)
                } else {
                    Ok(1)
                }
            }

            _ => Ok(1),
        }
    }
);

declare_builtin_function!(
    /// Set return data
    SyscallSetReturnData,
    fn rust(
        invoke_context: &mut InvokeContext,
        addr: u64,
        len: u64,
        _arg3: u64,
        _arg4: u64,
        _arg5: u64,
        memory_mapping: &mut MemoryMapping,
    ) -> Result<u64, Error> {
        let budget = invoke_context.get_compute_budget();

        let cost = len
            .checked_div(budget.cpi_bytes_per_unit)
            .unwrap_or(u64::MAX)
            .saturating_add(budget.syscall_base_cost);
        consume_compute_meter(invoke_context, cost)?;

        if len > MAX_RETURN_DATA as u64 {
            return Err(SyscallError::ReturnDataTooLarge(len, MAX_RETURN_DATA as u64).into());
        }

        let return_data = if len == 0 {
            Vec::new()
        } else {
            translate_slice::<u8>(
                memory_mapping,
                addr,
                len,
                invoke_context.get_check_aligned(),
            )?
            .to_vec()
        };
        let transaction_context = &mut invoke_context.transaction_context;
        let program_id = *transaction_context
            .get_current_instruction_context()
            .and_then(|instruction_context| {
                instruction_context.get_last_program_key(transaction_context)
            })?;

        transaction_context.set_return_data(program_id, return_data)?;

        Ok(0)
    }
);

declare_builtin_function!(
    /// Get return data
    SyscallGetReturnData,
    fn rust(
        invoke_context: &mut InvokeContext,
        return_data_addr: u64,
        length: u64,
        program_id_addr: u64,
        _arg4: u64,
        _arg5: u64,
        memory_mapping: &mut MemoryMapping,
    ) -> Result<u64, Error> {
        let budget = invoke_context.get_compute_budget();

        consume_compute_meter(invoke_context, budget.syscall_base_cost)?;

        let (program_id, return_data) = invoke_context.transaction_context.get_return_data();
        let length = length.min(return_data.len() as u64);
        if length != 0 {
            let cost = length
                .saturating_add(size_of::<Pubkey>() as u64)
                .checked_div(budget.cpi_bytes_per_unit)
                .unwrap_or(u64::MAX);
            consume_compute_meter(invoke_context, cost)?;

            let return_data_result = translate_slice_mut::<u8>(
                memory_mapping,
                return_data_addr,
                length,
                invoke_context.get_check_aligned(),
            )?;

            let to_slice = return_data_result;
            let from_slice = return_data
                .get(..length as usize)
                .ok_or(SyscallError::InvokeContextBorrowFailed)?;
            if to_slice.len() != from_slice.len() {
                return Err(SyscallError::InvalidLength.into());
            }
            to_slice.copy_from_slice(from_slice);

            let program_id_result = translate_type_mut::<Pubkey>(
                memory_mapping,
                program_id_addr,
                invoke_context.get_check_aligned(),
            )?;

            if !is_nonoverlapping(
                to_slice.as_ptr() as usize,
                length as usize,
                program_id_result as *const _ as usize,
                std::mem::size_of::<Pubkey>(),
            ) {
                return Err(SyscallError::CopyOverlapping.into());
            }

            *program_id_result = *program_id;
        }

        // Return the actual length, rather the length returned
        Ok(return_data.len() as u64)
    }
);

declare_builtin_function!(
    /// Get a processed sigling instruction
    SyscallGetProcessedSiblingInstruction,
    fn rust(
        invoke_context: &mut InvokeContext,
        index: u64,
        meta_addr: u64,
        program_id_addr: u64,
        data_addr: u64,
        accounts_addr: u64,
        memory_mapping: &mut MemoryMapping,
    ) -> Result<u64, Error> {
        let budget = invoke_context.get_compute_budget();

        consume_compute_meter(invoke_context, budget.syscall_base_cost)?;

        // Reverse iterate through the instruction trace,
        // ignoring anything except instructions on the same level
        let stack_height = invoke_context.get_stack_height();
        let instruction_trace_length = invoke_context
            .transaction_context
            .get_instruction_trace_length();
        let mut reverse_index_at_stack_height = 0;
        let mut found_instruction_context = None;
        for index_in_trace in (0..instruction_trace_length).rev() {
            let instruction_context = invoke_context
                .transaction_context
                .get_instruction_context_at_index_in_trace(index_in_trace)?;
            if instruction_context.get_stack_height() < stack_height {
                break;
            }
            if instruction_context.get_stack_height() == stack_height {
                if index.saturating_add(1) == reverse_index_at_stack_height {
                    found_instruction_context = Some(instruction_context);
                    break;
                }
                reverse_index_at_stack_height = reverse_index_at_stack_height.saturating_add(1);
            }
        }

        if let Some(instruction_context) = found_instruction_context {
            let result_header = translate_type_mut::<ProcessedSiblingInstruction>(
                memory_mapping,
                meta_addr,
                invoke_context.get_check_aligned(),
            )?;

            if result_header.data_len == (instruction_context.get_instruction_data().len() as u64)
                && result_header.accounts_len
                    == (instruction_context.get_number_of_instruction_accounts() as u64)
            {
                let program_id = translate_type_mut::<Pubkey>(
                    memory_mapping,
                    program_id_addr,
                    invoke_context.get_check_aligned(),
                )?;
                let data = translate_slice_mut::<u8>(
                    memory_mapping,
                    data_addr,
                    result_header.data_len,
                    invoke_context.get_check_aligned(),
                )?;
                let accounts = translate_slice_mut::<AccountMeta>(
                    memory_mapping,
                    accounts_addr,
                    result_header.accounts_len,
                    invoke_context.get_check_aligned(),
                )?;

                if !is_nonoverlapping(
                    result_header as *const _ as usize,
                    std::mem::size_of::<ProcessedSiblingInstruction>(),
                    program_id as *const _ as usize,
                    std::mem::size_of::<Pubkey>(),
                ) || !is_nonoverlapping(
                    result_header as *const _ as usize,
                    std::mem::size_of::<ProcessedSiblingInstruction>(),
                    accounts.as_ptr() as usize,
                    std::mem::size_of::<AccountMeta>()
                        .saturating_mul(result_header.accounts_len as usize),
                ) || !is_nonoverlapping(
                    result_header as *const _ as usize,
                    std::mem::size_of::<ProcessedSiblingInstruction>(),
                    data.as_ptr() as usize,
                    result_header.data_len as usize,
                ) || !is_nonoverlapping(
                    program_id as *const _ as usize,
                    std::mem::size_of::<Pubkey>(),
                    data.as_ptr() as usize,
                    result_header.data_len as usize,
                ) || !is_nonoverlapping(
                    program_id as *const _ as usize,
                    std::mem::size_of::<Pubkey>(),
                    accounts.as_ptr() as usize,
                    std::mem::size_of::<AccountMeta>()
                        .saturating_mul(result_header.accounts_len as usize),
                ) || !is_nonoverlapping(
                    data.as_ptr() as usize,
                    result_header.data_len as usize,
                    accounts.as_ptr() as usize,
                    std::mem::size_of::<AccountMeta>()
                        .saturating_mul(result_header.accounts_len as usize),
                ) {
                    return Err(SyscallError::CopyOverlapping.into());
                }

                *program_id = *instruction_context
                    .get_last_program_key(invoke_context.transaction_context)?;
                data.clone_from_slice(instruction_context.get_instruction_data());
                let account_metas = (0..instruction_context.get_number_of_instruction_accounts())
                    .map(|instruction_account_index| {
                        Ok(AccountMeta {
                            pubkey: *invoke_context
                                .transaction_context
                                .get_key_of_account_at_index(
                                    instruction_context
                                        .get_index_of_instruction_account_in_transaction(
                                            instruction_account_index,
                                        )?,
                                )?,
                            is_signer: instruction_context
                                .is_instruction_account_signer(instruction_account_index)?,
                            is_writable: instruction_context
                                .is_instruction_account_writable(instruction_account_index)?,
                        })
                    })
                    .collect::<Result<Vec<_>, InstructionError>>()?;
                accounts.clone_from_slice(account_metas.as_slice());
            }
            result_header.data_len = instruction_context.get_instruction_data().len() as u64;
            result_header.accounts_len =
                instruction_context.get_number_of_instruction_accounts() as u64;
            return Ok(true as u64);
        }
        Ok(false as u64)
    }
);

declare_builtin_function!(
    /// Get current call stack height
    SyscallGetStackHeight,
    fn rust(
        invoke_context: &mut InvokeContext,
        _arg1: u64,
        _arg2: u64,
        _arg3: u64,
        _arg4: u64,
        _arg5: u64,
        _memory_mapping: &mut MemoryMapping,
    ) -> Result<u64, Error> {
        let budget = invoke_context.get_compute_budget();

        consume_compute_meter(invoke_context, budget.syscall_base_cost)?;

        Ok(invoke_context.get_stack_height() as u64)
    }
);

declare_builtin_function!(
    /// alt_bn128 group operations
    SyscallAltBn128,
    fn rust(
        invoke_context: &mut InvokeContext,
        group_op: u64,
        input_addr: u64,
        input_size: u64,
        result_addr: u64,
        _arg5: u64,
        memory_mapping: &mut MemoryMapping,
    ) -> Result<u64, Error> {
        use solana_sdk::alt_bn128::prelude::{ALT_BN128_ADD, ALT_BN128_MUL, ALT_BN128_PAIRING};
        let budget = invoke_context.get_compute_budget();
        let (cost, output): (u64, usize) = match group_op {
            ALT_BN128_ADD => (
                budget.alt_bn128_addition_cost,
                ALT_BN128_ADDITION_OUTPUT_LEN,
            ),
            ALT_BN128_MUL => (
                budget.alt_bn128_multiplication_cost,
                ALT_BN128_MULTIPLICATION_OUTPUT_LEN,
            ),
            ALT_BN128_PAIRING => {
                let ele_len = input_size
                    .checked_div(ALT_BN128_PAIRING_ELEMENT_LEN as u64)
                    .expect("div by non-zero constant");
                let cost = budget
                    .alt_bn128_pairing_one_pair_cost_first
                    .saturating_add(
                        budget
                            .alt_bn128_pairing_one_pair_cost_other
                            .saturating_mul(ele_len.saturating_sub(1)),
                    )
                    .saturating_add(budget.sha256_base_cost)
                    .saturating_add(input_size)
                    .saturating_add(ALT_BN128_PAIRING_OUTPUT_LEN as u64);
                (cost, ALT_BN128_PAIRING_OUTPUT_LEN)
            }
            _ => {
                return Err(SyscallError::InvalidAttribute.into());
            }
        };

        consume_compute_meter(invoke_context, cost)?;

        let input = translate_slice::<u8>(
            memory_mapping,
            input_addr,
            input_size,
            invoke_context.get_check_aligned(),
        )?;

        let call_result = translate_slice_mut::<u8>(
            memory_mapping,
            result_addr,
            output as u64,
            invoke_context.get_check_aligned(),
        )?;

        let calculation = match group_op {
            ALT_BN128_ADD => alt_bn128_addition,
            ALT_BN128_MUL => alt_bn128_multiplication,
            ALT_BN128_PAIRING => alt_bn128_pairing,
            _ => {
                return Err(SyscallError::InvalidAttribute.into());
            }
        };

        let result_point = match calculation(input) {
            Ok(result_point) => result_point,
            Err(e) => {
                return Ok(e.into());
            }
        };

        if result_point.len() != output {
            return Ok(AltBn128Error::SliceOutOfBounds.into());
        }

        call_result.copy_from_slice(&result_point);
        Ok(SUCCESS)
    }
);

declare_builtin_function!(
    /// Big integer modular exponentiation
    SyscallBigModExp,
    fn rust(
        invoke_context: &mut InvokeContext,
        params: u64,
        return_value: u64,
        _arg3: u64,
        _arg4: u64,
        _arg5: u64,
        memory_mapping: &mut MemoryMapping,
    ) -> Result<u64, Error> {
        let params = &translate_slice::<BigModExpParams>(
            memory_mapping,
            params,
            1,
            invoke_context.get_check_aligned(),
        )?
        .first()
        .ok_or(SyscallError::InvalidLength)?;

        if params.base_len > 512 || params.exponent_len > 512 || params.modulus_len > 512 {
            return Err(Box::new(SyscallError::InvalidLength));
        }

        let input_len: u64 = std::cmp::max(params.base_len, params.exponent_len);
        let input_len: u64 = std::cmp::max(input_len, params.modulus_len);

        let budget = invoke_context.get_compute_budget();
        consume_compute_meter(
            invoke_context,
            budget.syscall_base_cost.saturating_add(
                input_len
                    .saturating_mul(input_len)
                    .checked_div(budget.big_modular_exponentiation_cost)
                    .unwrap_or(u64::MAX),
            ),
        )?;

        let base = translate_slice::<u8>(
            memory_mapping,
            params.base as *const _ as u64,
            params.base_len,
            invoke_context.get_check_aligned(),
        )?;

        let exponent = translate_slice::<u8>(
            memory_mapping,
            params.exponent as *const _ as u64,
            params.exponent_len,
            invoke_context.get_check_aligned(),
        )?;

        let modulus = translate_slice::<u8>(
            memory_mapping,
            params.modulus as *const _ as u64,
            params.modulus_len,
            invoke_context.get_check_aligned(),
        )?;

        let value = big_mod_exp(base, exponent, modulus);

        let return_value = translate_slice_mut::<u8>(
            memory_mapping,
            return_value,
            params.modulus_len,
            invoke_context.get_check_aligned(),
        )?;
        return_value.copy_from_slice(value.as_slice());

        Ok(0)
    }
);

declare_builtin_function!(
    // Poseidon
    SyscallPoseidon,
    fn rust(
        invoke_context: &mut InvokeContext,
        parameters: u64,
        endianness: u64,
        vals_addr: u64,
        vals_len: u64,
        result_addr: u64,
        memory_mapping: &mut MemoryMapping,
    ) -> Result<u64, Error> {
        let parameters: poseidon::Parameters = parameters.try_into()?;
        let endianness: poseidon::Endianness = endianness.try_into()?;

        if vals_len > 12 {
            ic_msg!(
                invoke_context,
                "Poseidon hashing {} sequences is not supported",
                vals_len,
            );
            return Err(SyscallError::InvalidLength.into());
        }

        let budget = invoke_context.get_compute_budget();
        let Some(cost) = budget.poseidon_cost(vals_len) else {
            ic_msg!(
                invoke_context,
                "Overflow while calculating the compute cost"
            );
            return Err(SyscallError::ArithmeticOverflow.into());
        };
        consume_compute_meter(invoke_context, cost.to_owned())?;

        let hash_result = translate_slice_mut::<u8>(
            memory_mapping,
            result_addr,
            poseidon::HASH_BYTES as u64,
            invoke_context.get_check_aligned(),
        )?;
        let inputs = translate_slice::<&[u8]>(
            memory_mapping,
            vals_addr,
            vals_len,
            invoke_context.get_check_aligned(),
        )?;
        let inputs = inputs
            .iter()
            .map(|input| {
                translate_slice::<u8>(
                    memory_mapping,
                    input.as_ptr() as *const _ as u64,
                    input.len() as u64,
                    invoke_context.get_check_aligned(),
                )
            })
            .collect::<Result<Vec<_>, Error>>()?;
        let hash = match poseidon::hashv(parameters, endianness, inputs.as_slice()) {
            Ok(hash) => hash,
            Err(e) => {
                return Ok(e.into());
            }
        };
        hash_result.copy_from_slice(&hash.to_bytes());

        Ok(SUCCESS)
    }
);

declare_builtin_function!(
    /// Read remaining compute units
    SyscallRemainingComputeUnits,
    fn rust(
        invoke_context: &mut InvokeContext,
        _arg1: u64,
        _arg2: u64,
        _arg3: u64,
        _arg4: u64,
        _arg5: u64,
        _memory_mapping: &mut MemoryMapping,
    ) -> Result<u64, Error> {
        let budget = invoke_context.get_compute_budget();
        consume_compute_meter(invoke_context, budget.syscall_base_cost)?;

        use solana_rbpf::vm::ContextObject;
        Ok(invoke_context.get_remaining())
    }
);

declare_builtin_function!(
    /// alt_bn128 g1 and g2 compression and decompression
    SyscallAltBn128Compression,
    fn rust(
        invoke_context: &mut InvokeContext,
        op: u64,
        input_addr: u64,
        input_size: u64,
        result_addr: u64,
        _arg5: u64,
        memory_mapping: &mut MemoryMapping,
    ) -> Result<u64, Error> {
        use solana_sdk::alt_bn128::compression::prelude::{
            alt_bn128_g1_compress, alt_bn128_g1_decompress, alt_bn128_g2_compress,
            alt_bn128_g2_decompress, ALT_BN128_G1_COMPRESS, ALT_BN128_G1_DECOMPRESS,
            ALT_BN128_G2_COMPRESS, ALT_BN128_G2_DECOMPRESS, G1, G1_COMPRESSED, G2, G2_COMPRESSED,
        };
        let budget = invoke_context.get_compute_budget();
        let base_cost = budget.syscall_base_cost;
        let (cost, output): (u64, usize) = match op {
            ALT_BN128_G1_COMPRESS => (
                base_cost.saturating_add(budget.alt_bn128_g1_compress),
                G1_COMPRESSED,
            ),
            ALT_BN128_G1_DECOMPRESS => {
                (base_cost.saturating_add(budget.alt_bn128_g1_decompress), G1)
            }
            ALT_BN128_G2_COMPRESS => (
                base_cost.saturating_add(budget.alt_bn128_g2_compress),
                G2_COMPRESSED,
            ),
            ALT_BN128_G2_DECOMPRESS => {
                (base_cost.saturating_add(budget.alt_bn128_g2_decompress), G2)
            }
            _ => {
                return Err(SyscallError::InvalidAttribute.into());
            }
        };

        consume_compute_meter(invoke_context, cost)?;

        let input = translate_slice::<u8>(
            memory_mapping,
            input_addr,
            input_size,
            invoke_context.get_check_aligned(),
        )?;

        let call_result = translate_slice_mut::<u8>(
            memory_mapping,
            result_addr,
            output as u64,
            invoke_context.get_check_aligned(),
        )?;

        match op {
            ALT_BN128_G1_COMPRESS => {
                let result_point = match alt_bn128_g1_compress(input) {
                    Ok(result_point) => result_point,
                    Err(e) => {
                        return Ok(e.into());
                    }
                };
                call_result.copy_from_slice(&result_point);
                Ok(SUCCESS)
            }
            ALT_BN128_G1_DECOMPRESS => {
                let result_point = match alt_bn128_g1_decompress(input) {
                    Ok(result_point) => result_point,
                    Err(e) => {
                        return Ok(e.into());
                    }
                };
                call_result.copy_from_slice(&result_point);
                Ok(SUCCESS)
            }
            ALT_BN128_G2_COMPRESS => {
                let result_point = match alt_bn128_g2_compress(input) {
                    Ok(result_point) => result_point,
                    Err(e) => {
                        return Ok(e.into());
                    }
                };
                call_result.copy_from_slice(&result_point);
                Ok(SUCCESS)
            }
            ALT_BN128_G2_DECOMPRESS => {
                let result_point = match alt_bn128_g2_decompress(input) {
                    Ok(result_point) => result_point,
                    Err(e) => {
                        return Ok(e.into());
                    }
                };
                call_result.copy_from_slice(&result_point);
                Ok(SUCCESS)
            }
            _ => Err(SyscallError::InvalidAttribute.into()),
        }
    }
);

declare_builtin_function!(
    // Generic Hashing Syscall
    SyscallHash<H: HasherImpl>,
    fn rust(
        invoke_context: &mut InvokeContext,
        vals_addr: u64,
        vals_len: u64,
        result_addr: u64,
        _arg4: u64,
        _arg5: u64,
        memory_mapping: &mut MemoryMapping,
    ) -> Result<u64, Error> {
        let compute_budget = invoke_context.get_compute_budget();
        let hash_base_cost = H::get_base_cost(compute_budget);
        let hash_byte_cost = H::get_byte_cost(compute_budget);
        let hash_max_slices = H::get_max_slices(compute_budget);
        if hash_max_slices < vals_len {
            ic_msg!(
                invoke_context,
                "{} Hashing {} sequences in one syscall is over the limit {}",
                H::NAME,
                vals_len,
                hash_max_slices,
            );
            return Err(SyscallError::TooManySlices.into());
        }

        consume_compute_meter(invoke_context, hash_base_cost)?;

        let hash_result = translate_slice_mut::<u8>(
            memory_mapping,
            result_addr,
            std::mem::size_of::<H::Output>() as u64,
            invoke_context.get_check_aligned(),
<<<<<<< HEAD
            invoke_context.get_check_size(),
=======
>>>>>>> 5d824a36
        )?;
        let mut hasher = H::create_hasher();
        if vals_len > 0 {
            let vals = translate_slice::<&[u8]>(
                memory_mapping,
                vals_addr,
                vals_len,
                invoke_context.get_check_aligned(),
<<<<<<< HEAD
                invoke_context.get_check_size(),
=======
>>>>>>> 5d824a36
            )?;
            for val in vals.iter() {
                let bytes = translate_slice::<u8>(
                    memory_mapping,
                    val.as_ptr() as u64,
                    val.len() as u64,
                    invoke_context.get_check_aligned(),
<<<<<<< HEAD
                    invoke_context.get_check_size(),
=======
>>>>>>> 5d824a36
                )?;
                let cost = compute_budget.mem_op_base_cost.max(
                    hash_byte_cost.saturating_mul(
                        (val.len() as u64)
                            .checked_div(2)
                            .expect("div by non-zero literal"),
                    ),
                );
                consume_compute_meter(invoke_context, cost)?;
                hasher.hash(bytes);
            }
        }
        hash_result.copy_from_slice(hasher.result().as_ref());
        Ok(0)
    }
);

#[cfg(test)]
#[allow(clippy::arithmetic_side_effects)]
#[allow(clippy::indexing_slicing)]
mod tests {
    #[allow(deprecated)]
    use solana_sdk::sysvar::fees::Fees;
    use {
        super::*,
        crate::mock_create_vm,
        assert_matches::assert_matches,
        core::slice,
        solana_program_runtime::{invoke_context::InvokeContext, with_mock_invoke_context},
        solana_rbpf::{
            error::EbpfError, memory_region::MemoryRegion, program::SBPFVersion, vm::Config,
        },
        solana_sdk::{
            account::{create_account_shared_data_for_test, AccountSharedData},
            bpf_loader,
            fee_calculator::FeeCalculator,
            hash::{hashv, HASH_BYTES},
            instruction::Instruction,
            program::check_type_assumptions,
            stable_layout::stable_instruction::StableInstruction,
            sysvar::{
                self, clock::Clock, epoch_rewards::EpochRewards, epoch_schedule::EpochSchedule,
            },
        },
        std::{mem, str::FromStr},
    };

    macro_rules! assert_access_violation {
        ($result:expr, $va:expr, $len:expr) => {
            match $result.unwrap_err().downcast_ref::<EbpfError>().unwrap() {
                EbpfError::AccessViolation(_, va, len, _) if $va == *va && $len == *len => {}
                EbpfError::StackAccessViolation(_, va, len, _) if $va == *va && $len == *len => {}
                _ => panic!(),
            }
        };
    }

    macro_rules! prepare_mockup {
        ($invoke_context:ident,
         $program_key:ident,
         $loader_key:expr $(,)?) => {
            let $program_key = Pubkey::new_unique();
            let transaction_accounts = vec![
                (
                    $loader_key,
                    AccountSharedData::new(0, 0, &native_loader::id()),
                ),
                ($program_key, AccountSharedData::new(0, 0, &$loader_key)),
            ];
            with_mock_invoke_context!($invoke_context, transaction_context, transaction_accounts);
            $invoke_context
                .transaction_context
                .get_next_instruction_context()
                .unwrap()
                .configure(&[0, 1], &[], &[]);
            $invoke_context.push().unwrap();
        };
    }

    #[allow(dead_code)]
    struct MockSlice {
        pub vm_addr: u64,
        pub len: usize,
    }

    #[test]
    fn test_translate() {
        const START: u64 = 0x100000000;
        const LENGTH: u64 = 1000;

        let data = vec![0u8; LENGTH as usize];
        let addr = data.as_ptr() as u64;
        let config = Config::default();
        let memory_mapping = MemoryMapping::new(
            vec![MemoryRegion::new_readonly(&data, START)],
            &config,
            &SBPFVersion::V2,
        )
        .unwrap();

        let cases = vec![
            (true, START, 0, addr),
            (true, START, 1, addr),
            (true, START, LENGTH, addr),
            (true, START + 1, LENGTH - 1, addr + 1),
            (false, START + 1, LENGTH, 0),
            (true, START + LENGTH - 1, 1, addr + LENGTH - 1),
            (true, START + LENGTH, 0, addr + LENGTH),
            (false, START + LENGTH, 1, 0),
            (false, START, LENGTH + 1, 0),
            (false, 0, 0, 0),
            (false, 0, 1, 0),
            (false, START - 1, 0, 0),
            (false, START - 1, 1, 0),
            (true, START + LENGTH / 2, LENGTH / 2, addr + LENGTH / 2),
        ];
        for (ok, start, length, value) in cases {
            if ok {
                assert_eq!(
                    translate(&memory_mapping, AccessType::Load, start, length).unwrap(),
                    value
                )
            } else {
                assert!(translate(&memory_mapping, AccessType::Load, start, length).is_err())
            }
        }
    }

    #[test]
    fn test_translate_type() {
        let config = Config::default();

        // Pubkey
        let pubkey = solana_sdk::pubkey::new_rand();
        let memory_mapping = MemoryMapping::new(
            vec![MemoryRegion::new_readonly(bytes_of(&pubkey), 0x100000000)],
            &config,
            &SBPFVersion::V2,
        )
        .unwrap();
        let translated_pubkey =
            translate_type::<Pubkey>(&memory_mapping, 0x100000000, true).unwrap();
        assert_eq!(pubkey, *translated_pubkey);

        // Instruction
        let instruction = Instruction::new_with_bincode(
            solana_sdk::pubkey::new_rand(),
            &"foobar",
            vec![AccountMeta::new(solana_sdk::pubkey::new_rand(), false)],
        );
        let instruction = StableInstruction::from(instruction);
        let memory_region = MemoryRegion::new_readonly(bytes_of(&instruction), 0x100000000);
        let memory_mapping =
            MemoryMapping::new(vec![memory_region], &config, &SBPFVersion::V2).unwrap();
        let translated_instruction =
            translate_type::<StableInstruction>(&memory_mapping, 0x100000000, true).unwrap();
        assert_eq!(instruction, *translated_instruction);

        let memory_region = MemoryRegion::new_readonly(&bytes_of(&instruction)[..1], 0x100000000);
        let memory_mapping =
            MemoryMapping::new(vec![memory_region], &config, &SBPFVersion::V2).unwrap();
        assert!(translate_type::<Instruction>(&memory_mapping, 0x100000000, true).is_err());
    }

    #[test]
    fn test_translate_slice() {
        let config = Config::default();

        // zero len
        let good_data = vec![1u8, 2, 3, 4, 5];
        let data: Vec<u8> = vec![];
        assert_eq!(0x1 as *const u8, data.as_ptr());
        let memory_mapping = MemoryMapping::new(
            vec![MemoryRegion::new_readonly(&good_data, 0x100000000)],
            &config,
            &SBPFVersion::V2,
        )
        .unwrap();
        let translated_data =
            translate_slice::<u8>(&memory_mapping, data.as_ptr() as u64, 0, true).unwrap();
        assert_eq!(data, translated_data);
        assert_eq!(0, translated_data.len());

        // u8
        let mut data = vec![1u8, 2, 3, 4, 5];
        let memory_mapping = MemoryMapping::new(
            vec![MemoryRegion::new_readonly(&data, 0x100000000)],
            &config,
            &SBPFVersion::V2,
        )
        .unwrap();
        let translated_data =
            translate_slice::<u8>(&memory_mapping, 0x100000000, data.len() as u64, true).unwrap();
        assert_eq!(data, translated_data);
        *data.first_mut().unwrap() = 10;
        assert_eq!(data, translated_data);
        assert!(
            translate_slice::<u8>(&memory_mapping, data.as_ptr() as u64, u64::MAX, true).is_err()
        );

        assert!(
            translate_slice::<u8>(&memory_mapping, 0x100000000 - 1, data.len() as u64, true,)
                .is_err()
        );

        // u64
        let mut data = vec![1u64, 2, 3, 4, 5];
        let memory_mapping = MemoryMapping::new(
            vec![MemoryRegion::new_readonly(
                bytes_of_slice(&data),
                0x100000000,
            )],
            &config,
            &SBPFVersion::V2,
        )
        .unwrap();
        let translated_data =
            translate_slice::<u64>(&memory_mapping, 0x100000000, data.len() as u64, true).unwrap();
        assert_eq!(data, translated_data);
        *data.first_mut().unwrap() = 10;
        assert_eq!(data, translated_data);
        assert!(translate_slice::<u64>(&memory_mapping, 0x100000000, u64::MAX, true).is_err());

        // Pubkeys
        let mut data = vec![solana_sdk::pubkey::new_rand(); 5];
        let memory_mapping = MemoryMapping::new(
            vec![MemoryRegion::new_readonly(
                unsafe {
                    slice::from_raw_parts(data.as_ptr() as *const u8, mem::size_of::<Pubkey>() * 5)
                },
                0x100000000,
            )],
            &config,
            &SBPFVersion::V2,
        )
        .unwrap();
        let translated_data =
            translate_slice::<Pubkey>(&memory_mapping, 0x100000000, data.len() as u64, true)
                .unwrap();
        assert_eq!(data, translated_data);
        *data.first_mut().unwrap() = solana_sdk::pubkey::new_rand(); // Both should point to same place
        assert_eq!(data, translated_data);
    }

    #[test]
    fn test_translate_string_and_do() {
        let string = "Gaggablaghblagh!";
        let config = Config::default();
        let memory_mapping = MemoryMapping::new(
            vec![MemoryRegion::new_readonly(string.as_bytes(), 0x100000000)],
            &config,
            &SBPFVersion::V2,
        )
        .unwrap();
        assert_eq!(
            42,
            translate_string_and_do(
                &memory_mapping,
                0x100000000,
                string.len() as u64,
                true,
                &mut |string: &str| {
                    assert_eq!(string, "Gaggablaghblagh!");
                    Ok(42)
                }
            )
            .unwrap()
        );
    }

    #[test]
    #[should_panic(expected = "Abort")]
    fn test_syscall_abort() {
        prepare_mockup!(invoke_context, program_id, bpf_loader::id());
        let config = Config::default();
        let mut memory_mapping = MemoryMapping::new(vec![], &config, &SBPFVersion::V2).unwrap();
        let result = SyscallAbort::rust(&mut invoke_context, 0, 0, 0, 0, 0, &mut memory_mapping);
        result.unwrap();
    }

    #[test]
    #[should_panic(expected = "Panic(\"Gaggablaghblagh!\", 42, 84)")]
    fn test_syscall_sol_panic() {
        prepare_mockup!(invoke_context, program_id, bpf_loader::id());

        let string = "Gaggablaghblagh!";
        let config = Config::default();
        let mut memory_mapping = MemoryMapping::new(
            vec![MemoryRegion::new_readonly(string.as_bytes(), 0x100000000)],
            &config,
            &SBPFVersion::V2,
        )
        .unwrap();

        invoke_context.mock_set_remaining(string.len() as u64 - 1);
        let result = SyscallPanic::rust(
            &mut invoke_context,
            0x100000000,
            string.len() as u64,
            42,
            84,
            0,
            &mut memory_mapping,
        );
        assert_matches!(
            result,
            Result::Err(error) if error.downcast_ref::<InstructionError>().unwrap() == &InstructionError::ComputationalBudgetExceeded
        );

        invoke_context.mock_set_remaining(string.len() as u64);
        let result = SyscallPanic::rust(
            &mut invoke_context,
            0x100000000,
            string.len() as u64,
            42,
            84,
            0,
            &mut memory_mapping,
        );
        result.unwrap();
    }

    #[test]
    fn test_syscall_sol_log() {
        prepare_mockup!(invoke_context, program_id, bpf_loader::id());

        let string = "Gaggablaghblagh!";
        let config = Config::default();
        let mut memory_mapping = MemoryMapping::new(
            vec![MemoryRegion::new_readonly(string.as_bytes(), 0x100000000)],
            &config,
            &SBPFVersion::V2,
        )
        .unwrap();

        invoke_context.mock_set_remaining(400 - 1);
        let result = SyscallLog::rust(
            &mut invoke_context,
            0x100000001, // AccessViolation
            string.len() as u64,
            0,
            0,
            0,
            &mut memory_mapping,
        );
        assert_access_violation!(result, 0x100000001, string.len() as u64);
        let result = SyscallLog::rust(
            &mut invoke_context,
            0x100000000,
            string.len() as u64 * 2, // AccessViolation
            0,
            0,
            0,
            &mut memory_mapping,
        );
        assert_access_violation!(result, 0x100000000, string.len() as u64 * 2);

        let result = SyscallLog::rust(
            &mut invoke_context,
            0x100000000,
            string.len() as u64,
            0,
            0,
            0,
            &mut memory_mapping,
        );
        result.unwrap();
        let result = SyscallLog::rust(
            &mut invoke_context,
            0x100000000,
            string.len() as u64,
            0,
            0,
            0,
            &mut memory_mapping,
        );
        assert_matches!(
            result,
            Result::Err(error) if error.downcast_ref::<InstructionError>().unwrap() == &InstructionError::ComputationalBudgetExceeded
        );

        assert_eq!(
            invoke_context
                .get_log_collector()
                .unwrap()
                .borrow()
                .get_recorded_content(),
            &["Program log: Gaggablaghblagh!".to_string()]
        );
    }

    #[test]
    fn test_syscall_sol_log_u64() {
        prepare_mockup!(invoke_context, program_id, bpf_loader::id());
        let cost = invoke_context.get_compute_budget().log_64_units;

        invoke_context.mock_set_remaining(cost);
        let config = Config::default();
        let mut memory_mapping = MemoryMapping::new(vec![], &config, &SBPFVersion::V2).unwrap();
        let result = SyscallLogU64::rust(&mut invoke_context, 1, 2, 3, 4, 5, &mut memory_mapping);
        result.unwrap();

        assert_eq!(
            invoke_context
                .get_log_collector()
                .unwrap()
                .borrow()
                .get_recorded_content(),
            &["Program log: 0x1, 0x2, 0x3, 0x4, 0x5".to_string()]
        );
    }

    #[test]
    fn test_syscall_sol_pubkey() {
        prepare_mockup!(invoke_context, program_id, bpf_loader::id());
        let cost = invoke_context.get_compute_budget().log_pubkey_units;

        let pubkey = Pubkey::from_str("MoqiU1vryuCGQSxFKA1SZ316JdLEFFhoAu6cKUNk7dN").unwrap();
        let config = Config::default();
        let mut memory_mapping = MemoryMapping::new(
            vec![MemoryRegion::new_readonly(bytes_of(&pubkey), 0x100000000)],
            &config,
            &SBPFVersion::V2,
        )
        .unwrap();

        let result = SyscallLogPubkey::rust(
            &mut invoke_context,
            0x100000001, // AccessViolation
            32,
            0,
            0,
            0,
            &mut memory_mapping,
        );
        assert_access_violation!(result, 0x100000001, 32);

        invoke_context.mock_set_remaining(1);
        let result =
            SyscallLogPubkey::rust(&mut invoke_context, 100, 32, 0, 0, 0, &mut memory_mapping);
        assert_matches!(
            result,
            Result::Err(error) if error.downcast_ref::<InstructionError>().unwrap() == &InstructionError::ComputationalBudgetExceeded
        );

        invoke_context.mock_set_remaining(cost);
        let result = SyscallLogPubkey::rust(
            &mut invoke_context,
            0x100000000,
            0,
            0,
            0,
            0,
            &mut memory_mapping,
        );
        result.unwrap();

        assert_eq!(
            invoke_context
                .get_log_collector()
                .unwrap()
                .borrow()
                .get_recorded_content(),
            &["Program log: MoqiU1vryuCGQSxFKA1SZ316JdLEFFhoAu6cKUNk7dN".to_string()]
        );
    }

    #[test]
    fn test_syscall_sol_alloc_free() {
        // large alloc
        {
            prepare_mockup!(invoke_context, program_id, bpf_loader::id());
            mock_create_vm!(vm, Vec::new(), Vec::new(), &mut invoke_context);
            let mut vm = vm.unwrap();
            let invoke_context = &mut vm.context_object_pointer;
            let memory_mapping = &mut vm.memory_mapping;
            let result = SyscallAllocFree::rust(
                invoke_context,
                solana_sdk::entrypoint::HEAP_LENGTH as u64,
                0,
                0,
                0,
                0,
                memory_mapping,
            );
            assert_ne!(result.unwrap(), 0);
            let result = SyscallAllocFree::rust(
                invoke_context,
                solana_sdk::entrypoint::HEAP_LENGTH as u64,
                0,
                0,
                0,
                0,
                memory_mapping,
            );
            assert_eq!(result.unwrap(), 0);
            let result =
                SyscallAllocFree::rust(invoke_context, u64::MAX, 0, 0, 0, 0, memory_mapping);
            assert_eq!(result.unwrap(), 0);
        }

        // many small unaligned allocs
        {
            prepare_mockup!(invoke_context, program_id, bpf_loader::id());
            invoke_context.feature_set = Arc::new(FeatureSet::default());
            mock_create_vm!(vm, Vec::new(), Vec::new(), &mut invoke_context);
            let mut vm = vm.unwrap();
            let invoke_context = &mut vm.context_object_pointer;
            let memory_mapping = &mut vm.memory_mapping;
            for _ in 0..100 {
                let result = SyscallAllocFree::rust(invoke_context, 1, 0, 0, 0, 0, memory_mapping);
                assert_ne!(result.unwrap(), 0);
            }
            let result = SyscallAllocFree::rust(
                invoke_context,
                solana_sdk::entrypoint::HEAP_LENGTH as u64,
                0,
                0,
                0,
                0,
                memory_mapping,
            );
            assert_eq!(result.unwrap(), 0);
        }

        // many small aligned allocs
        {
            prepare_mockup!(invoke_context, program_id, bpf_loader::id());
            mock_create_vm!(vm, Vec::new(), Vec::new(), &mut invoke_context);
            let mut vm = vm.unwrap();
            let invoke_context = &mut vm.context_object_pointer;
            let memory_mapping = &mut vm.memory_mapping;
            for _ in 0..12 {
                let result = SyscallAllocFree::rust(invoke_context, 1, 0, 0, 0, 0, memory_mapping);
                assert_ne!(result.unwrap(), 0);
            }
            let result = SyscallAllocFree::rust(
                invoke_context,
                solana_sdk::entrypoint::HEAP_LENGTH as u64,
                0,
                0,
                0,
                0,
                memory_mapping,
            );
            assert_eq!(result.unwrap(), 0);
        }

        // aligned allocs

        fn aligned<T>() {
            prepare_mockup!(invoke_context, program_id, bpf_loader::id());
            mock_create_vm!(vm, Vec::new(), Vec::new(), &mut invoke_context);
            let mut vm = vm.unwrap();
            let invoke_context = &mut vm.context_object_pointer;
            let memory_mapping = &mut vm.memory_mapping;
            let result = SyscallAllocFree::rust(
                invoke_context,
                size_of::<T>() as u64,
                0,
                0,
                0,
                0,
                memory_mapping,
            );
            let address = result.unwrap();
            assert_ne!(address, 0);
            assert!(address_is_aligned::<T>(address));
        }
        aligned::<u8>();
        aligned::<u16>();
        aligned::<u32>();
        aligned::<u64>();
        aligned::<u128>();
    }

    #[test]
    fn test_syscall_sha256() {
        let config = Config::default();
        prepare_mockup!(invoke_context, program_id, bpf_loader_deprecated::id());

        let bytes1 = "Gaggablaghblagh!";
        let bytes2 = "flurbos";

        let mock_slice1 = MockSlice {
            vm_addr: 0x300000000,
            len: bytes1.len(),
        };
        let mock_slice2 = MockSlice {
            vm_addr: 0x400000000,
            len: bytes2.len(),
        };
        let bytes_to_hash = [mock_slice1, mock_slice2];
        let mut hash_result = [0; HASH_BYTES];
        let ro_len = bytes_to_hash.len() as u64;
        let ro_va = 0x100000000;
        let rw_va = 0x200000000;
        let mut memory_mapping = MemoryMapping::new(
            vec![
                MemoryRegion::new_readonly(bytes_of_slice(&bytes_to_hash), ro_va),
                MemoryRegion::new_writable(bytes_of_slice_mut(&mut hash_result), rw_va),
                MemoryRegion::new_readonly(bytes1.as_bytes(), bytes_to_hash[0].vm_addr),
                MemoryRegion::new_readonly(bytes2.as_bytes(), bytes_to_hash[1].vm_addr),
            ],
            &config,
            &SBPFVersion::V2,
        )
        .unwrap();

        invoke_context.mock_set_remaining(
            (invoke_context.get_compute_budget().sha256_base_cost
                + invoke_context.get_compute_budget().mem_op_base_cost.max(
                    invoke_context
                        .get_compute_budget()
                        .sha256_byte_cost
                        .saturating_mul((bytes1.len() + bytes2.len()) as u64 / 2),
                ))
                * 4,
        );

        let result = SyscallHash::rust::<Sha256Hasher>(
            &mut invoke_context,
            ro_va,
            ro_len,
            rw_va,
            0,
            0,
            &mut memory_mapping,
        );
        result.unwrap();

        let hash_local = hashv(&[bytes1.as_ref(), bytes2.as_ref()]).to_bytes();
        assert_eq!(hash_result, hash_local);
        let result = SyscallHash::rust::<Sha256Hasher>(
            &mut invoke_context,
            ro_va - 1, // AccessViolation
            ro_len,
            rw_va,
            0,
            0,
            &mut memory_mapping,
        );
        assert_access_violation!(result, ro_va - 1, 32);
        let result = SyscallHash::rust::<Sha256Hasher>(
            &mut invoke_context,
            ro_va,
            ro_len + 1, // AccessViolation
            rw_va,
            0,
            0,
            &mut memory_mapping,
        );
        assert_access_violation!(result, ro_va, 48);
        let result = SyscallHash::rust::<Sha256Hasher>(
            &mut invoke_context,
            ro_va,
            ro_len,
            rw_va - 1, // AccessViolation
            0,
            0,
            &mut memory_mapping,
        );
        assert_access_violation!(result, rw_va - 1, HASH_BYTES as u64);
        let result = SyscallHash::rust::<Sha256Hasher>(
            &mut invoke_context,
            ro_va,
            ro_len,
            rw_va,
            0,
            0,
            &mut memory_mapping,
        );
        assert_matches!(
            result,
            Result::Err(error) if error.downcast_ref::<InstructionError>().unwrap() == &InstructionError::ComputationalBudgetExceeded
        );
    }

    #[test]
    fn test_syscall_edwards_curve_point_validation() {
        use solana_zk_token_sdk::curve25519::curve_syscall_traits::CURVE25519_EDWARDS;

        let config = Config::default();
        prepare_mockup!(invoke_context, program_id, bpf_loader::id());

        let valid_bytes: [u8; 32] = [
            201, 179, 241, 122, 180, 185, 239, 50, 183, 52, 221, 0, 153, 195, 43, 18, 22, 38, 187,
            206, 179, 192, 210, 58, 53, 45, 150, 98, 89, 17, 158, 11,
        ];
        let valid_bytes_va = 0x100000000;

        let invalid_bytes: [u8; 32] = [
            120, 140, 152, 233, 41, 227, 203, 27, 87, 115, 25, 251, 219, 5, 84, 148, 117, 38, 84,
            60, 87, 144, 161, 146, 42, 34, 91, 155, 158, 189, 121, 79,
        ];
        let invalid_bytes_va = 0x200000000;

        let mut memory_mapping = MemoryMapping::new(
            vec![
                MemoryRegion::new_readonly(&valid_bytes, valid_bytes_va),
                MemoryRegion::new_readonly(&invalid_bytes, invalid_bytes_va),
            ],
            &config,
            &SBPFVersion::V2,
        )
        .unwrap();

        invoke_context.mock_set_remaining(
            (invoke_context
                .get_compute_budget()
                .curve25519_edwards_validate_point_cost)
                * 2,
        );

        let result = SyscallCurvePointValidation::rust(
            &mut invoke_context,
            CURVE25519_EDWARDS,
            valid_bytes_va,
            0,
            0,
            0,
            &mut memory_mapping,
        );
        assert_eq!(0, result.unwrap());

        let result = SyscallCurvePointValidation::rust(
            &mut invoke_context,
            CURVE25519_EDWARDS,
            invalid_bytes_va,
            0,
            0,
            0,
            &mut memory_mapping,
        );
        assert_eq!(1, result.unwrap());

        let result = SyscallCurvePointValidation::rust(
            &mut invoke_context,
            CURVE25519_EDWARDS,
            valid_bytes_va,
            0,
            0,
            0,
            &mut memory_mapping,
        );
        assert_matches!(
            result,
            Result::Err(error) if error.downcast_ref::<InstructionError>().unwrap() == &InstructionError::ComputationalBudgetExceeded
        );
    }

    #[test]
    fn test_syscall_ristretto_curve_point_validation() {
        use solana_zk_token_sdk::curve25519::curve_syscall_traits::CURVE25519_RISTRETTO;

        let config = Config::default();
        prepare_mockup!(invoke_context, program_id, bpf_loader::id());

        let valid_bytes: [u8; 32] = [
            226, 242, 174, 10, 106, 188, 78, 113, 168, 132, 169, 97, 197, 0, 81, 95, 88, 227, 11,
            106, 165, 130, 221, 141, 182, 166, 89, 69, 224, 141, 45, 118,
        ];
        let valid_bytes_va = 0x100000000;

        let invalid_bytes: [u8; 32] = [
            120, 140, 152, 233, 41, 227, 203, 27, 87, 115, 25, 251, 219, 5, 84, 148, 117, 38, 84,
            60, 87, 144, 161, 146, 42, 34, 91, 155, 158, 189, 121, 79,
        ];
        let invalid_bytes_va = 0x200000000;

        let mut memory_mapping = MemoryMapping::new(
            vec![
                MemoryRegion::new_readonly(&valid_bytes, valid_bytes_va),
                MemoryRegion::new_readonly(&invalid_bytes, invalid_bytes_va),
            ],
            &config,
            &SBPFVersion::V2,
        )
        .unwrap();

        invoke_context.mock_set_remaining(
            (invoke_context
                .get_compute_budget()
                .curve25519_ristretto_validate_point_cost)
                * 2,
        );

        let result = SyscallCurvePointValidation::rust(
            &mut invoke_context,
            CURVE25519_RISTRETTO,
            valid_bytes_va,
            0,
            0,
            0,
            &mut memory_mapping,
        );
        assert_eq!(0, result.unwrap());

        let result = SyscallCurvePointValidation::rust(
            &mut invoke_context,
            CURVE25519_RISTRETTO,
            invalid_bytes_va,
            0,
            0,
            0,
            &mut memory_mapping,
        );
        assert_eq!(1, result.unwrap());

        let result = SyscallCurvePointValidation::rust(
            &mut invoke_context,
            CURVE25519_RISTRETTO,
            valid_bytes_va,
            0,
            0,
            0,
            &mut memory_mapping,
        );
        assert_matches!(
            result,
            Result::Err(error) if error.downcast_ref::<InstructionError>().unwrap() == &InstructionError::ComputationalBudgetExceeded
        );
    }

    #[test]
    fn test_syscall_edwards_curve_group_ops() {
        use solana_zk_token_sdk::curve25519::curve_syscall_traits::{
            ADD, CURVE25519_EDWARDS, MUL, SUB,
        };

        let config = Config::default();
        prepare_mockup!(invoke_context, program_id, bpf_loader::id());

        let left_point: [u8; 32] = [
            33, 124, 71, 170, 117, 69, 151, 247, 59, 12, 95, 125, 133, 166, 64, 5, 2, 27, 90, 27,
            200, 167, 59, 164, 52, 54, 52, 200, 29, 13, 34, 213,
        ];
        let left_point_va = 0x100000000;
        let right_point: [u8; 32] = [
            70, 222, 137, 221, 253, 204, 71, 51, 78, 8, 124, 1, 67, 200, 102, 225, 122, 228, 111,
            183, 129, 14, 131, 210, 212, 95, 109, 246, 55, 10, 159, 91,
        ];
        let right_point_va = 0x200000000;
        let scalar: [u8; 32] = [
            254, 198, 23, 138, 67, 243, 184, 110, 236, 115, 236, 205, 205, 215, 79, 114, 45, 250,
            78, 137, 3, 107, 136, 237, 49, 126, 117, 223, 37, 191, 88, 6,
        ];
        let scalar_va = 0x300000000;
        let invalid_point: [u8; 32] = [
            120, 140, 152, 233, 41, 227, 203, 27, 87, 115, 25, 251, 219, 5, 84, 148, 117, 38, 84,
            60, 87, 144, 161, 146, 42, 34, 91, 155, 158, 189, 121, 79,
        ];
        let invalid_point_va = 0x400000000;
        let mut result_point: [u8; 32] = [0; 32];
        let result_point_va = 0x500000000;

        let mut memory_mapping = MemoryMapping::new(
            vec![
                MemoryRegion::new_readonly(bytes_of_slice(&left_point), left_point_va),
                MemoryRegion::new_readonly(bytes_of_slice(&right_point), right_point_va),
                MemoryRegion::new_readonly(bytes_of_slice(&scalar), scalar_va),
                MemoryRegion::new_readonly(bytes_of_slice(&invalid_point), invalid_point_va),
                MemoryRegion::new_writable(bytes_of_slice_mut(&mut result_point), result_point_va),
            ],
            &config,
            &SBPFVersion::V2,
        )
        .unwrap();

        invoke_context.mock_set_remaining(
            (invoke_context
                .get_compute_budget()
                .curve25519_edwards_add_cost
                + invoke_context
                    .get_compute_budget()
                    .curve25519_edwards_subtract_cost
                + invoke_context
                    .get_compute_budget()
                    .curve25519_edwards_multiply_cost)
                * 2,
        );

        let result = SyscallCurveGroupOps::rust(
            &mut invoke_context,
            CURVE25519_EDWARDS,
            ADD,
            left_point_va,
            right_point_va,
            result_point_va,
            &mut memory_mapping,
        );

        assert_eq!(0, result.unwrap());
        let expected_sum = [
            7, 251, 187, 86, 186, 232, 57, 242, 193, 236, 49, 200, 90, 29, 254, 82, 46, 80, 83, 70,
            244, 153, 23, 156, 2, 138, 207, 51, 165, 38, 200, 85,
        ];
        assert_eq!(expected_sum, result_point);

        let result = SyscallCurveGroupOps::rust(
            &mut invoke_context,
            CURVE25519_EDWARDS,
            ADD,
            invalid_point_va,
            right_point_va,
            result_point_va,
            &mut memory_mapping,
        );
        assert_eq!(1, result.unwrap());

        let result = SyscallCurveGroupOps::rust(
            &mut invoke_context,
            CURVE25519_EDWARDS,
            SUB,
            left_point_va,
            right_point_va,
            result_point_va,
            &mut memory_mapping,
        );

        assert_eq!(0, result.unwrap());
        let expected_difference = [
            60, 87, 90, 68, 232, 25, 7, 172, 247, 120, 158, 104, 52, 127, 94, 244, 5, 79, 253, 15,
            48, 69, 82, 134, 155, 70, 188, 81, 108, 95, 212, 9,
        ];
        assert_eq!(expected_difference, result_point);

        let result = SyscallCurveGroupOps::rust(
            &mut invoke_context,
            CURVE25519_EDWARDS,
            SUB,
            invalid_point_va,
            right_point_va,
            result_point_va,
            &mut memory_mapping,
        );
        assert_eq!(1, result.unwrap());

        let result = SyscallCurveGroupOps::rust(
            &mut invoke_context,
            CURVE25519_EDWARDS,
            MUL,
            scalar_va,
            right_point_va,
            result_point_va,
            &mut memory_mapping,
        );

        result.unwrap();
        let expected_product = [
            64, 150, 40, 55, 80, 49, 217, 209, 105, 229, 181, 65, 241, 68, 2, 106, 220, 234, 211,
            71, 159, 76, 156, 114, 242, 68, 147, 31, 243, 211, 191, 124,
        ];
        assert_eq!(expected_product, result_point);

        let result = SyscallCurveGroupOps::rust(
            &mut invoke_context,
            CURVE25519_EDWARDS,
            MUL,
            scalar_va,
            invalid_point_va,
            result_point_va,
            &mut memory_mapping,
        );
        assert_eq!(1, result.unwrap());

        let result = SyscallCurveGroupOps::rust(
            &mut invoke_context,
            CURVE25519_EDWARDS,
            MUL,
            scalar_va,
            invalid_point_va,
            result_point_va,
            &mut memory_mapping,
        );
        assert_matches!(
            result,
            Result::Err(error) if error.downcast_ref::<InstructionError>().unwrap() == &InstructionError::ComputationalBudgetExceeded
        );
    }

    #[test]
    fn test_syscall_ristretto_curve_group_ops() {
        use solana_zk_token_sdk::curve25519::curve_syscall_traits::{
            ADD, CURVE25519_RISTRETTO, MUL, SUB,
        };

        let config = Config::default();
        prepare_mockup!(invoke_context, program_id, bpf_loader::id());

        let left_point: [u8; 32] = [
            208, 165, 125, 204, 2, 100, 218, 17, 170, 194, 23, 9, 102, 156, 134, 136, 217, 190, 98,
            34, 183, 194, 228, 153, 92, 11, 108, 103, 28, 57, 88, 15,
        ];
        let left_point_va = 0x100000000;
        let right_point: [u8; 32] = [
            208, 241, 72, 163, 73, 53, 32, 174, 54, 194, 71, 8, 70, 181, 244, 199, 93, 147, 99,
            231, 162, 127, 25, 40, 39, 19, 140, 132, 112, 212, 145, 108,
        ];
        let right_point_va = 0x200000000;
        let scalar: [u8; 32] = [
            254, 198, 23, 138, 67, 243, 184, 110, 236, 115, 236, 205, 205, 215, 79, 114, 45, 250,
            78, 137, 3, 107, 136, 237, 49, 126, 117, 223, 37, 191, 88, 6,
        ];
        let scalar_va = 0x300000000;
        let invalid_point: [u8; 32] = [
            120, 140, 152, 233, 41, 227, 203, 27, 87, 115, 25, 251, 219, 5, 84, 148, 117, 38, 84,
            60, 87, 144, 161, 146, 42, 34, 91, 155, 158, 189, 121, 79,
        ];
        let invalid_point_va = 0x400000000;
        let mut result_point: [u8; 32] = [0; 32];
        let result_point_va = 0x500000000;

        let mut memory_mapping = MemoryMapping::new(
            vec![
                MemoryRegion::new_readonly(bytes_of_slice(&left_point), left_point_va),
                MemoryRegion::new_readonly(bytes_of_slice(&right_point), right_point_va),
                MemoryRegion::new_readonly(bytes_of_slice(&scalar), scalar_va),
                MemoryRegion::new_readonly(bytes_of_slice(&invalid_point), invalid_point_va),
                MemoryRegion::new_writable(bytes_of_slice_mut(&mut result_point), result_point_va),
            ],
            &config,
            &SBPFVersion::V2,
        )
        .unwrap();

        invoke_context.mock_set_remaining(
            (invoke_context
                .get_compute_budget()
                .curve25519_ristretto_add_cost
                + invoke_context
                    .get_compute_budget()
                    .curve25519_ristretto_subtract_cost
                + invoke_context
                    .get_compute_budget()
                    .curve25519_ristretto_multiply_cost)
                * 2,
        );

        let result = SyscallCurveGroupOps::rust(
            &mut invoke_context,
            CURVE25519_RISTRETTO,
            ADD,
            left_point_va,
            right_point_va,
            result_point_va,
            &mut memory_mapping,
        );

        assert_eq!(0, result.unwrap());
        let expected_sum = [
            78, 173, 9, 241, 180, 224, 31, 107, 176, 210, 144, 240, 118, 73, 70, 191, 128, 119,
            141, 113, 125, 215, 161, 71, 49, 176, 87, 38, 180, 177, 39, 78,
        ];
        assert_eq!(expected_sum, result_point);

        let result = SyscallCurveGroupOps::rust(
            &mut invoke_context,
            CURVE25519_RISTRETTO,
            ADD,
            invalid_point_va,
            right_point_va,
            result_point_va,
            &mut memory_mapping,
        );
        assert_eq!(1, result.unwrap());

        let result = SyscallCurveGroupOps::rust(
            &mut invoke_context,
            CURVE25519_RISTRETTO,
            SUB,
            left_point_va,
            right_point_va,
            result_point_va,
            &mut memory_mapping,
        );

        assert_eq!(0, result.unwrap());
        let expected_difference = [
            150, 72, 222, 61, 148, 79, 96, 130, 151, 176, 29, 217, 231, 211, 0, 215, 76, 86, 212,
            146, 110, 128, 24, 151, 187, 144, 108, 233, 221, 208, 157, 52,
        ];
        assert_eq!(expected_difference, result_point);

        let result = SyscallCurveGroupOps::rust(
            &mut invoke_context,
            CURVE25519_RISTRETTO,
            SUB,
            invalid_point_va,
            right_point_va,
            result_point_va,
            &mut memory_mapping,
        );

        assert_eq!(1, result.unwrap());

        let result = SyscallCurveGroupOps::rust(
            &mut invoke_context,
            CURVE25519_RISTRETTO,
            MUL,
            scalar_va,
            right_point_va,
            result_point_va,
            &mut memory_mapping,
        );

        result.unwrap();
        let expected_product = [
            4, 16, 46, 2, 53, 151, 201, 133, 117, 149, 232, 164, 119, 109, 136, 20, 153, 24, 124,
            21, 101, 124, 80, 19, 119, 100, 77, 108, 65, 187, 228, 5,
        ];
        assert_eq!(expected_product, result_point);

        let result = SyscallCurveGroupOps::rust(
            &mut invoke_context,
            CURVE25519_RISTRETTO,
            MUL,
            scalar_va,
            invalid_point_va,
            result_point_va,
            &mut memory_mapping,
        );

        assert_eq!(1, result.unwrap());

        let result = SyscallCurveGroupOps::rust(
            &mut invoke_context,
            CURVE25519_RISTRETTO,
            MUL,
            scalar_va,
            invalid_point_va,
            result_point_va,
            &mut memory_mapping,
        );
        assert_matches!(
            result,
            Result::Err(error) if error.downcast_ref::<InstructionError>().unwrap() == &InstructionError::ComputationalBudgetExceeded
        );
    }

    #[test]
    fn test_syscall_multiscalar_multiplication() {
        use solana_zk_token_sdk::curve25519::curve_syscall_traits::{
            CURVE25519_EDWARDS, CURVE25519_RISTRETTO,
        };

        let config = Config::default();
        prepare_mockup!(invoke_context, program_id, bpf_loader::id());

        let scalar_a: [u8; 32] = [
            254, 198, 23, 138, 67, 243, 184, 110, 236, 115, 236, 205, 205, 215, 79, 114, 45, 250,
            78, 137, 3, 107, 136, 237, 49, 126, 117, 223, 37, 191, 88, 6,
        ];
        let scalar_b: [u8; 32] = [
            254, 198, 23, 138, 67, 243, 184, 110, 236, 115, 236, 205, 205, 215, 79, 114, 45, 250,
            78, 137, 3, 107, 136, 237, 49, 126, 117, 223, 37, 191, 88, 6,
        ];

        let scalars = [scalar_a, scalar_b];
        let scalars_va = 0x100000000;

        let edwards_point_x: [u8; 32] = [
            252, 31, 230, 46, 173, 95, 144, 148, 158, 157, 63, 10, 8, 68, 58, 176, 142, 192, 168,
            53, 61, 105, 194, 166, 43, 56, 246, 236, 28, 146, 114, 133,
        ];
        let edwards_point_y: [u8; 32] = [
            10, 111, 8, 236, 97, 189, 124, 69, 89, 176, 222, 39, 199, 253, 111, 11, 248, 186, 128,
            90, 120, 128, 248, 210, 232, 183, 93, 104, 111, 150, 7, 241,
        ];
        let edwards_points = [edwards_point_x, edwards_point_y];
        let edwards_points_va = 0x200000000;

        let ristretto_point_x: [u8; 32] = [
            130, 35, 97, 25, 18, 199, 33, 239, 85, 143, 119, 111, 49, 51, 224, 40, 167, 185, 240,
            179, 25, 194, 213, 41, 14, 155, 104, 18, 181, 197, 15, 112,
        ];
        let ristretto_point_y: [u8; 32] = [
            152, 156, 155, 197, 152, 232, 92, 206, 219, 159, 193, 134, 121, 128, 139, 36, 56, 191,
            51, 143, 72, 204, 87, 76, 110, 124, 101, 96, 238, 158, 42, 108,
        ];
        let ristretto_points = [ristretto_point_x, ristretto_point_y];
        let ristretto_points_va = 0x300000000;

        let mut result_point: [u8; 32] = [0; 32];
        let result_point_va = 0x400000000;

        let mut memory_mapping = MemoryMapping::new(
            vec![
                MemoryRegion::new_readonly(bytes_of_slice(&scalars), scalars_va),
                MemoryRegion::new_readonly(bytes_of_slice(&edwards_points), edwards_points_va),
                MemoryRegion::new_readonly(bytes_of_slice(&ristretto_points), ristretto_points_va),
                MemoryRegion::new_writable(bytes_of_slice_mut(&mut result_point), result_point_va),
            ],
            &config,
            &SBPFVersion::V2,
        )
        .unwrap();

        invoke_context.mock_set_remaining(
            invoke_context
                .get_compute_budget()
                .curve25519_edwards_msm_base_cost
                + invoke_context
                    .get_compute_budget()
                    .curve25519_edwards_msm_incremental_cost
                + invoke_context
                    .get_compute_budget()
                    .curve25519_ristretto_msm_base_cost
                + invoke_context
                    .get_compute_budget()
                    .curve25519_ristretto_msm_incremental_cost,
        );

        let result = SyscallCurveMultiscalarMultiplication::rust(
            &mut invoke_context,
            CURVE25519_EDWARDS,
            scalars_va,
            edwards_points_va,
            2,
            result_point_va,
            &mut memory_mapping,
        );

        assert_eq!(0, result.unwrap());
        let expected_product = [
            30, 174, 168, 34, 160, 70, 63, 166, 236, 18, 74, 144, 185, 222, 208, 243, 5, 54, 223,
            172, 185, 75, 244, 26, 70, 18, 248, 46, 207, 184, 235, 60,
        ];
        assert_eq!(expected_product, result_point);

        let result = SyscallCurveMultiscalarMultiplication::rust(
            &mut invoke_context,
            CURVE25519_RISTRETTO,
            scalars_va,
            ristretto_points_va,
            2,
            result_point_va,
            &mut memory_mapping,
        );

        assert_eq!(0, result.unwrap());
        let expected_product = [
            78, 120, 86, 111, 152, 64, 146, 84, 14, 236, 77, 147, 237, 190, 251, 241, 136, 167, 21,
            94, 84, 118, 92, 140, 120, 81, 30, 246, 173, 140, 195, 86,
        ];
        assert_eq!(expected_product, result_point);
    }

    #[test]
    fn test_syscall_multiscalar_multiplication_maximum_length_exceeded() {
        use solana_zk_token_sdk::curve25519::curve_syscall_traits::{
            CURVE25519_EDWARDS, CURVE25519_RISTRETTO,
        };

        let config = Config::default();
        prepare_mockup!(invoke_context, program_id, bpf_loader::id());

        let scalar: [u8; 32] = [
            254, 198, 23, 138, 67, 243, 184, 110, 236, 115, 236, 205, 205, 215, 79, 114, 45, 250,
            78, 137, 3, 107, 136, 237, 49, 126, 117, 223, 37, 191, 88, 6,
        ];
        let scalars = [scalar; 513];
        let scalars_va = 0x100000000;

        let edwards_point: [u8; 32] = [
            252, 31, 230, 46, 173, 95, 144, 148, 158, 157, 63, 10, 8, 68, 58, 176, 142, 192, 168,
            53, 61, 105, 194, 166, 43, 56, 246, 236, 28, 146, 114, 133,
        ];
        let edwards_points = [edwards_point; 513];
        let edwards_points_va = 0x200000000;

        let ristretto_point: [u8; 32] = [
            130, 35, 97, 25, 18, 199, 33, 239, 85, 143, 119, 111, 49, 51, 224, 40, 167, 185, 240,
            179, 25, 194, 213, 41, 14, 155, 104, 18, 181, 197, 15, 112,
        ];
        let ristretto_points = [ristretto_point; 513];
        let ristretto_points_va = 0x300000000;

        let mut result_point: [u8; 32] = [0; 32];
        let result_point_va = 0x400000000;

        let mut memory_mapping = MemoryMapping::new(
            vec![
                MemoryRegion::new_readonly(bytes_of_slice(&scalars), scalars_va),
                MemoryRegion::new_readonly(bytes_of_slice(&edwards_points), edwards_points_va),
                MemoryRegion::new_readonly(bytes_of_slice(&ristretto_points), ristretto_points_va),
                MemoryRegion::new_writable(bytes_of_slice_mut(&mut result_point), result_point_va),
            ],
            &config,
            &SBPFVersion::V2,
        )
        .unwrap();

        // test Edwards
        invoke_context.mock_set_remaining(500_000);
        let result = SyscallCurveMultiscalarMultiplication::rust(
            &mut invoke_context,
            CURVE25519_EDWARDS,
            scalars_va,
            edwards_points_va,
            512, // below maximum vector length
            result_point_va,
            &mut memory_mapping,
        );

        assert_eq!(0, result.unwrap());
        let expected_product = [
            20, 146, 226, 37, 22, 61, 86, 249, 208, 40, 38, 11, 126, 101, 10, 82, 81, 77, 88, 209,
            15, 76, 82, 251, 180, 133, 84, 243, 162, 0, 11, 145,
        ];
        assert_eq!(expected_product, result_point);

        invoke_context.mock_set_remaining(500_000);
        let result = SyscallCurveMultiscalarMultiplication::rust(
            &mut invoke_context,
            CURVE25519_EDWARDS,
            scalars_va,
            edwards_points_va,
            513, // above maximum vector length
            result_point_va,
            &mut memory_mapping,
        )
        .unwrap_err()
        .downcast::<SyscallError>()
        .unwrap();

        assert_eq!(*result, SyscallError::InvalidLength);

        // test Ristretto
        invoke_context.mock_set_remaining(500_000);
        let result = SyscallCurveMultiscalarMultiplication::rust(
            &mut invoke_context,
            CURVE25519_RISTRETTO,
            scalars_va,
            ristretto_points_va,
            512, // below maximum vector length
            result_point_va,
            &mut memory_mapping,
        );

        assert_eq!(0, result.unwrap());
        let expected_product = [
            146, 224, 127, 193, 252, 64, 196, 181, 246, 104, 27, 116, 183, 52, 200, 239, 2, 108,
            21, 27, 97, 44, 95, 65, 26, 218, 223, 39, 197, 132, 51, 49,
        ];
        assert_eq!(expected_product, result_point);

        invoke_context.mock_set_remaining(500_000);
        let result = SyscallCurveMultiscalarMultiplication::rust(
            &mut invoke_context,
            CURVE25519_RISTRETTO,
            scalars_va,
            ristretto_points_va,
            513, // above maximum vector length
            result_point_va,
            &mut memory_mapping,
        )
        .unwrap_err()
        .downcast::<SyscallError>()
        .unwrap();

        assert_eq!(*result, SyscallError::InvalidLength);
    }

    fn create_filled_type<T: Default>(zero_init: bool) -> T {
        let mut val = T::default();
        let p = &mut val as *mut _ as *mut u8;
        for i in 0..(size_of::<T>() as isize) {
            unsafe {
                *p.offset(i) = if zero_init { 0 } else { i as u8 };
            }
        }
        val
    }

    fn are_bytes_equal<T>(first: &T, second: &T) -> bool {
        let p_first = first as *const _ as *const u8;
        let p_second = second as *const _ as *const u8;
        for i in 0..(size_of::<T>() as isize) {
            unsafe {
                if *p_first.offset(i) != *p_second.offset(i) {
                    return false;
                }
            }
        }
        true
    }

    #[test]
    #[allow(deprecated)]
    fn test_syscall_get_sysvar() {
        let config = Config::default();

        let mut src_clock = create_filled_type::<Clock>(false);
        src_clock.slot = 1;
        src_clock.epoch_start_timestamp = 2;
        src_clock.epoch = 3;
        src_clock.leader_schedule_epoch = 4;
        src_clock.unix_timestamp = 5;
        let mut src_epochschedule = create_filled_type::<EpochSchedule>(false);
        src_epochschedule.slots_per_epoch = 1;
        src_epochschedule.leader_schedule_slot_offset = 2;
        src_epochschedule.warmup = false;
        src_epochschedule.first_normal_epoch = 3;
        src_epochschedule.first_normal_slot = 4;
        let mut src_fees = create_filled_type::<Fees>(false);
        src_fees.fee_calculator = FeeCalculator {
            lamports_per_signature: 1,
        };
        let mut src_rent = create_filled_type::<Rent>(false);
        src_rent.lamports_per_byte_year = 1;
        src_rent.exemption_threshold = 2.0;
        src_rent.burn_percent = 3;

        let mut src_rewards = create_filled_type::<EpochRewards>(false);
        src_rewards.total_rewards = 100;
        src_rewards.distributed_rewards = 10;
        src_rewards.distribution_complete_block_height = 42;

        let mut sysvar_cache = SysvarCache::default();
        sysvar_cache.set_clock(src_clock.clone());
        sysvar_cache.set_epoch_schedule(src_epochschedule.clone());
        sysvar_cache.set_fees(src_fees.clone());
        sysvar_cache.set_rent(src_rent.clone());
        sysvar_cache.set_epoch_rewards(src_rewards);

        let transaction_accounts = vec![
            (
                sysvar::clock::id(),
                create_account_shared_data_for_test(&src_clock),
            ),
            (
                sysvar::epoch_schedule::id(),
                create_account_shared_data_for_test(&src_epochschedule),
            ),
            (
                sysvar::fees::id(),
                create_account_shared_data_for_test(&src_fees),
            ),
            (
                sysvar::rent::id(),
                create_account_shared_data_for_test(&src_rent),
            ),
            (
                sysvar::epoch_rewards::id(),
                create_account_shared_data_for_test(&src_rewards),
            ),
        ];
        with_mock_invoke_context!(invoke_context, transaction_context, transaction_accounts);

        // Test clock sysvar
        {
            let mut got_clock = Clock::default();
            let got_clock_va = 0x100000000;

            let mut memory_mapping = MemoryMapping::new(
                vec![MemoryRegion::new_writable(
                    bytes_of_mut(&mut got_clock),
                    got_clock_va,
                )],
                &config,
                &SBPFVersion::V2,
            )
            .unwrap();

            let result = SyscallGetClockSysvar::rust(
                &mut invoke_context,
                got_clock_va,
                0,
                0,
                0,
                0,
                &mut memory_mapping,
            );
            result.unwrap();
            assert_eq!(got_clock, src_clock);

            let mut clean_clock = create_filled_type::<Clock>(true);
            clean_clock.slot = src_clock.slot;
            clean_clock.epoch_start_timestamp = src_clock.epoch_start_timestamp;
            clean_clock.epoch = src_clock.epoch;
            clean_clock.leader_schedule_epoch = src_clock.leader_schedule_epoch;
            clean_clock.unix_timestamp = src_clock.unix_timestamp;
            assert!(are_bytes_equal(&got_clock, &clean_clock));
        }

        // Test epoch_schedule sysvar
        {
            let mut got_epochschedule = EpochSchedule::default();
            let got_epochschedule_va = 0x100000000;

            let mut memory_mapping = MemoryMapping::new(
                vec![MemoryRegion::new_writable(
                    bytes_of_mut(&mut got_epochschedule),
                    got_epochschedule_va,
                )],
                &config,
                &SBPFVersion::V2,
            )
            .unwrap();

            let result = SyscallGetEpochScheduleSysvar::rust(
                &mut invoke_context,
                got_epochschedule_va,
                0,
                0,
                0,
                0,
                &mut memory_mapping,
            );
            result.unwrap();
            assert_eq!(got_epochschedule, src_epochschedule);

            let mut clean_epochschedule = create_filled_type::<EpochSchedule>(true);
            clean_epochschedule.slots_per_epoch = src_epochschedule.slots_per_epoch;
            clean_epochschedule.leader_schedule_slot_offset =
                src_epochschedule.leader_schedule_slot_offset;
            clean_epochschedule.warmup = src_epochschedule.warmup;
            clean_epochschedule.first_normal_epoch = src_epochschedule.first_normal_epoch;
            clean_epochschedule.first_normal_slot = src_epochschedule.first_normal_slot;
            assert!(are_bytes_equal(&got_epochschedule, &clean_epochschedule));
        }

        // Test fees sysvar
        {
            let mut got_fees = Fees::default();
            let got_fees_va = 0x100000000;

            let mut memory_mapping = MemoryMapping::new(
                vec![MemoryRegion::new_writable(
                    bytes_of_mut(&mut got_fees),
                    got_fees_va,
                )],
                &config,
                &SBPFVersion::V2,
            )
            .unwrap();

            let result = SyscallGetFeesSysvar::rust(
                &mut invoke_context,
                got_fees_va,
                0,
                0,
                0,
                0,
                &mut memory_mapping,
            );
            result.unwrap();
            assert_eq!(got_fees, src_fees);

            let mut clean_fees = create_filled_type::<Fees>(true);
            clean_fees.fee_calculator = src_fees.fee_calculator;
            assert!(are_bytes_equal(&got_fees, &clean_fees));
        }

        // Test rent sysvar
        {
            let mut got_rent = create_filled_type::<Rent>(true);
            let got_rent_va = 0x100000000;

            let mut memory_mapping = MemoryMapping::new(
                vec![MemoryRegion::new_writable(
                    bytes_of_mut(&mut got_rent),
                    got_rent_va,
                )],
                &config,
                &SBPFVersion::V2,
            )
            .unwrap();

            let result = SyscallGetRentSysvar::rust(
                &mut invoke_context,
                got_rent_va,
                0,
                0,
                0,
                0,
                &mut memory_mapping,
            );
            result.unwrap();
            assert_eq!(got_rent, src_rent);

            let mut clean_rent = create_filled_type::<Rent>(true);
            clean_rent.lamports_per_byte_year = src_rent.lamports_per_byte_year;
            clean_rent.exemption_threshold = src_rent.exemption_threshold;
            clean_rent.burn_percent = src_rent.burn_percent;
            assert!(are_bytes_equal(&got_rent, &clean_rent));
        }

        // Test epoch rewards sysvar
        {
            let mut got_rewards = create_filled_type::<EpochRewards>(true);
            let got_rewards_va = 0x100000000;

            let mut memory_mapping = MemoryMapping::new(
                vec![MemoryRegion::new_writable(
                    bytes_of_mut(&mut got_rewards),
                    got_rewards_va,
                )],
                &config,
                &SBPFVersion::V2,
            )
            .unwrap();

            let result = SyscallGetEpochRewardsSysvar::rust(
                &mut invoke_context,
                got_rewards_va,
                0,
                0,
                0,
                0,
                &mut memory_mapping,
            );
            result.unwrap();
            assert_eq!(got_rewards, src_rewards);

            let mut clean_rewards = create_filled_type::<EpochRewards>(true);
            clean_rewards.total_rewards = src_rewards.total_rewards;
            clean_rewards.distributed_rewards = src_rewards.distributed_rewards;
            clean_rewards.distribution_complete_block_height =
                src_rewards.distribution_complete_block_height;
            assert!(are_bytes_equal(&got_rewards, &clean_rewards));
        }
    }

    type BuiltinFunctionRustInterface<'a> = fn(
        &mut InvokeContext<'a>,
        u64,
        u64,
        u64,
        u64,
        u64,
        &mut MemoryMapping,
    ) -> Result<u64, Box<dyn std::error::Error>>;

    fn call_program_address_common<'a, 'b: 'a>(
        invoke_context: &'a mut InvokeContext<'b>,
        seeds: &[&[u8]],
        program_id: &Pubkey,
        overlap_outputs: bool,
        syscall: BuiltinFunctionRustInterface<'b>,
    ) -> Result<(Pubkey, u8), Error> {
        const SEEDS_VA: u64 = 0x100000000;
        const PROGRAM_ID_VA: u64 = 0x200000000;
        const ADDRESS_VA: u64 = 0x300000000;
        const BUMP_SEED_VA: u64 = 0x400000000;
        const SEED_VA: u64 = 0x500000000;

        let config = Config::default();
        let mut address = Pubkey::default();
        let mut bump_seed = 0;
        let mut regions = vec![
            MemoryRegion::new_readonly(bytes_of(program_id), PROGRAM_ID_VA),
            MemoryRegion::new_writable(bytes_of_mut(&mut address), ADDRESS_VA),
            MemoryRegion::new_writable(bytes_of_mut(&mut bump_seed), BUMP_SEED_VA),
        ];

        let mut mock_slices = Vec::with_capacity(seeds.len());
        for (i, seed) in seeds.iter().enumerate() {
            let vm_addr = SEED_VA.saturating_add((i as u64).saturating_mul(0x100000000));
            let mock_slice = MockSlice {
                vm_addr,
                len: seed.len(),
            };
            mock_slices.push(mock_slice);
            regions.push(MemoryRegion::new_readonly(bytes_of_slice(seed), vm_addr));
        }
        regions.push(MemoryRegion::new_readonly(
            bytes_of_slice(&mock_slices),
            SEEDS_VA,
        ));
        let mut memory_mapping = MemoryMapping::new(regions, &config, &SBPFVersion::V2).unwrap();

        let result = syscall(
            invoke_context,
            SEEDS_VA,
            seeds.len() as u64,
            PROGRAM_ID_VA,
            ADDRESS_VA,
            if overlap_outputs {
                ADDRESS_VA
            } else {
                BUMP_SEED_VA
            },
            &mut memory_mapping,
        );
        result.map(|_| (address, bump_seed))
    }

    fn create_program_address(
        invoke_context: &mut InvokeContext,
        seeds: &[&[u8]],
        address: &Pubkey,
    ) -> Result<Pubkey, Error> {
        let (address, _) = call_program_address_common(
            invoke_context,
            seeds,
            address,
            false,
            SyscallCreateProgramAddress::rust,
        )?;
        Ok(address)
    }

    fn try_find_program_address(
        invoke_context: &mut InvokeContext,
        seeds: &[&[u8]],
        address: &Pubkey,
    ) -> Result<(Pubkey, u8), Error> {
        call_program_address_common(
            invoke_context,
            seeds,
            address,
            false,
            SyscallTryFindProgramAddress::rust,
        )
    }

    #[test]
    fn test_set_and_get_return_data() {
        const SRC_VA: u64 = 0x100000000;
        const DST_VA: u64 = 0x200000000;
        const PROGRAM_ID_VA: u64 = 0x300000000;
        let data = vec![42; 24];
        let mut data_buffer = vec![0; 16];
        let mut id_buffer = vec![0; 32];

        let config = Config::default();
        let mut memory_mapping = MemoryMapping::new(
            vec![
                MemoryRegion::new_readonly(&data, SRC_VA),
                MemoryRegion::new_writable(&mut data_buffer, DST_VA),
                MemoryRegion::new_writable(&mut id_buffer, PROGRAM_ID_VA),
            ],
            &config,
            &SBPFVersion::V2,
        )
        .unwrap();

        prepare_mockup!(invoke_context, program_id, bpf_loader::id());

        let result = SyscallSetReturnData::rust(
            &mut invoke_context,
            SRC_VA,
            data.len() as u64,
            0,
            0,
            0,
            &mut memory_mapping,
        );
        assert_eq!(result.unwrap(), 0);

        let result = SyscallGetReturnData::rust(
            &mut invoke_context,
            DST_VA,
            data_buffer.len() as u64,
            PROGRAM_ID_VA,
            0,
            0,
            &mut memory_mapping,
        );
        assert_eq!(result.unwrap() as usize, data.len());
        assert_eq!(data.get(0..data_buffer.len()).unwrap(), data_buffer);
        assert_eq!(id_buffer, program_id.to_bytes());

        let result = SyscallGetReturnData::rust(
            &mut invoke_context,
            PROGRAM_ID_VA,
            data_buffer.len() as u64,
            PROGRAM_ID_VA,
            0,
            0,
            &mut memory_mapping,
        );
        assert_matches!(
            result,
            Result::Err(error) if error.downcast_ref::<SyscallError>().unwrap() == &SyscallError::CopyOverlapping
        );
    }

    #[test]
    fn test_syscall_sol_get_processed_sibling_instruction() {
        let transaction_accounts = (0..9)
            .map(|_| {
                (
                    Pubkey::new_unique(),
                    AccountSharedData::new(0, 0, &bpf_loader::id()),
                )
            })
            .collect::<Vec<_>>();
        let instruction_trace = [1, 2, 3, 2, 2, 3, 4, 3];
        with_mock_invoke_context!(invoke_context, transaction_context, transaction_accounts);
        for (index_in_trace, stack_height) in instruction_trace.into_iter().enumerate() {
            while stack_height
                <= invoke_context
                    .transaction_context
                    .get_instruction_context_stack_height()
            {
                invoke_context.transaction_context.pop().unwrap();
            }
            if stack_height
                > invoke_context
                    .transaction_context
                    .get_instruction_context_stack_height()
            {
                let instruction_accounts = [InstructionAccount {
                    index_in_transaction: index_in_trace.saturating_add(1) as IndexOfAccount,
                    index_in_caller: 0, // This is incorrect / inconsistent but not required
                    index_in_callee: 0,
                    is_signer: false,
                    is_writable: false,
                }];
                invoke_context
                    .transaction_context
                    .get_next_instruction_context()
                    .unwrap()
                    .configure(&[0], &instruction_accounts, &[index_in_trace as u8]);
                invoke_context.transaction_context.push().unwrap();
            }
        }

        let syscall_base_cost = invoke_context.get_compute_budget().syscall_base_cost;

        const VM_BASE_ADDRESS: u64 = 0x100000000;
        const META_OFFSET: usize = 0;
        const PROGRAM_ID_OFFSET: usize =
            META_OFFSET + std::mem::size_of::<ProcessedSiblingInstruction>();
        const DATA_OFFSET: usize = PROGRAM_ID_OFFSET + std::mem::size_of::<Pubkey>();
        const ACCOUNTS_OFFSET: usize = DATA_OFFSET + 0x100;
        const END_OFFSET: usize = ACCOUNTS_OFFSET + std::mem::size_of::<AccountInfo>() * 4;
        let mut memory = [0u8; END_OFFSET];
        let config = Config::default();
        let mut memory_mapping = MemoryMapping::new(
            vec![MemoryRegion::new_writable(&mut memory, VM_BASE_ADDRESS)],
            &config,
            &SBPFVersion::V2,
        )
        .unwrap();
        let processed_sibling_instruction = translate_type_mut::<ProcessedSiblingInstruction>(
            &memory_mapping,
            VM_BASE_ADDRESS,
            true,
        )
        .unwrap();
        processed_sibling_instruction.data_len = 1;
        processed_sibling_instruction.accounts_len = 1;
        let program_id = translate_type_mut::<Pubkey>(
            &memory_mapping,
            VM_BASE_ADDRESS.saturating_add(PROGRAM_ID_OFFSET as u64),
            true,
        )
        .unwrap();
        let data = translate_slice_mut::<u8>(
            &memory_mapping,
            VM_BASE_ADDRESS.saturating_add(DATA_OFFSET as u64),
            processed_sibling_instruction.data_len,
            true,
        )
        .unwrap();
        let accounts = translate_slice_mut::<AccountMeta>(
            &memory_mapping,
            VM_BASE_ADDRESS.saturating_add(ACCOUNTS_OFFSET as u64),
            processed_sibling_instruction.accounts_len,
            true,
        )
        .unwrap();

        invoke_context.mock_set_remaining(syscall_base_cost);
        let result = SyscallGetProcessedSiblingInstruction::rust(
            &mut invoke_context,
            0,
            VM_BASE_ADDRESS.saturating_add(META_OFFSET as u64),
            VM_BASE_ADDRESS.saturating_add(PROGRAM_ID_OFFSET as u64),
            VM_BASE_ADDRESS.saturating_add(DATA_OFFSET as u64),
            VM_BASE_ADDRESS.saturating_add(ACCOUNTS_OFFSET as u64),
            &mut memory_mapping,
        );
        assert_eq!(result.unwrap(), 1);
        {
            let transaction_context = &invoke_context.transaction_context;
            assert_eq!(processed_sibling_instruction.data_len, 1);
            assert_eq!(processed_sibling_instruction.accounts_len, 1);
            assert_eq!(
                program_id,
                transaction_context.get_key_of_account_at_index(0).unwrap(),
            );
            assert_eq!(data, &[5]);
            assert_eq!(
                accounts,
                &[AccountMeta {
                    pubkey: *transaction_context.get_key_of_account_at_index(6).unwrap(),
                    is_signer: false,
                    is_writable: false
                }]
            );
        }

        invoke_context.mock_set_remaining(syscall_base_cost);
        let result = SyscallGetProcessedSiblingInstruction::rust(
            &mut invoke_context,
            1,
            VM_BASE_ADDRESS.saturating_add(META_OFFSET as u64),
            VM_BASE_ADDRESS.saturating_add(PROGRAM_ID_OFFSET as u64),
            VM_BASE_ADDRESS.saturating_add(DATA_OFFSET as u64),
            VM_BASE_ADDRESS.saturating_add(ACCOUNTS_OFFSET as u64),
            &mut memory_mapping,
        );
        assert_eq!(result.unwrap(), 0);

        invoke_context.mock_set_remaining(syscall_base_cost);
        let result = SyscallGetProcessedSiblingInstruction::rust(
            &mut invoke_context,
            0,
            VM_BASE_ADDRESS.saturating_add(META_OFFSET as u64),
            VM_BASE_ADDRESS.saturating_add(META_OFFSET as u64),
            VM_BASE_ADDRESS.saturating_add(META_OFFSET as u64),
            VM_BASE_ADDRESS.saturating_add(META_OFFSET as u64),
            &mut memory_mapping,
        );
        assert_matches!(
            result,
            Result::Err(error) if error.downcast_ref::<SyscallError>().unwrap() == &SyscallError::CopyOverlapping
        );
    }

    #[test]
    fn test_create_program_address() {
        // These tests duplicate the direct tests in solana_program::pubkey

        prepare_mockup!(invoke_context, program_id, bpf_loader::id());
        let address = bpf_loader_upgradeable::id();

        let exceeded_seed = &[127; MAX_SEED_LEN + 1];
        assert_matches!(
            create_program_address(&mut invoke_context, &[exceeded_seed], &address),
            Result::Err(error) if error.downcast_ref::<SyscallError>().unwrap() == &SyscallError::BadSeeds(PubkeyError::MaxSeedLengthExceeded)
        );
        assert_matches!(
            create_program_address(
                &mut invoke_context,
                &[b"short_seed", exceeded_seed],
                &address,
            ),
            Result::Err(error) if error.downcast_ref::<SyscallError>().unwrap() == &SyscallError::BadSeeds(PubkeyError::MaxSeedLengthExceeded)
        );
        let max_seed = &[0; MAX_SEED_LEN];
        assert!(create_program_address(&mut invoke_context, &[max_seed], &address).is_ok());
        let exceeded_seeds: &[&[u8]] = &[
            &[1],
            &[2],
            &[3],
            &[4],
            &[5],
            &[6],
            &[7],
            &[8],
            &[9],
            &[10],
            &[11],
            &[12],
            &[13],
            &[14],
            &[15],
            &[16],
        ];
        assert!(create_program_address(&mut invoke_context, exceeded_seeds, &address).is_ok());
        let max_seeds: &[&[u8]] = &[
            &[1],
            &[2],
            &[3],
            &[4],
            &[5],
            &[6],
            &[7],
            &[8],
            &[9],
            &[10],
            &[11],
            &[12],
            &[13],
            &[14],
            &[15],
            &[16],
            &[17],
        ];
        assert_matches!(
            create_program_address(&mut invoke_context, max_seeds, &address),
            Result::Err(error) if error.downcast_ref::<SyscallError>().unwrap() == &SyscallError::BadSeeds(PubkeyError::MaxSeedLengthExceeded)
        );
        assert_eq!(
            create_program_address(&mut invoke_context, &[b"", &[1]], &address).unwrap(),
            "BwqrghZA2htAcqq8dzP1WDAhTXYTYWj7CHxF5j7TDBAe"
                .parse()
                .unwrap(),
        );
        assert_eq!(
            create_program_address(&mut invoke_context, &["☉".as_ref(), &[0]], &address).unwrap(),
            "13yWmRpaTR4r5nAktwLqMpRNr28tnVUZw26rTvPSSB19"
                .parse()
                .unwrap(),
        );
        assert_eq!(
            create_program_address(&mut invoke_context, &[b"Talking", b"Squirrels"], &address)
                .unwrap(),
            "2fnQrngrQT4SeLcdToJAD96phoEjNL2man2kfRLCASVk"
                .parse()
                .unwrap(),
        );
        let public_key = Pubkey::from_str("SeedPubey1111111111111111111111111111111111").unwrap();
        assert_eq!(
            create_program_address(&mut invoke_context, &[public_key.as_ref(), &[1]], &address)
                .unwrap(),
            "976ymqVnfE32QFe6NfGDctSvVa36LWnvYxhU6G2232YL"
                .parse()
                .unwrap(),
        );
        assert_ne!(
            create_program_address(&mut invoke_context, &[b"Talking", b"Squirrels"], &address)
                .unwrap(),
            create_program_address(&mut invoke_context, &[b"Talking"], &address).unwrap(),
        );
        invoke_context.mock_set_remaining(0);
        assert_matches!(
            create_program_address(&mut invoke_context, &[b"", &[1]], &address),
            Result::Err(error) if error.downcast_ref::<InstructionError>().unwrap() == &InstructionError::ComputationalBudgetExceeded
        );
    }

    #[test]
    fn test_find_program_address() {
        prepare_mockup!(invoke_context, program_id, bpf_loader::id());
        let cost = invoke_context
            .get_compute_budget()
            .create_program_address_units;
        let address = bpf_loader_upgradeable::id();
        let max_tries = 256; // one per seed

        for _ in 0..1_000 {
            let address = Pubkey::new_unique();
            invoke_context.mock_set_remaining(cost * max_tries);
            let (found_address, bump_seed) =
                try_find_program_address(&mut invoke_context, &[b"Lil'", b"Bits"], &address)
                    .unwrap();
            assert_eq!(
                found_address,
                create_program_address(
                    &mut invoke_context,
                    &[b"Lil'", b"Bits", &[bump_seed]],
                    &address,
                )
                .unwrap()
            );
        }

        let seeds: &[&[u8]] = &[b""];
        invoke_context.mock_set_remaining(cost * max_tries);
        let (_, bump_seed) =
            try_find_program_address(&mut invoke_context, seeds, &address).unwrap();
        invoke_context.mock_set_remaining(cost * (max_tries - bump_seed as u64));
        try_find_program_address(&mut invoke_context, seeds, &address).unwrap();
        invoke_context.mock_set_remaining(cost * (max_tries - bump_seed as u64 - 1));
        assert_matches!(
            try_find_program_address(&mut invoke_context, seeds, &address),
            Result::Err(error) if error.downcast_ref::<InstructionError>().unwrap() == &InstructionError::ComputationalBudgetExceeded
        );

        let exceeded_seed = &[127; MAX_SEED_LEN + 1];
        invoke_context.mock_set_remaining(cost * (max_tries - 1));
        assert_matches!(
            try_find_program_address(&mut invoke_context, &[exceeded_seed], &address),
            Result::Err(error) if error.downcast_ref::<SyscallError>().unwrap() == &SyscallError::BadSeeds(PubkeyError::MaxSeedLengthExceeded)
        );
        let exceeded_seeds: &[&[u8]] = &[
            &[1],
            &[2],
            &[3],
            &[4],
            &[5],
            &[6],
            &[7],
            &[8],
            &[9],
            &[10],
            &[11],
            &[12],
            &[13],
            &[14],
            &[15],
            &[16],
            &[17],
        ];
        invoke_context.mock_set_remaining(cost * (max_tries - 1));
        assert_matches!(
            try_find_program_address(&mut invoke_context, exceeded_seeds, &address),
            Result::Err(error) if error.downcast_ref::<SyscallError>().unwrap() == &SyscallError::BadSeeds(PubkeyError::MaxSeedLengthExceeded)
        );

        assert_matches!(
            call_program_address_common(
                &mut invoke_context,
                seeds,
                &address,
                true,
                SyscallTryFindProgramAddress::rust,
            ),
            Result::Err(error) if error.downcast_ref::<SyscallError>().unwrap() == &SyscallError::CopyOverlapping
        );
    }

    #[test]
    fn test_syscall_big_mod_exp() {
        let config = Config::default();
        prepare_mockup!(invoke_context, program_id, bpf_loader::id());

        const VADDR_PARAMS: u64 = 0x100000000;
        const MAX_LEN: u64 = 512;
        const INV_LEN: u64 = MAX_LEN + 1;
        let data: [u8; INV_LEN as usize] = [0; INV_LEN as usize];
        const VADDR_DATA: u64 = 0x200000000;

        let mut data_out: [u8; INV_LEN as usize] = [0; INV_LEN as usize];
        const VADDR_OUT: u64 = 0x300000000;

        // Test that SyscallBigModExp succeeds with the maximum param size
        {
            let params_max_len = BigModExpParams {
                base: VADDR_DATA as *const u8,
                base_len: MAX_LEN,
                exponent: VADDR_DATA as *const u8,
                exponent_len: MAX_LEN,
                modulus: VADDR_DATA as *const u8,
                modulus_len: MAX_LEN,
            };

            let mut memory_mapping = MemoryMapping::new(
                vec![
                    MemoryRegion::new_readonly(bytes_of(&params_max_len), VADDR_PARAMS),
                    MemoryRegion::new_readonly(&data, VADDR_DATA),
                    MemoryRegion::new_writable(&mut data_out, VADDR_OUT),
                ],
                &config,
                &SBPFVersion::V2,
            )
            .unwrap();

            let budget = invoke_context.get_compute_budget();
            invoke_context.mock_set_remaining(
                budget.syscall_base_cost
                    + (MAX_LEN * MAX_LEN) / budget.big_modular_exponentiation_cost,
            );

            let result = SyscallBigModExp::rust(
                &mut invoke_context,
                VADDR_PARAMS,
                VADDR_OUT,
                0,
                0,
                0,
                &mut memory_mapping,
            );

            assert_eq!(result.unwrap(), 0);
        }

        // Test that SyscallBigModExp fails when the maximum param size is exceeded
        {
            let params_inv_len = BigModExpParams {
                base: VADDR_DATA as *const u8,
                base_len: INV_LEN,
                exponent: VADDR_DATA as *const u8,
                exponent_len: INV_LEN,
                modulus: VADDR_DATA as *const u8,
                modulus_len: INV_LEN,
            };

            let mut memory_mapping = MemoryMapping::new(
                vec![
                    MemoryRegion::new_readonly(bytes_of(&params_inv_len), VADDR_PARAMS),
                    MemoryRegion::new_readonly(&data, VADDR_DATA),
                    MemoryRegion::new_writable(&mut data_out, VADDR_OUT),
                ],
                &config,
                &SBPFVersion::V2,
            )
            .unwrap();

            let budget = invoke_context.get_compute_budget();
            invoke_context.mock_set_remaining(
                budget.syscall_base_cost
                    + (INV_LEN * INV_LEN) / budget.big_modular_exponentiation_cost,
            );

            let result = SyscallBigModExp::rust(
                &mut invoke_context,
                VADDR_PARAMS,
                VADDR_OUT,
                0,
                0,
                0,
                &mut memory_mapping,
            );

            assert_matches!(
                result,
                Result::Err(error) if error.downcast_ref::<SyscallError>().unwrap() == &SyscallError::InvalidLength
            );
        }
    }

    #[test]
    fn test_check_type_assumptions() {
        check_type_assumptions();
    }

    fn bytes_of<T>(val: &T) -> &[u8] {
        let size = mem::size_of::<T>();
        unsafe { slice::from_raw_parts(std::slice::from_ref(val).as_ptr().cast(), size) }
    }

    fn bytes_of_mut<T>(val: &mut T) -> &mut [u8] {
        let size = mem::size_of::<T>();
        unsafe { slice::from_raw_parts_mut(slice::from_mut(val).as_mut_ptr().cast(), size) }
    }

    pub fn bytes_of_slice<T>(val: &[T]) -> &[u8] {
        let size = val.len().wrapping_mul(mem::size_of::<T>());
        unsafe { slice::from_raw_parts(val.as_ptr().cast(), size) }
    }

    pub fn bytes_of_slice_mut<T>(val: &mut [T]) -> &mut [u8] {
        let size = val.len().wrapping_mul(mem::size_of::<T>());
        unsafe { slice::from_raw_parts_mut(val.as_mut_ptr().cast(), size) }
    }

    #[test]
    fn test_address_is_aligned() {
        for address in 0..std::mem::size_of::<u64>() {
            assert_eq!(address_is_aligned::<u64>(address as u64), address == 0);
        }
    }
}<|MERGE_RESOLUTION|>--- conflicted
+++ resolved
@@ -39,18 +39,7 @@
             enable_alt_bn128_compression_syscall, enable_alt_bn128_syscall,
             enable_big_mod_exp_syscall, enable_partitioned_epoch_reward, enable_poseidon_syscall,
             error_on_syscall_bpf_function_hash_collisions, last_restart_slot_sysvar,
-<<<<<<< HEAD
-            libsecp256k1_0_5_upgrade_enabled, reject_callx_r10,
-            remaining_compute_units_syscall_enabled, stop_sibling_instruction_search_at_parent,
-            stop_truncating_strings_in_syscalls, switch_to_new_elf_parser,
-        },
-        hash::{Hash, Hasher},
-        instruction::{
-            AccountMeta, InstructionError, ProcessedSiblingInstruction,
-            TRANSACTION_LEVEL_STACK_HEIGHT,
-=======
             reject_callx_r10, remaining_compute_units_syscall_enabled, switch_to_new_elf_parser,
->>>>>>> 5d824a36
         },
         hash::{Hash, Hasher},
         instruction::{AccountMeta, InstructionError, ProcessedSiblingInstruction},
@@ -1880,10 +1869,6 @@
             result_addr,
             std::mem::size_of::<H::Output>() as u64,
             invoke_context.get_check_aligned(),
-<<<<<<< HEAD
-            invoke_context.get_check_size(),
-=======
->>>>>>> 5d824a36
         )?;
         let mut hasher = H::create_hasher();
         if vals_len > 0 {
@@ -1892,10 +1877,6 @@
                 vals_addr,
                 vals_len,
                 invoke_context.get_check_aligned(),
-<<<<<<< HEAD
-                invoke_context.get_check_size(),
-=======
->>>>>>> 5d824a36
             )?;
             for val in vals.iter() {
                 let bytes = translate_slice::<u8>(
@@ -1903,10 +1884,6 @@
                     val.as_ptr() as u64,
                     val.len() as u64,
                     invoke_context.get_check_aligned(),
-<<<<<<< HEAD
-                    invoke_context.get_check_size(),
-=======
->>>>>>> 5d824a36
                 )?;
                 let cost = compute_budget.mem_op_base_cost.max(
                     hash_byte_cost.saturating_mul(
