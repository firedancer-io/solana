#![cfg(any(feature = "sbf_c", feature = "sbf_rust"))]
#![allow(clippy::clone_on_copy)]
#![allow(clippy::needless_range_loop)]
#![allow(clippy::redundant_clone)]
#![allow(clippy::needless_borrow)]
#![allow(clippy::cmp_owned)]
#![allow(clippy::needless_collect)]
#![allow(clippy::match_like_matches_macro)]
#![allow(clippy::unnecessary_cast)]
#![allow(clippy::uninlined_format_args)]

#[cfg(feature = "sbf_rust")]
use {
    itertools::izip,
    solana_account_decoder::parse_bpf_loader::{
        parse_bpf_upgradeable_loader, BpfUpgradeableLoaderAccountType,
    },
    solana_accounts_db::transaction_results::{
        DurableNonceFee, InnerInstruction, TransactionExecutionDetails, TransactionExecutionResult,
        TransactionResults,
    },
    solana_ledger::token_balances::collect_token_balances,
    solana_program_runtime::{
        compute_budget::ComputeBudget,
        compute_budget_processor::process_compute_budget_instructions, timings::ExecuteTimings,
    },
    solana_rbpf::vm::ContextObject,
    solana_runtime::{
        bank::TransactionBalancesSet,
        loader_utils::{
            create_program, load_and_finalize_program, load_program, load_program_from_file,
            load_upgradeable_buffer, load_upgradeable_program, set_upgrade_authority,
            upgrade_program,
        },
    },
    solana_sbf_rust_invoke::instructions::*,
    solana_sbf_rust_realloc::instructions::*,
    solana_sbf_rust_realloc_invoke::instructions::*,
    solana_sdk::{
        account::{ReadableAccount, WritableAccount},
        account_utils::StateMut,
        bpf_loader_upgradeable,
        clock::MAX_PROCESSING_AGE,
        compute_budget::ComputeBudgetInstruction,
        entrypoint::MAX_PERMITTED_DATA_INCREASE,
        feature_set::{self, FeatureSet},
        fee::FeeStructure,
        loader_instruction,
        message::{v0::LoadedAddresses, SanitizedMessage},
        signature::keypair_from_seed,
        stake,
        system_instruction::{self, MAX_PERMITTED_DATA_LENGTH},
        sysvar::{self, clock, rent},
        transaction::VersionedTransaction,
    },
    solana_transaction_status::{
        map_inner_instructions, ConfirmedTransactionWithStatusMeta, TransactionStatusMeta,
        TransactionWithStatusMeta, VersionedTransactionWithStatusMeta,
    },
    std::collections::HashMap,
};
use {
    solana_program_runtime::invoke_context::mock_process_instruction,
    solana_runtime::{
        bank::Bank,
        bank_client::BankClient,
        bank_forks::BankForks,
        genesis_utils::{
            bootstrap_validator_stake_lamports, create_genesis_config,
            create_genesis_config_with_leader_ex, GenesisConfigInfo,
        },
    },
    solana_sdk::{
        account::AccountSharedData,
        bpf_loader, bpf_loader_deprecated,
        client::SyncClient,
        clock::UnixTimestamp,
        fee_calculator::FeeRateGovernor,
        genesis_config::ClusterType,
        hash::Hash,
        instruction::{AccountMeta, Instruction, InstructionError},
        message::Message,
        pubkey::Pubkey,
        rent::Rent,
        signature::{Keypair, Signer},
        system_program,
        transaction::{SanitizedTransaction, Transaction, TransactionError},
    },
    std::{
        cell::RefCell,
        str::FromStr,
        sync::{Arc, RwLock},
        time::Duration,
    },
};

#[cfg(feature = "sbf_rust")]
fn process_transaction_and_record_inner(
    bank: &Bank,
    tx: Transaction,
) -> (
    Result<(), TransactionError>,
    Vec<Vec<InnerInstruction>>,
    Vec<String>,
) {
    let signature = tx.signatures.first().unwrap().clone();
    let txs = vec![tx];
    let tx_batch = bank.prepare_batch_for_tests(txs);
    let mut results = bank
        .load_execute_and_commit_transactions(
            &tx_batch,
            MAX_PROCESSING_AGE,
            false,
            true,
            true,
            false,
            &mut ExecuteTimings::default(),
            None,
        )
        .0;
    let result = results
        .fee_collection_results
        .swap_remove(0)
        .and_then(|_| bank.get_signature_status(&signature).unwrap());
    let execution_details = results
        .execution_results
        .swap_remove(0)
        .details()
        .expect("tx should be executed")
        .clone();
    let inner_instructions = execution_details
        .inner_instructions
        .expect("cpi recording should be enabled");
    let log_messages = execution_details
        .log_messages
        .expect("log recording should be enabled");
    (result, inner_instructions, log_messages)
}

#[cfg(feature = "sbf_rust")]
fn execute_transactions(
    bank: &Bank,
    txs: Vec<Transaction>,
) -> Vec<Result<ConfirmedTransactionWithStatusMeta, TransactionError>> {
    let batch = bank.prepare_batch_for_tests(txs.clone());
    let mut timings = ExecuteTimings::default();
    let mut mint_decimals = HashMap::new();
    let tx_pre_token_balances = collect_token_balances(&bank, &batch, &mut mint_decimals);
    let (
        TransactionResults {
            execution_results, ..
        },
        TransactionBalancesSet {
            pre_balances,
            post_balances,
            ..
        },
    ) = bank.load_execute_and_commit_transactions(
        &batch,
        std::usize::MAX,
        true,
        true,
        true,
        true,
        &mut timings,
        None,
    );
    let tx_post_token_balances = collect_token_balances(&bank, &batch, &mut mint_decimals);

    izip!(
        txs.iter(),
        execution_results.into_iter(),
        pre_balances.into_iter(),
        post_balances.into_iter(),
        tx_pre_token_balances.into_iter(),
        tx_post_token_balances.into_iter(),
    )
    .map(
        |(
            tx,
            execution_result,
            pre_balances,
            post_balances,
            pre_token_balances,
            post_token_balances,
        )| {
            match execution_result {
                TransactionExecutionResult::Executed { details, .. } => {
                    let TransactionExecutionDetails {
                        status,
                        log_messages,
                        inner_instructions,
                        durable_nonce_fee,
                        return_data,
                        executed_units,
                        ..
                    } = details;

                    let lamports_per_signature = match durable_nonce_fee {
                        Some(DurableNonceFee::Valid(lamports_per_signature)) => {
                            Some(lamports_per_signature)
                        }
                        Some(DurableNonceFee::Invalid) => None,
                        None => bank.get_lamports_per_signature_for_blockhash(
                            &tx.message().recent_blockhash,
                        ),
                    }
                    .expect("lamports_per_signature must be available");
                    let fee = bank.get_fee_for_message_with_lamports_per_signature(
                        &SanitizedMessage::try_from(tx.message().clone()).unwrap(),
                        lamports_per_signature,
                    );

                    let inner_instructions = inner_instructions.map(|inner_instructions| {
                        map_inner_instructions(inner_instructions).collect()
                    });

                    let tx_status_meta = TransactionStatusMeta {
                        status,
                        fee,
                        pre_balances,
                        post_balances,
                        pre_token_balances: Some(pre_token_balances),
                        post_token_balances: Some(post_token_balances),
                        inner_instructions,
                        log_messages,
                        rewards: None,
                        loaded_addresses: LoadedAddresses::default(),
                        return_data,
                        compute_units_consumed: Some(executed_units),
                    };

                    Ok(ConfirmedTransactionWithStatusMeta {
                        slot: bank.slot(),
                        tx_with_meta: TransactionWithStatusMeta::Complete(
                            VersionedTransactionWithStatusMeta {
                                transaction: VersionedTransaction::from(tx.clone()),
                                meta: tx_status_meta,
                            },
                        ),
                        block_time: None,
                    })
                }
                TransactionExecutionResult::NotExecuted(err) => Err(err.clone()),
            }
        },
    )
    .collect()
}

fn load_program_and_advance_slot(
    bank_client: &mut BankClient,
    bank_forks: &RwLock<BankForks>,
    loader_id: &Pubkey,
    payer_keypair: &Keypair,
    name: &str,
) -> (Arc<Bank>, Pubkey) {
    let pubkey = load_program(bank_client, loader_id, payer_keypair, name);
    (
        bank_client
            .advance_slot(1, bank_forks, &Pubkey::default())
            .expect("Failed to advance the slot"),
        pubkey,
    )
}

fn load_upgradeable_program_wrapper(
    bank_client: &BankClient,
    mint_keypair: &Keypair,
    authority_keypair: &Keypair,
    name: &str,
) -> Pubkey {
    let buffer_keypair = Keypair::new();
    let program_keypair = Keypair::new();
    load_upgradeable_program(
        bank_client,
        mint_keypair,
        &buffer_keypair,
        &program_keypair,
        authority_keypair,
        name,
    );
    program_keypair.pubkey()
}

fn load_upgradeable_program_and_advance_slot(
    bank_client: &mut BankClient,
    bank_forks: &RwLock<BankForks>,
    mint_keypair: &Keypair,
    authority_keypair: &Keypair,
    name: &str,
) -> (Arc<Bank>, Pubkey) {
    let program_id =
        load_upgradeable_program_wrapper(bank_client, mint_keypair, authority_keypair, name);

    // load_upgradeable_program sets clock sysvar to 1, which causes the program to be effective
    // after 2 slots. They need to be called individually to create the correct fork graph in between.
    bank_client
        .advance_slot(1, bank_forks, &Pubkey::default())
        .expect("Failed to advance the slot");

    let bank = bank_client
        .advance_slot(1, bank_forks, &Pubkey::default())
        .expect("Failed to advance the slot");

    (bank, program_id)
}

#[test]
#[cfg(any(feature = "sbf_c", feature = "sbf_rust"))]
fn test_program_sbf_sanity() {
    solana_logger::setup();

    let mut programs = Vec::new();
    #[cfg(feature = "sbf_c")]
    {
        programs.extend_from_slice(&[
            ("alloc", true),
            ("alt_bn128", true),
            ("alt_bn128_compression", true),
            ("sbf_to_sbf", true),
            ("float", true),
            ("multiple_static", true),
            ("noop", true),
            ("noop++", true),
            ("panic", false),
            ("poseidon", true),
            ("relative_call", true),
            ("return_data", true),
            ("sanity", true),
            ("sanity++", true),
            ("secp256k1_recover", true),
            ("sha", true),
            ("stdlib", true),
            ("struct_pass", true),
            ("struct_ret", true),
        ]);
    }
    #[cfg(feature = "sbf_rust")]
    {
        programs.extend_from_slice(&[
            ("solana_sbf_rust_128bit", true),
            ("solana_sbf_rust_alloc", true),
            ("solana_sbf_rust_alt_bn128", true),
            ("solana_sbf_rust_alt_bn128_compression", true),
            ("solana_sbf_rust_curve25519", true),
            ("solana_sbf_rust_custom_heap", true),
            ("solana_sbf_rust_dep_crate", true),
            ("solana_sbf_rust_external_spend", false),
            ("solana_sbf_rust_iter", true),
            ("solana_sbf_rust_many_args", true),
            ("solana_sbf_rust_membuiltins", true),
            ("solana_sbf_rust_noop", true),
            ("solana_sbf_rust_panic", false),
            ("solana_sbf_rust_param_passing", true),
            ("solana_sbf_rust_poseidon", true),
            ("solana_sbf_rust_rand", true),
            ("solana_sbf_rust_sanity", true),
            ("solana_sbf_rust_secp256k1_recover", true),
            ("solana_sbf_rust_sha", true),
        ]);
    }

    for program in programs.iter() {
        println!("Test program: {:?}", program.0);

        let GenesisConfigInfo {
            genesis_config,
            mint_keypair,
            ..
        } = create_genesis_config(50);

        let (bank, bank_forks) = Bank::new_with_bank_forks_for_tests(&genesis_config);
        let mut bank_client = BankClient::new_shared(bank);
        let authority_keypair = Keypair::new();

        // Call user program
        let (_, program_id) = load_upgradeable_program_and_advance_slot(
            &mut bank_client,
            bank_forks.as_ref(),
            &mint_keypair,
            &authority_keypair,
            program.0,
        );

        let account_metas = vec![
            AccountMeta::new(mint_keypair.pubkey(), true),
            AccountMeta::new(Keypair::new().pubkey(), false),
        ];
        let instruction = Instruction::new_with_bytes(program_id, &[1], account_metas);
        let result = bank_client.send_and_confirm_instruction(&mint_keypair, instruction);
        if program.1 {
            assert!(result.is_ok(), "{result:?}");
        } else {
            assert!(result.is_err(), "{result:?}");
        }
    }
}

#[test]
#[cfg(any(feature = "sbf_c", feature = "sbf_rust"))]
fn test_program_sbf_loader_deprecated() {
    solana_logger::setup();

    let mut programs = Vec::new();
    #[cfg(feature = "sbf_c")]
    {
        programs.extend_from_slice(&[("deprecated_loader")]);
    }
    #[cfg(feature = "sbf_rust")]
    {
        programs.extend_from_slice(&[("solana_sbf_rust_deprecated_loader")]);
    }

    for program in programs.iter() {
        println!("Test program: {:?}", program);

        let GenesisConfigInfo {
            mut genesis_config,
            mint_keypair,
            ..
        } = create_genesis_config(50);
        genesis_config
            .accounts
            .remove(&solana_sdk::feature_set::disable_deploy_of_alloc_free_syscall::id())
            .unwrap();
        let (bank, bank_forks) = Bank::new_with_bank_forks_for_tests(&genesis_config);
        let program_id = create_program(&bank, &bpf_loader_deprecated::id(), program);

        let mut bank_client = BankClient::new_shared(bank);
        bank_client
            .advance_slot(1, bank_forks.as_ref(), &Pubkey::default())
            .expect("Failed to advance the slot");
        let account_metas = vec![AccountMeta::new(mint_keypair.pubkey(), true)];
        let instruction = Instruction::new_with_bytes(program_id, &[255], account_metas);
        let result = bank_client.send_and_confirm_instruction(&mint_keypair, instruction);
        assert!(result.is_ok());
    }
}

/// This test is written with bpf_loader v2 specific instructions, which will be
/// deprecated when `disable_bpf_loader_instructions` feature is activated.
///
/// The same test has been migrated to
/// `test_sol_alloc_free_no_longer_deployable_with_upgradeable_loader`  with a new version
/// of bpf_upgradeable_loader!
#[test]
#[cfg(feature = "sbf_rust")]
fn test_sol_alloc_free_no_longer_deployable() {
    solana_logger::setup();

    let program_keypair = Keypair::new();
    let program_address = program_keypair.pubkey();

    let GenesisConfigInfo {
        mut genesis_config,
        mint_keypair,
        ..
    } = create_genesis_config(50);

    // deactivate `disable_bpf_loader_instructions` feature so that the program
    // can be loaded, finalized and tested.
    genesis_config
        .accounts
        .remove(&feature_set::disable_bpf_loader_instructions::id());

    genesis_config
        .accounts
        .remove(&feature_set::deprecate_executable_meta_update_in_bpf_loader::id());

    let (bank, _bank_forks) = Bank::new_with_bank_forks_for_tests(&genesis_config);

    let elf = load_program_from_file("solana_sbf_rust_deprecated_loader");
    let mut program_account = AccountSharedData::new(1, elf.len(), &bpf_loader::id());
    program_account
        .data_as_mut_slice()
        .get_mut(..)
        .unwrap()
        .copy_from_slice(&elf);
    bank.store_account(&program_address, &program_account);

    let finalize_tx = Transaction::new(
        &[&mint_keypair, &program_keypair],
        Message::new(
            &[loader_instruction::finalize(
                &program_keypair.pubkey(),
                &bpf_loader::id(),
            )],
            Some(&mint_keypair.pubkey()),
        ),
        bank.last_blockhash(),
    );

    // Try and deploy a program that depends on _sol_alloc_free
    assert_eq!(
        bank.process_transaction(&finalize_tx).unwrap_err(),
        TransactionError::InstructionError(0, InstructionError::InvalidAccountData)
    );
}

#[test]
#[cfg(feature = "sbf_rust")]
#[should_panic(
    expected = "called `Result::unwrap()` on an `Err` value: TransactionError(InstructionError(1, InvalidAccountData))"
)]
fn test_sol_alloc_free_no_longer_deployable_with_upgradeable_loader() {
    solana_logger::setup();

    let GenesisConfigInfo {
        genesis_config,
        mint_keypair,
        ..
    } = create_genesis_config(50);

    let (bank, bank_forks) = Bank::new_with_bank_forks_for_tests(&genesis_config);
    let mut bank_client = BankClient::new_shared(bank.clone());
    let authority_keypair = Keypair::new();

    // Populate loader account with `solana_sbf_rust_deprecated_loader` elf, which
    // depends on `sol_alloc_free_` syscall. This can be verified with
    // $ elfdump solana_sbf_rust_deprecated_loader.so
    // : 0000000000001ab8  000000070000000a R_BPF_64_32            0000000000000000 sol_alloc_free_
    // In the symbol table, there is `sol_alloc_free_`.
    // In fact, `sol_alloc_free_` is called from sbf allocator, which is originated from
    // AccountInfo::realloc() in the program code.

    // Expect that deployment to fail. B/C during deployment, there is an elf
    // verification step, which uses the runtime to look up relocatable symbols
    // in elf inside syscall table. In this case, `sol_alloc_free_` can't be
    // found in syscall table. Hence, the verification fails and the deployment
    // fails.
    let (_bank, _program_id) = load_upgradeable_program_and_advance_slot(
        &mut bank_client,
        bank_forks.as_ref(),
        &mint_keypair,
        &authority_keypair,
        "solana_sbf_rust_deprecated_loader",
    );
}

#[test]
#[cfg(feature = "sbf_rust")]
fn test_program_sbf_duplicate_accounts() {
    solana_logger::setup();

    let mut programs = Vec::new();
    #[cfg(feature = "sbf_c")]
    {
        programs.extend_from_slice(&[("dup_accounts")]);
    }
    #[cfg(feature = "sbf_rust")]
    {
        programs.extend_from_slice(&[("solana_sbf_rust_dup_accounts")]);
    }

    for program in programs.iter() {
        println!("Test program: {:?}", program);

        let GenesisConfigInfo {
            genesis_config,
            mint_keypair,
            ..
        } = create_genesis_config(50);

        let (bank, bank_forks) = Bank::new_with_bank_forks_for_tests(&genesis_config);
        let mut bank_client = BankClient::new_shared(bank.clone());
        let authority_keypair = Keypair::new();

        let (bank, program_id) = load_upgradeable_program_and_advance_slot(
            &mut bank_client,
            bank_forks.as_ref(),
            &mint_keypair,
            &authority_keypair,
            program,
        );
        let payee_account = AccountSharedData::new(10, 1, &program_id);
        let payee_pubkey = Pubkey::new_unique();
        bank.store_account(&payee_pubkey, &payee_account);
        let account = AccountSharedData::new(10, 1, &program_id);

        let pubkey = Pubkey::new_unique();
        let account_metas = vec![
            AccountMeta::new(mint_keypair.pubkey(), true),
            AccountMeta::new(payee_pubkey, false),
            AccountMeta::new(pubkey, false),
            AccountMeta::new(pubkey, false),
        ];

        bank.store_account(&pubkey, &account);
        let instruction = Instruction::new_with_bytes(program_id, &[1], account_metas.clone());
        let result = bank_client.send_and_confirm_instruction(&mint_keypair, instruction);
        let data = bank_client.get_account_data(&pubkey).unwrap().unwrap();
        assert!(result.is_ok());
        assert_eq!(data[0], 1);

        bank.store_account(&pubkey, &account);
        let instruction = Instruction::new_with_bytes(program_id, &[2], account_metas.clone());
        let result = bank_client.send_and_confirm_instruction(&mint_keypair, instruction);
        let data = bank_client.get_account_data(&pubkey).unwrap().unwrap();
        assert!(result.is_ok());
        assert_eq!(data[0], 2);

        bank.store_account(&pubkey, &account);
        let instruction = Instruction::new_with_bytes(program_id, &[3], account_metas.clone());
        let result = bank_client.send_and_confirm_instruction(&mint_keypair, instruction);
        let data = bank_client.get_account_data(&pubkey).unwrap().unwrap();
        assert!(result.is_ok());
        assert_eq!(data[0], 3);

        bank.store_account(&pubkey, &account);
        let instruction = Instruction::new_with_bytes(program_id, &[4], account_metas.clone());
        let result = bank_client.send_and_confirm_instruction(&mint_keypair, instruction);
        let lamports = bank_client.get_balance(&pubkey).unwrap();
        assert!(result.is_ok());
        assert_eq!(lamports, 11);

        bank.store_account(&pubkey, &account);
        let instruction = Instruction::new_with_bytes(program_id, &[5], account_metas.clone());
        let result = bank_client.send_and_confirm_instruction(&mint_keypair, instruction);
        let lamports = bank_client.get_balance(&pubkey).unwrap();
        assert!(result.is_ok());
        assert_eq!(lamports, 12);

        bank.store_account(&pubkey, &account);
        let instruction = Instruction::new_with_bytes(program_id, &[6], account_metas.clone());
        let result = bank_client.send_and_confirm_instruction(&mint_keypair, instruction);
        let lamports = bank_client.get_balance(&pubkey).unwrap();
        assert!(result.is_ok());
        assert_eq!(lamports, 13);

        let keypair = Keypair::new();
        let pubkey = keypair.pubkey();
        let account_metas = vec![
            AccountMeta::new(mint_keypair.pubkey(), true),
            AccountMeta::new(payee_pubkey, false),
            AccountMeta::new(pubkey, false),
            AccountMeta::new_readonly(pubkey, true),
            AccountMeta::new_readonly(program_id, false),
        ];
        bank.store_account(&pubkey, &account);
        let instruction = Instruction::new_with_bytes(program_id, &[7], account_metas.clone());
        let message = Message::new(&[instruction], Some(&mint_keypair.pubkey()));
        let result = bank_client.send_and_confirm_message(&[&mint_keypair, &keypair], message);
        assert!(result.is_ok());
    }
}

#[test]
#[cfg(feature = "sbf_rust")]
fn test_program_sbf_error_handling() {
    solana_logger::setup();

    let mut programs = Vec::new();
    #[cfg(feature = "sbf_c")]
    {
        programs.extend_from_slice(&[("error_handling")]);
    }
    #[cfg(feature = "sbf_rust")]
    {
        programs.extend_from_slice(&[("solana_sbf_rust_error_handling")]);
    }

    for program in programs.iter() {
        println!("Test program: {:?}", program);

        let GenesisConfigInfo {
            genesis_config,
            mint_keypair,
            ..
        } = create_genesis_config(50);

        let (bank, bank_forks) = Bank::new_with_bank_forks_for_tests(&genesis_config);
        let mut bank_client = BankClient::new_shared(bank);
        let authority_keypair = Keypair::new();

        let (_bank, program_id) = load_upgradeable_program_and_advance_slot(
            &mut bank_client,
            bank_forks.as_ref(),
            &mint_keypair,
            &authority_keypair,
            program,
        );

        let account_metas = vec![AccountMeta::new(mint_keypair.pubkey(), true)];

        let instruction = Instruction::new_with_bytes(program_id, &[1], account_metas.clone());
        let result = bank_client.send_and_confirm_instruction(&mint_keypair, instruction);
        assert!(result.is_ok());

        let instruction = Instruction::new_with_bytes(program_id, &[2], account_metas.clone());
        let result = bank_client.send_and_confirm_instruction(&mint_keypair, instruction);
        assert_eq!(
            result.unwrap_err().unwrap(),
            TransactionError::InstructionError(0, InstructionError::InvalidAccountData)
        );

        let instruction = Instruction::new_with_bytes(program_id, &[3], account_metas.clone());
        let result = bank_client.send_and_confirm_instruction(&mint_keypair, instruction);
        assert_eq!(
            result.unwrap_err().unwrap(),
            TransactionError::InstructionError(0, InstructionError::Custom(0))
        );

        let instruction = Instruction::new_with_bytes(program_id, &[4], account_metas.clone());
        let result = bank_client.send_and_confirm_instruction(&mint_keypair, instruction);
        assert_eq!(
            result.unwrap_err().unwrap(),
            TransactionError::InstructionError(0, InstructionError::Custom(42))
        );

        let instruction = Instruction::new_with_bytes(program_id, &[5], account_metas.clone());
        let result = bank_client.send_and_confirm_instruction(&mint_keypair, instruction);
        let result = result.unwrap_err().unwrap();
        if TransactionError::InstructionError(0, InstructionError::InvalidInstructionData) != result
        {
            assert_eq!(
                result,
                TransactionError::InstructionError(0, InstructionError::InvalidError)
            );
        }

        let instruction = Instruction::new_with_bytes(program_id, &[6], account_metas.clone());
        let result = bank_client.send_and_confirm_instruction(&mint_keypair, instruction);
        let result = result.unwrap_err().unwrap();
        if TransactionError::InstructionError(0, InstructionError::InvalidInstructionData) != result
        {
            assert_eq!(
                result,
                TransactionError::InstructionError(0, InstructionError::InvalidError)
            );
        }

        let instruction = Instruction::new_with_bytes(program_id, &[7], account_metas.clone());
        let result = bank_client.send_and_confirm_instruction(&mint_keypair, instruction);
        let result = result.unwrap_err().unwrap();
        if TransactionError::InstructionError(0, InstructionError::InvalidInstructionData) != result
        {
            assert_eq!(
                result,
                TransactionError::InstructionError(0, InstructionError::AccountBorrowFailed)
            );
        }

        let instruction = Instruction::new_with_bytes(program_id, &[8], account_metas.clone());
        let result = bank_client.send_and_confirm_instruction(&mint_keypair, instruction);
        assert_eq!(
            result.unwrap_err().unwrap(),
            TransactionError::InstructionError(0, InstructionError::InvalidInstructionData)
        );

        let instruction = Instruction::new_with_bytes(program_id, &[9], account_metas.clone());
        let result = bank_client.send_and_confirm_instruction(&mint_keypair, instruction);
        assert_eq!(
            result.unwrap_err().unwrap(),
            TransactionError::InstructionError(0, InstructionError::MaxSeedLengthExceeded)
        );
    }
}

#[test]
#[cfg(any(feature = "sbf_c", feature = "sbf_rust"))]
fn test_return_data_and_log_data_syscall() {
    solana_logger::setup();

    let mut programs = Vec::new();
    #[cfg(feature = "sbf_c")]
    {
        programs.extend_from_slice(&[("log_data")]);
    }
    #[cfg(feature = "sbf_rust")]
    {
        programs.extend_from_slice(&[("solana_sbf_rust_log_data")]);
    }

    for program in programs.iter() {
        let GenesisConfigInfo {
            genesis_config,
            mint_keypair,
            ..
        } = create_genesis_config(50);

        let (bank, bank_forks) = Bank::new_with_bank_forks_for_tests(&genesis_config);
        let mut bank_client = BankClient::new_shared(bank.clone());
        let authority_keypair = Keypair::new();

        let (bank, program_id) = load_upgradeable_program_and_advance_slot(
            &mut bank_client,
            bank_forks.as_ref(),
            &mint_keypair,
            &authority_keypair,
            program,
        );

        bank.freeze();

        let account_metas = vec![AccountMeta::new(mint_keypair.pubkey(), true)];
        let instruction =
            Instruction::new_with_bytes(program_id, &[1, 2, 3, 0, 4, 5, 6], account_metas);

        let blockhash = bank.last_blockhash();
        let message = Message::new(&[instruction], Some(&mint_keypair.pubkey()));
        let transaction = Transaction::new(&[&mint_keypair], message, blockhash);
        let sanitized_tx = SanitizedTransaction::from_transaction_for_tests(transaction);

        let result = bank.simulate_transaction(&sanitized_tx, false);

        assert!(result.result.is_ok());

        assert_eq!(result.logs[1], "Program data: AQID BAUG");

        assert_eq!(
            result.logs[3],
            format!("Program return: {} CAFE", program_id)
        );
    }
}

#[test]
#[cfg(feature = "sbf_rust")]
fn test_program_sbf_invoke_sanity() {
    solana_logger::setup();

    #[allow(dead_code)]
    #[derive(Debug)]
    enum Languages {
        C,
        Rust,
    }
    let mut programs = Vec::new();
    #[cfg(feature = "sbf_c")]
    {
        programs.push((Languages::C, "invoke", "invoked", "noop"));
    }
    #[cfg(feature = "sbf_rust")]
    {
        programs.push((
            Languages::Rust,
            "solana_sbf_rust_invoke",
            "solana_sbf_rust_invoked",
            "solana_sbf_rust_noop",
        ));
    }
    for program in programs.iter() {
        println!("Test program: {:?}", program);

        let GenesisConfigInfo {
            genesis_config,
            mint_keypair,
            ..
        } = create_genesis_config(50);

        let (bank, bank_forks) = Bank::new_with_bank_forks_for_tests(&genesis_config);
        let mut bank_client = BankClient::new_shared(bank.clone());
        let authority_keypair = Keypair::new();

        let invoke_program_id = load_upgradeable_program_wrapper(
            &bank_client,
            &mint_keypair,
            &authority_keypair,
            program.1,
        );

        let invoked_program_id = load_upgradeable_program_wrapper(
            &bank_client,
            &mint_keypair,
            &authority_keypair,
            program.2,
        );

        let (bank, noop_program_id) = load_upgradeable_program_and_advance_slot(
            &mut bank_client,
            bank_forks.as_ref(),
            &mint_keypair,
            &authority_keypair,
            program.3,
        );

        let argument_keypair = Keypair::new();
        let account = AccountSharedData::new(42, 100, &invoke_program_id);
        bank.store_account(&argument_keypair.pubkey(), &account);

        let invoked_argument_keypair = Keypair::new();
        let account = AccountSharedData::new(10, 10, &invoked_program_id);
        bank.store_account(&invoked_argument_keypair.pubkey(), &account);

        let from_keypair = Keypair::new();
        let account = AccountSharedData::new(84, 0, &system_program::id());
        bank.store_account(&from_keypair.pubkey(), &account);

        let (derived_key1, bump_seed1) =
            Pubkey::find_program_address(&[b"You pass butter"], &invoke_program_id);
        let (derived_key2, bump_seed2) =
            Pubkey::find_program_address(&[b"Lil'", b"Bits"], &invoked_program_id);
        let (derived_key3, bump_seed3) =
            Pubkey::find_program_address(&[derived_key2.as_ref()], &invoked_program_id);

        let mint_pubkey = mint_keypair.pubkey();
        let account_metas = vec![
            AccountMeta::new(mint_pubkey, true),
            AccountMeta::new(argument_keypair.pubkey(), true),
            AccountMeta::new_readonly(invoked_program_id, false),
            AccountMeta::new(invoked_argument_keypair.pubkey(), true),
            AccountMeta::new_readonly(invoked_program_id, false),
            AccountMeta::new(argument_keypair.pubkey(), true),
            AccountMeta::new(derived_key1, false),
            AccountMeta::new(derived_key2, false),
            AccountMeta::new_readonly(derived_key3, false),
            AccountMeta::new_readonly(system_program::id(), false),
            AccountMeta::new(from_keypair.pubkey(), true),
            AccountMeta::new_readonly(solana_sdk::ed25519_program::id(), false),
            AccountMeta::new_readonly(invoke_program_id, false),
        ];

        // success cases

        let instruction = Instruction::new_with_bytes(
            invoke_program_id,
            &[TEST_SUCCESS, bump_seed1, bump_seed2, bump_seed3],
            account_metas.clone(),
        );
        let noop_instruction = Instruction::new_with_bytes(noop_program_id, &[], vec![]);
        let message = Message::new(&[instruction, noop_instruction], Some(&mint_pubkey));
        let tx = Transaction::new(
            &[
                &mint_keypair,
                &argument_keypair,
                &invoked_argument_keypair,
                &from_keypair,
            ],
            message.clone(),
            bank.last_blockhash(),
        );
        let (result, inner_instructions, _log_messages) =
            process_transaction_and_record_inner(&bank, tx);
        assert_eq!(result, Ok(()));

        let invoked_programs: Vec<Pubkey> = inner_instructions[0]
            .iter()
            .map(|ix| &message.account_keys[ix.instruction.program_id_index as usize])
            .cloned()
            .collect();
        let expected_invoked_programs = match program.0 {
            Languages::C => vec![
                system_program::id(),
                system_program::id(),
                invoked_program_id.clone(),
                invoked_program_id.clone(),
                invoked_program_id.clone(),
                invoked_program_id.clone(),
                invoked_program_id.clone(),
                invoked_program_id.clone(),
                invoked_program_id.clone(),
                invoked_program_id.clone(),
                invoked_program_id.clone(),
                invoked_program_id.clone(),
                invoked_program_id.clone(),
                invoked_program_id.clone(),
                invoked_program_id.clone(),
                invoked_program_id.clone(),
                invoked_program_id.clone(),
                invoked_program_id.clone(),
                invoked_program_id.clone(),
            ],
            Languages::Rust => vec![
                system_program::id(),
                system_program::id(),
                invoked_program_id.clone(),
                invoked_program_id.clone(),
                invoked_program_id.clone(),
                invoked_program_id.clone(),
                invoked_program_id.clone(),
                invoked_program_id.clone(),
                invoked_program_id.clone(),
                invoked_program_id.clone(),
                invoked_program_id.clone(),
                invoked_program_id.clone(),
                invoked_program_id.clone(),
                invoked_program_id.clone(),
                invoked_program_id.clone(),
                invoked_program_id.clone(),
                invoked_program_id.clone(),
                invoked_program_id.clone(),
                invoked_program_id.clone(),
                invoked_program_id.clone(),
                invoked_program_id.clone(),
                system_program::id(),
                invoked_program_id.clone(),
                invoked_program_id.clone(),
            ],
        };
        assert_eq!(invoked_programs.len(), expected_invoked_programs.len());
        assert_eq!(invoked_programs, expected_invoked_programs);
        let no_invoked_programs: Vec<Pubkey> = inner_instructions[1]
            .iter()
            .map(|ix| &message.account_keys[ix.instruction.program_id_index as usize])
            .cloned()
            .collect();
        assert_eq!(no_invoked_programs.len(), 0);

        // failure cases

        let do_invoke_failure_test_local =
            |test: u8,
             expected_error: TransactionError,
             expected_invoked_programs: &[Pubkey],
             expected_log_messages: Option<Vec<String>>| {
                println!("Running failure test #{:?}", test);
                let instruction_data = &[test, bump_seed1, bump_seed2, bump_seed3];
                let signers = vec![
                    &mint_keypair,
                    &argument_keypair,
                    &invoked_argument_keypair,
                    &from_keypair,
                ];
                let instruction = Instruction::new_with_bytes(
                    invoke_program_id,
                    instruction_data,
                    account_metas.clone(),
                );
                let message = Message::new(&[instruction], Some(&mint_pubkey));
                let tx = Transaction::new(&signers, message.clone(), bank.last_blockhash());
                let (result, inner_instructions, log_messages) =
                    process_transaction_and_record_inner(&bank, tx);
                let invoked_programs: Vec<Pubkey> = inner_instructions[0]
                    .iter()
                    .map(|ix| &message.account_keys[ix.instruction.program_id_index as usize])
                    .cloned()
                    .collect();
                assert_eq!(result, Err(expected_error));
                assert_eq!(invoked_programs, expected_invoked_programs);
                if let Some(expected_log_messages) = expected_log_messages {
                    assert_eq!(log_messages.len(), expected_log_messages.len());
                    expected_log_messages
                        .into_iter()
                        .zip(log_messages)
                        .for_each(|(expected_log_message, log_message)| {
                            if expected_log_message != String::from("skip") {
                                assert_eq!(log_message, expected_log_message);
                            }
                        });
                }
            };

        let program_lang = match program.0 {
            Languages::Rust => "Rust",
            Languages::C => "C",
        };

        do_invoke_failure_test_local(
            TEST_PRIVILEGE_ESCALATION_SIGNER,
            TransactionError::InstructionError(0, InstructionError::PrivilegeEscalation),
            &[invoked_program_id.clone()],
            None,
        );

        do_invoke_failure_test_local(
            TEST_PRIVILEGE_ESCALATION_WRITABLE,
            TransactionError::InstructionError(0, InstructionError::PrivilegeEscalation),
            &[invoked_program_id.clone()],
            None,
        );

        do_invoke_failure_test_local(
            TEST_PPROGRAM_NOT_EXECUTABLE,
            TransactionError::InstructionError(0, InstructionError::AccountNotExecutable),
            &[],
            None,
        );

        do_invoke_failure_test_local(
            TEST_EMPTY_ACCOUNTS_SLICE,
            TransactionError::InstructionError(0, InstructionError::MissingAccount),
            &[],
            None,
        );

        do_invoke_failure_test_local(
            TEST_CAP_SEEDS,
            TransactionError::InstructionError(0, InstructionError::MaxSeedLengthExceeded),
            &[],
            None,
        );

        do_invoke_failure_test_local(
            TEST_CAP_SIGNERS,
            TransactionError::InstructionError(0, InstructionError::ProgramFailedToComplete),
            &[],
            None,
        );

        do_invoke_failure_test_local(
            TEST_MAX_INSTRUCTION_DATA_LEN_EXCEEDED,
            TransactionError::InstructionError(0, InstructionError::ProgramFailedToComplete),
            &[],
            Some(vec![
                format!("Program {invoke_program_id} invoke [1]"),
                format!("Program log: invoke {program_lang} program"),
                "Program log: Test max instruction data len exceeded".into(),
                "skip".into(), // don't compare compute consumption logs
                format!("Program {invoke_program_id} failed: Invoked an instruction with data that is too large (10241 > 10240)"),
            ]),
        );

        do_invoke_failure_test_local(
            TEST_MAX_INSTRUCTION_ACCOUNTS_EXCEEDED,
            TransactionError::InstructionError(0, InstructionError::ProgramFailedToComplete),
            &[],
            Some(vec![
                format!("Program {invoke_program_id} invoke [1]"),
                format!("Program log: invoke {program_lang} program"),
                "Program log: Test max instruction accounts exceeded".into(),
                "skip".into(), // don't compare compute consumption logs
                format!("Program {invoke_program_id} failed: Invoked an instruction with too many accounts (256 > 255)"),
            ]),
        );

        do_invoke_failure_test_local(
            TEST_MAX_ACCOUNT_INFOS_EXCEEDED,
            TransactionError::InstructionError(0, InstructionError::ProgramFailedToComplete),
            &[],
            Some(vec![
                format!("Program {invoke_program_id} invoke [1]"),
                format!("Program log: invoke {program_lang} program"),
                "Program log: Test max account infos exceeded".into(),
                "skip".into(), // don't compare compute consumption logs
                format!("Program {invoke_program_id} failed: Invoked an instruction with too many account info's (129 > 128)"),
            ]),
        );

        do_invoke_failure_test_local(
            TEST_RETURN_ERROR,
            TransactionError::InstructionError(0, InstructionError::Custom(42)),
            &[invoked_program_id.clone()],
            None,
        );

        do_invoke_failure_test_local(
            TEST_PRIVILEGE_DEESCALATION_ESCALATION_SIGNER,
            TransactionError::InstructionError(0, InstructionError::PrivilegeEscalation),
            &[invoked_program_id.clone()],
            None,
        );

        do_invoke_failure_test_local(
            TEST_PRIVILEGE_DEESCALATION_ESCALATION_WRITABLE,
            TransactionError::InstructionError(0, InstructionError::PrivilegeEscalation),
            &[invoked_program_id.clone()],
            None,
        );

        do_invoke_failure_test_local(
            TEST_WRITABLE_DEESCALATION_WRITABLE,
            TransactionError::InstructionError(0, InstructionError::ReadonlyDataModified),
            &[invoked_program_id.clone()],
            None,
        );

        do_invoke_failure_test_local(
            TEST_NESTED_INVOKE_TOO_DEEP,
            TransactionError::InstructionError(0, InstructionError::CallDepth),
            &[
                invoked_program_id.clone(),
                invoked_program_id.clone(),
                invoked_program_id.clone(),
                invoked_program_id.clone(),
                invoked_program_id.clone(),
            ],
            None,
        );

        do_invoke_failure_test_local(
            TEST_CALL_PRECOMPILE,
            TransactionError::InstructionError(0, InstructionError::ProgramFailedToComplete),
            &[],
            None,
        );

        do_invoke_failure_test_local(
            TEST_RETURN_DATA_TOO_LARGE,
            TransactionError::InstructionError(0, InstructionError::ProgramFailedToComplete),
            &[],
            None,
        );

        do_invoke_failure_test_local(
            TEST_DUPLICATE_PRIVILEGE_ESCALATION_SIGNER,
            TransactionError::InstructionError(0, InstructionError::PrivilegeEscalation),
            &[invoked_program_id.clone()],
            None,
        );

        do_invoke_failure_test_local(
            TEST_DUPLICATE_PRIVILEGE_ESCALATION_WRITABLE,
            TransactionError::InstructionError(0, InstructionError::PrivilegeEscalation),
            &[invoked_program_id.clone()],
            None,
        );

        // Check resulting state

        assert_eq!(43, bank.get_balance(&derived_key1));
        let account = bank.get_account(&derived_key1).unwrap();
        assert_eq!(&invoke_program_id, account.owner());
        assert_eq!(
            MAX_PERMITTED_DATA_INCREASE,
            bank.get_account(&derived_key1).unwrap().data().len()
        );
        for i in 0..20 {
            assert_eq!(i as u8, account.data()[i]);
        }

        // Attempt to realloc into unauthorized address space
        let account = AccountSharedData::new(84, 0, &system_program::id());
        bank.store_account(&from_keypair.pubkey(), &account);
        bank.store_account(&derived_key1, &AccountSharedData::default());
        let instruction = Instruction::new_with_bytes(
            invoke_program_id,
            &[
                TEST_ALLOC_ACCESS_VIOLATION,
                bump_seed1,
                bump_seed2,
                bump_seed3,
            ],
            account_metas.clone(),
        );
        let message = Message::new(&[instruction], Some(&mint_pubkey));
        let tx = Transaction::new(
            &[
                &mint_keypair,
                &argument_keypair,
                &invoked_argument_keypair,
                &from_keypair,
            ],
            message.clone(),
            bank.last_blockhash(),
        );
        let (result, inner_instructions, _log_messages) =
            process_transaction_and_record_inner(&bank, tx);
        let invoked_programs: Vec<Pubkey> = inner_instructions[0]
            .iter()
            .map(|ix| &message.account_keys[ix.instruction.program_id_index as usize])
            .cloned()
            .collect();
        assert_eq!(invoked_programs, vec![]);
        assert_eq!(
            result.unwrap_err(),
            TransactionError::InstructionError(0, InstructionError::ProgramFailedToComplete)
        );
    }
}

#[test]
#[cfg(feature = "sbf_rust")]
fn test_program_sbf_program_id_spoofing() {
    let GenesisConfigInfo {
        genesis_config,
        mint_keypair,
        ..
    } = create_genesis_config(50);

    let (bank, bank_forks) = Bank::new_with_bank_forks_for_tests(&genesis_config);
    let mut bank_client = BankClient::new_shared(bank.clone());
    let authority_keypair = Keypair::new();

    let malicious_swap_pubkey = load_upgradeable_program_wrapper(
        &bank_client,
        &mint_keypair,
        &authority_keypair,
        "solana_sbf_rust_spoof1",
    );

    let (bank, malicious_system_pubkey) = load_upgradeable_program_and_advance_slot(
        &mut bank_client,
        bank_forks.as_ref(),
        &mint_keypair,
        &authority_keypair,
        "solana_sbf_rust_spoof1_system",
    );

    let from_pubkey = Pubkey::new_unique();
    let account = AccountSharedData::new(10, 0, &system_program::id());
    bank.store_account(&from_pubkey, &account);

    let to_pubkey = Pubkey::new_unique();
    let account = AccountSharedData::new(0, 0, &system_program::id());
    bank.store_account(&to_pubkey, &account);

    let account_metas = vec![
        AccountMeta::new_readonly(system_program::id(), false),
        AccountMeta::new_readonly(malicious_system_pubkey, false),
        AccountMeta::new(from_pubkey, false),
        AccountMeta::new(to_pubkey, false),
    ];

    let instruction =
        Instruction::new_with_bytes(malicious_swap_pubkey, &[], account_metas.clone());
    let result = bank_client.send_and_confirm_instruction(&mint_keypair, instruction);
    assert_eq!(
        result.unwrap_err().unwrap(),
        TransactionError::InstructionError(0, InstructionError::MissingRequiredSignature)
    );
    assert_eq!(10, bank.get_balance(&from_pubkey));
    assert_eq!(0, bank.get_balance(&to_pubkey));
}

#[test]
#[cfg(feature = "sbf_rust")]
fn test_program_sbf_caller_has_access_to_cpi_program() {
    let GenesisConfigInfo {
        genesis_config,
        mint_keypair,
        ..
    } = create_genesis_config(50);

    let (bank, bank_forks) = Bank::new_with_bank_forks_for_tests(&genesis_config);
    let mut bank_client = BankClient::new_shared(bank.clone());
    let authority_keypair = Keypair::new();

    let caller_pubkey = load_upgradeable_program_wrapper(
        &bank_client,
        &mint_keypair,
        &authority_keypair,
        "solana_sbf_rust_caller_access",
    );

    let (_bank, caller2_pubkey) = load_upgradeable_program_and_advance_slot(
        &mut bank_client,
        bank_forks.as_ref(),
        &mint_keypair,
        &authority_keypair,
        "solana_sbf_rust_caller_access",
    );

    let account_metas = vec![
        AccountMeta::new_readonly(caller_pubkey, false),
        AccountMeta::new_readonly(caller2_pubkey, false),
    ];
    let instruction = Instruction::new_with_bytes(caller_pubkey, &[1], account_metas.clone());
    let result = bank_client.send_and_confirm_instruction(&mint_keypair, instruction);
    assert_eq!(
        result.unwrap_err().unwrap(),
        TransactionError::InstructionError(0, InstructionError::MissingAccount)
    );
}

#[test]
#[cfg(feature = "sbf_rust")]
fn test_program_sbf_ro_modify() {
    solana_logger::setup();

    let GenesisConfigInfo {
        genesis_config,
        mint_keypair,
        ..
    } = create_genesis_config(50);

    let (bank, bank_forks) = Bank::new_with_bank_forks_for_tests(&genesis_config);
    let mut bank_client = BankClient::new_shared(bank.clone());
    let authority_keypair = Keypair::new();

    let (bank, program_pubkey) = load_upgradeable_program_and_advance_slot(
        &mut bank_client,
        bank_forks.as_ref(),
        &mint_keypair,
        &authority_keypair,
        "solana_sbf_rust_ro_modify",
    );

    let test_keypair = Keypair::new();
    let account = AccountSharedData::new(10, 0, &system_program::id());
    bank.store_account(&test_keypair.pubkey(), &account);

    let account_metas = vec![
        AccountMeta::new_readonly(system_program::id(), false),
        AccountMeta::new(test_keypair.pubkey(), true),
    ];

    let instruction = Instruction::new_with_bytes(program_pubkey, &[1], account_metas.clone());
    let message = Message::new(&[instruction], Some(&mint_keypair.pubkey()));
    let result = bank_client.send_and_confirm_message(&[&mint_keypair, &test_keypair], message);
    assert_eq!(
        result.unwrap_err().unwrap(),
        TransactionError::InstructionError(0, InstructionError::ProgramFailedToComplete)
    );

    let instruction = Instruction::new_with_bytes(program_pubkey, &[3], account_metas.clone());
    let message = Message::new(&[instruction], Some(&mint_keypair.pubkey()));
    let result = bank_client.send_and_confirm_message(&[&mint_keypair, &test_keypair], message);
    assert_eq!(
        result.unwrap_err().unwrap(),
        TransactionError::InstructionError(0, InstructionError::ProgramFailedToComplete)
    );

    let instruction = Instruction::new_with_bytes(program_pubkey, &[4], account_metas.clone());
    let message = Message::new(&[instruction], Some(&mint_keypair.pubkey()));
    let result = bank_client.send_and_confirm_message(&[&mint_keypair, &test_keypair], message);
    assert_eq!(
        result.unwrap_err().unwrap(),
        TransactionError::InstructionError(0, InstructionError::ProgramFailedToComplete)
    );
}

#[test]
#[cfg(feature = "sbf_rust")]
fn test_program_sbf_call_depth() {
    solana_logger::setup();

    let GenesisConfigInfo {
        genesis_config,
        mint_keypair,
        ..
    } = create_genesis_config(50);

    let (bank, bank_forks) = Bank::new_with_bank_forks_for_tests(&genesis_config);
    let mut bank_client = BankClient::new_shared(bank);
    let authority_keypair = Keypair::new();

    let (_, program_id) = load_upgradeable_program_and_advance_slot(
        &mut bank_client,
        bank_forks.as_ref(),
        &mint_keypair,
        &authority_keypair,
        "solana_sbf_rust_call_depth",
    );

    let instruction = Instruction::new_with_bincode(
        program_id,
        &(ComputeBudget::default().max_call_depth - 1),
        vec![],
    );
    let result = bank_client.send_and_confirm_instruction(&mint_keypair, instruction);
    assert!(result.is_ok());

    let instruction =
        Instruction::new_with_bincode(program_id, &ComputeBudget::default().max_call_depth, vec![]);
    let result = bank_client.send_and_confirm_instruction(&mint_keypair, instruction);
    assert!(result.is_err());
}

#[test]
#[cfg(feature = "sbf_rust")]
fn test_program_sbf_compute_budget() {
    solana_logger::setup();

    let GenesisConfigInfo {
        genesis_config,
        mint_keypair,
        ..
    } = create_genesis_config(50);

    let (bank, bank_forks) = Bank::new_with_bank_forks_for_tests(&genesis_config);
    let mut bank_client = BankClient::new_shared(bank);
    let authority_keypair = Keypair::new();

    let (_, program_id) = load_upgradeable_program_and_advance_slot(
        &mut bank_client,
        bank_forks.as_ref(),
        &mint_keypair,
        &authority_keypair,
        "solana_sbf_rust_noop",
    );
    let message = Message::new(
        &[
            ComputeBudgetInstruction::set_compute_unit_limit(150),
            Instruction::new_with_bincode(program_id, &0, vec![]),
        ],
        Some(&mint_keypair.pubkey()),
    );
    let result = bank_client.send_and_confirm_message(&[&mint_keypair], message);
    assert_eq!(
        result.unwrap_err().unwrap(),
        TransactionError::InstructionError(1, InstructionError::ProgramFailedToComplete),
    );
}

#[test]
fn assert_instruction_count() {
    solana_logger::setup();

    let mut programs = Vec::new();
    #[cfg(feature = "sbf_c")]
    {
        programs.extend_from_slice(&[
            ("alloc", 11502),
            ("sbf_to_sbf", 313),
            ("multiple_static", 208),
            ("noop", 5),
            ("noop++", 5),
            ("relative_call", 210),
            ("return_data", 980),
            ("sanity", 2377),
            ("sanity++", 2277),
            ("secp256k1_recover", 25383),
            ("sha", 1355),
            ("struct_pass", 108),
            ("struct_ret", 122),
        ]);
    }
    #[cfg(feature = "sbf_rust")]
    {
        programs.extend_from_slice(&[
            ("solana_sbf_rust_128bit", 1218),
            ("solana_sbf_rust_alloc", 5077),
            ("solana_sbf_rust_custom_heap", 398),
            ("solana_sbf_rust_dep_crate", 2),
            ("solana_sbf_rust_iter", 1514),
            ("solana_sbf_rust_many_args", 1289),
            ("solana_sbf_rust_mem", 2067),
            ("solana_sbf_rust_membuiltins", 1539),
            ("solana_sbf_rust_noop", 275),
            ("solana_sbf_rust_param_passing", 146),
            ("solana_sbf_rust_rand", 378),
            ("solana_sbf_rust_sanity", 51953),
            ("solana_sbf_rust_secp256k1_recover", 91185),
            ("solana_sbf_rust_sha", 24059),
        ]);
    }

    println!("\n  {:36} expected actual  diff", "SBF program");
    for (program_name, expected_consumption) in programs.iter() {
        let loader_id = bpf_loader::id();
        let program_key = Pubkey::new_unique();
        let mut transaction_accounts = vec![
            (program_key, AccountSharedData::new(0, 0, &loader_id)),
            (
                Pubkey::new_unique(),
                AccountSharedData::new(0, 0, &program_key),
            ),
        ];
        let instruction_accounts = vec![AccountMeta {
            pubkey: transaction_accounts[1].0,
            is_signer: false,
            is_writable: false,
        }];
        transaction_accounts[0]
            .1
            .set_data_from_slice(&load_program_from_file(program_name));
        transaction_accounts[0].1.set_executable(true);

        let prev_compute_meter = RefCell::new(0);
        print!("  {:36} {:8}", program_name, *expected_consumption);
        mock_process_instruction(
            &loader_id,
            vec![0],
            &[],
            transaction_accounts,
            instruction_accounts,
            Ok(()),
            solana_bpf_loader_program::Entrypoint::vm,
            |invoke_context| {
                *prev_compute_meter.borrow_mut() = invoke_context.get_remaining();
                solana_bpf_loader_program::test_utils::load_all_invoked_programs(invoke_context);
            },
            |invoke_context| {
                let consumption = prev_compute_meter
                    .borrow()
                    .saturating_sub(invoke_context.get_remaining());
                let diff: i64 = consumption as i64 - *expected_consumption as i64;
                println!(
                    "{:6} {:+5} ({:+3.0}%)",
                    consumption,
                    diff,
                    100.0_f64 * consumption as f64 / *expected_consumption as f64 - 100.0_f64,
                );
                assert!(consumption <= *expected_consumption);
            },
        );
    }
}

#[test]
#[cfg(feature = "sbf_rust")]
fn test_program_sbf_instruction_introspection() {
    solana_logger::setup();

    let GenesisConfigInfo {
        genesis_config,
        mint_keypair,
        ..
    } = create_genesis_config(50_000);

    let (bank, bank_forks) = Bank::new_with_bank_forks_for_tests(&genesis_config);
    let mut bank_client = BankClient::new_shared(bank.clone());
    let authority_keypair = Keypair::new();

    let (bank, program_id) = load_upgradeable_program_and_advance_slot(
        &mut bank_client,
        bank_forks.as_ref(),
        &mint_keypair,
        &authority_keypair,
        "solana_sbf_rust_instruction_introspection",
    );

    // Passing transaction
    let account_metas = vec![
        AccountMeta::new_readonly(program_id, false),
        AccountMeta::new_readonly(sysvar::instructions::id(), false),
    ];
    let instruction0 = Instruction::new_with_bytes(program_id, &[0u8, 0u8], account_metas.clone());
    let instruction1 = Instruction::new_with_bytes(program_id, &[0u8, 1u8], account_metas.clone());
    let instruction2 = Instruction::new_with_bytes(program_id, &[0u8, 2u8], account_metas);
    let message = Message::new(
        &[instruction0, instruction1, instruction2],
        Some(&mint_keypair.pubkey()),
    );
    let result = bank_client.send_and_confirm_message(&[&mint_keypair], message);
    assert!(result.is_ok());

    // writable special instructions11111 key, should not be allowed
    let account_metas = vec![AccountMeta::new(sysvar::instructions::id(), false)];
    let instruction = Instruction::new_with_bytes(program_id, &[0], account_metas);
    let result = bank_client.send_and_confirm_instruction(&mint_keypair, instruction);
    assert_eq!(
        result.unwrap_err().unwrap(),
        // sysvar write locks are demoted to read only. So this will no longer
        // cause InvalidAccountIndex error.
        TransactionError::InstructionError(0, InstructionError::ProgramFailedToComplete),
    );

    // No accounts, should error
    let instruction = Instruction::new_with_bytes(program_id, &[0], vec![]);
    let result = bank_client.send_and_confirm_instruction(&mint_keypair, instruction);
    assert!(result.is_err());
    assert_eq!(
        result.unwrap_err().unwrap(),
        TransactionError::InstructionError(0, InstructionError::NotEnoughAccountKeys)
    );
    assert!(bank.get_account(&sysvar::instructions::id()).is_none());
}

/// This test is to test bpf_loader v2 `Finalize` instruction with different
/// programs. It is going to be deprecated once we activate
/// `disable_bpf_loader_instructions`.
#[test]
#[cfg(feature = "sbf_rust")]
fn test_program_sbf_test_use_latest_executor() {
    solana_logger::setup();

    let GenesisConfigInfo {
        mut genesis_config,
        mint_keypair,
        ..
    } = create_genesis_config(50);

    // deactivate `disable_bpf_loader_instructions` feature so that the program
    // can be loaded, finalized and tested.
    genesis_config
        .accounts
        .remove(&feature_set::disable_bpf_loader_instructions::id());
    genesis_config
        .accounts
        .remove(&feature_set::deprecate_executable_meta_update_in_bpf_loader::id());

    let (bank, bank_forks) = Bank::new_with_bank_forks_for_tests(&genesis_config);
    let mut bank_client = BankClient::new_shared(bank);
    let panic_id = load_program(
        &bank_client,
        &bpf_loader::id(),
        &mint_keypair,
        "solana_sbf_rust_panic",
    );

    // Write the panic program into the program account
    let (program_keypair, instruction) = load_and_finalize_program(
        &bank_client,
        &bpf_loader::id(),
        None,
        &mint_keypair,
        "solana_sbf_rust_panic",
    );

    // Finalize the panic program, but fail the tx
    let message = Message::new(
        &[
            instruction,
            Instruction::new_with_bytes(panic_id, &[0], vec![]),
        ],
        Some(&mint_keypair.pubkey()),
    );

    bank_client
        .advance_slot(1, bank_forks.as_ref(), &Pubkey::default())
        .expect("Failed to advance the slot");

    assert!(bank_client
        .send_and_confirm_message(&[&mint_keypair, &program_keypair], message)
        .is_err());

    // Write the noop program into the same program account
    let (program_keypair, instruction) = load_and_finalize_program(
        &bank_client,
        &bpf_loader::id(),
        Some(program_keypair),
        &mint_keypair,
        "solana_sbf_rust_noop",
    );
    bank_client
        .advance_slot(1, bank_forks.as_ref(), &Pubkey::default())
        .expect("Failed to advance the slot");
    let message = Message::new(&[instruction], Some(&mint_keypair.pubkey()));
    bank_client
        .send_and_confirm_message(&[&mint_keypair, &program_keypair], message)
        .unwrap();

    // Call the noop program, should get noop not panic
    let message = Message::new(
        &[Instruction::new_with_bytes(
            program_keypair.pubkey(),
            &[0],
            vec![],
        )],
        Some(&mint_keypair.pubkey()),
    );
    bank_client
        .advance_slot(1, bank_forks.as_ref(), &Pubkey::default())
        .expect("Failed to advance the slot");
    assert!(bank_client
        .send_and_confirm_message(&[&mint_keypair], message)
        .is_ok());
}

#[test]
#[cfg(feature = "sbf_rust")]
fn test_program_sbf_upgrade() {
    solana_logger::setup();

    let GenesisConfigInfo {
        genesis_config,
        mint_keypair,
        ..
    } = create_genesis_config(50);
    let (bank, bank_forks) = Bank::new_with_bank_forks_for_tests(&genesis_config);
    let mut bank_client = BankClient::new_shared(bank);

    // Deploy upgrade program
    let buffer_keypair = Keypair::new();
    let program_keypair = Keypair::new();
    let program_id = program_keypair.pubkey();
    let authority_keypair = Keypair::new();
    load_upgradeable_program(
        &bank_client,
        &mint_keypair,
        &buffer_keypair,
        &program_keypair,
        &authority_keypair,
        "solana_sbf_rust_upgradeable",
    );
    bank_client
        .advance_slot(1, bank_forks.as_ref(), &Pubkey::default())
        .expect("Failed to advance the slot");

    let mut instruction =
        Instruction::new_with_bytes(program_id, &[0], vec![AccountMeta::new(clock::id(), false)]);

    // Call upgrade program
    let result = bank_client.send_and_confirm_instruction(&mint_keypair, instruction.clone());
    assert_eq!(
        result.unwrap_err().unwrap(),
        TransactionError::InstructionError(0, InstructionError::Custom(42))
    );

    // Upgrade program
    let buffer_keypair = Keypair::new();
    upgrade_program(
        &bank_client,
        &mint_keypair,
        &buffer_keypair,
        &program_id,
        &authority_keypair,
        "solana_sbf_rust_upgraded",
    );
    bank_client.set_sysvar_for_tests(&clock::Clock {
        slot: 2,
        ..clock::Clock::default()
    });
    bank_client
        .advance_slot(1, bank_forks.as_ref(), &Pubkey::default())
        .expect("Failed to advance the slot");

    // Call upgraded program
    instruction.data[0] += 1;
    let result = bank_client.send_and_confirm_instruction(&mint_keypair, instruction.clone());
    assert_eq!(
        result.unwrap_err().unwrap(),
        TransactionError::InstructionError(0, InstructionError::Custom(43))
    );

    // Set a new authority
    let new_authority_keypair = Keypair::new();
    set_upgrade_authority(
        &bank_client,
        &mint_keypair,
        &program_id,
        &authority_keypair,
        Some(&new_authority_keypair.pubkey()),
    );

    // Upgrade back to the original program
    let buffer_keypair = Keypair::new();
    upgrade_program(
        &bank_client,
        &mint_keypair,
        &buffer_keypair,
        &program_id,
        &new_authority_keypair,
        "solana_sbf_rust_upgradeable",
    );

    bank_client
        .advance_slot(1, bank_forks.as_ref(), &Pubkey::default())
        .expect("Failed to advance the slot");

    // Call original program
    instruction.data[0] += 1;
    let result = bank_client.send_and_confirm_instruction(&mint_keypair, instruction);
    assert_eq!(
        result.unwrap_err().unwrap(),
        TransactionError::InstructionError(0, InstructionError::Custom(42))
    );
}

fn get_stable_genesis_config() -> GenesisConfigInfo {
    let validator_pubkey =
        Pubkey::from_str("GLh546CXmtZdvpEzL8sxzqhhUf7KPvmGaRpFHB5W1sjV").unwrap();
    let mint_keypair = Keypair::from_base58_string(
        "4YTH9JSRgZocmK9ezMZeJCCV2LVeR2NatTBA8AFXkg2x83fqrt8Vwyk91961E7ns4vee9yUBzuDfztb8i9iwTLFd",
    );
    let voting_keypair = Keypair::from_base58_string(
        "4EPWEn72zdNY1JSKkzyZ2vTZcKdPW3jM5WjAgUadnoz83FR5cDFApbo7s5mwBcYXn8afVe2syReJaqBi4fkhG3mH",
    );
    let stake_pubkey = Pubkey::from_str("HGq9JF77xFXRgWRJy8VQuhdbdugrT856RvQDzr1KJo6E").unwrap();

    let mut genesis_config = create_genesis_config_with_leader_ex(
        123,
        &mint_keypair.pubkey(),
        &validator_pubkey,
        &voting_keypair.pubkey(),
        &stake_pubkey,
        bootstrap_validator_stake_lamports(),
        42,
        FeeRateGovernor::new(0, 0), // most tests can't handle transaction fees
        Rent::free(),               // most tests don't expect rent
        ClusterType::Development,
        vec![],
    );
    genesis_config.creation_time = Duration::ZERO.as_secs() as UnixTimestamp;

    GenesisConfigInfo {
        genesis_config,
        mint_keypair,
        voting_keypair,
        validator_pubkey,
    }
}

#[test]
#[ignore]
#[cfg(feature = "sbf_rust")]
fn test_program_sbf_invoke_stable_genesis_and_bank() {
    // The purpose of this test is to exercise various code branches of runtime/VM and
    // assert that the resulting bank hash matches with the expected value.
    // The assert check is commented out by default. Please refer to the last few lines
    // of the test to enable the assertion.
    solana_logger::setup();

    let GenesisConfigInfo {
        genesis_config,
        mint_keypair,
        ..
    } = get_stable_genesis_config();
    let bank = Bank::new_for_tests(&genesis_config);
    let bank = Arc::new(bank);
    let bank_client = BankClient::new_shared(bank.clone());

    // Deploy upgradeable program
    let buffer_keypair = Keypair::from_base58_string(
        "4q4UvWxh2oMifTGbChDeWCbdN8eJEUQ1E6cuNnmymJ6AN5CMUT2VW5A1RKnG9dy7ypLczB9inMUAafh5TkpXrtxg",
    );
    let program_keypair = Keypair::from_base58_string(
        "3LQpBxgpaFNJPit5a8t51pJKMkUmNUn5PhSTcuuhuuBxe43cTeqVPhMtKkFNr5VpFzCExf4ihibvuZgGxmjy6t8n",
    );
    let program_id = program_keypair.pubkey();
    let authority_keypair = Keypair::from_base58_string(
        "285XFW2NTWd6CMvtHzvYYS1kWzmzcGBnyEXbH1v8hq6YJqJsLMTYMPkbEQqeE7m7UqhoMeK5V3HMJLf9DdxwU2Gy",
    );

    let instruction =
        Instruction::new_with_bytes(program_id, &[0], vec![AccountMeta::new(clock::id(), false)]);

    // Call program before its deployed
    let result = bank_client.send_and_confirm_instruction(&mint_keypair, instruction.clone());
    assert_eq!(
        result.unwrap_err().unwrap(),
        TransactionError::ProgramAccountNotFound
    );

    load_upgradeable_program(
        &bank_client,
        &mint_keypair,
        &buffer_keypair,
        &program_keypair,
        &authority_keypair,
        "solana_sbf_rust_noop",
    );

    // Deploy indirect invocation program
    let indirect_program_keypair = Keypair::from_base58_string(
        "2BgE4gD5wUCwiAVPYbmWd2xzXSsD9W2fWgNjwmVkm8WL7i51vK9XAXNnX1VB6oKQZmjaUPRd5RzE6RggB9DeKbZC",
    );
    load_upgradeable_program(
        &bank_client,
        &mint_keypair,
        &buffer_keypair,
        &indirect_program_keypair,
        &authority_keypair,
        "solana_sbf_rust_invoke_and_return",
    );

    let invoke_instruction =
        Instruction::new_with_bytes(program_id, &[0], vec![AccountMeta::new(clock::id(), false)]);
    let indirect_invoke_instruction = Instruction::new_with_bytes(
        indirect_program_keypair.pubkey(),
        &[0],
        vec![
            AccountMeta::new_readonly(program_id, false),
            AccountMeta::new_readonly(clock::id(), false),
        ],
    );

    // Prepare redeployment
    let buffer_keypair = Keypair::from_base58_string(
        "5T5L31FiUphXh4N6mxiWhEKPrdLhvMJSbaHo1Ne7zZYkw6YT1fVkqsWdA6pHMtqATiMTc4sfx5yTV9M9AnWDoBkW",
    );
    load_upgradeable_buffer(
        &bank_client,
        &mint_keypair,
        &buffer_keypair,
        &authority_keypair,
        "solana_sbf_rust_panic",
    );
    let redeployment_instruction = bpf_loader_upgradeable::upgrade(
        &program_id,
        &buffer_keypair.pubkey(),
        &authority_keypair.pubkey(),
        &mint_keypair.pubkey(),
    );

    // Redeployment causes programs to be unavailable to both top-level-instructions and CPI instructions
    for invoke_instruction in [invoke_instruction, indirect_invoke_instruction] {
        // Call upgradeable program
        let result =
            bank_client.send_and_confirm_instruction(&mint_keypair, invoke_instruction.clone());
        assert!(result.is_ok());

        // Upgrade the program and invoke in same tx
        let message = Message::new(
            &[redeployment_instruction.clone(), invoke_instruction],
            Some(&mint_keypair.pubkey()),
        );
        let tx = Transaction::new(
            &[&mint_keypair, &authority_keypair],
            message.clone(),
            bank.last_blockhash(),
        );
        let (result, _, _) = process_transaction_and_record_inner(&bank, tx);
        assert_eq!(
            result.unwrap_err(),
            TransactionError::InstructionError(1, InstructionError::InvalidAccountData),
        );
    }

    // Prepare undeployment
    let (programdata_address, _) = Pubkey::find_program_address(
        &[program_keypair.pubkey().as_ref()],
        &bpf_loader_upgradeable::id(),
    );
    let undeployment_instruction = bpf_loader_upgradeable::close_any(
        &programdata_address,
        &mint_keypair.pubkey(),
        Some(&authority_keypair.pubkey()),
        Some(&program_id),
    );

    let invoke_instruction =
        Instruction::new_with_bytes(program_id, &[1], vec![AccountMeta::new(clock::id(), false)]);
    let indirect_invoke_instruction = Instruction::new_with_bytes(
        indirect_program_keypair.pubkey(),
        &[1],
        vec![
            AccountMeta::new_readonly(program_id, false),
            AccountMeta::new_readonly(clock::id(), false),
        ],
    );

    // Undeployment is visible to both top-level-instructions and CPI instructions
    for invoke_instruction in [invoke_instruction, indirect_invoke_instruction] {
        // Call upgradeable program
        let result =
            bank_client.send_and_confirm_instruction(&mint_keypair, invoke_instruction.clone());
        assert!(result.is_ok());

        // Undeploy the program and invoke in same tx
        let message = Message::new(
            &[undeployment_instruction.clone(), invoke_instruction],
            Some(&mint_keypair.pubkey()),
        );
        let tx = Transaction::new(
            &[&mint_keypair, &authority_keypair],
            message.clone(),
            bank.last_blockhash(),
        );
        let (result, _, _) = process_transaction_and_record_inner(&bank, tx);
        assert_eq!(
            result.unwrap_err(),
            TransactionError::InstructionError(1, InstructionError::InvalidAccountData),
        );
    }

    bank.freeze();
    let expected_hash = Hash::from_str("2A2vqbUKExRbnaAzSnDFXdsBZRZSpCjGZCAA3mFZG2sV")
        .expect("Failed to generate hash");
    println!("Stable test produced bank hash: {}", bank.hash());
    println!("Expected hash: {}", expected_hash);

    // Enable the following code to match the bank hash with the expected bank hash.
    // Follow these steps.
    // 1. Run this test on the baseline/master commit, and get the expected bank hash.
    // 2. Update the `expected_hash` to match the expected bank hash.
    // 3. Run the test in the PR branch that's being tested.
    // If the hash doesn't match, the PR likely has runtime changes that can lead to
    // consensus failure.
    //  assert_eq!(bank.hash(), expected_hash);
}

#[test]
#[cfg(feature = "sbf_rust")]
fn test_program_sbf_invoke_in_same_tx_as_deployment() {
    solana_logger::setup();

    let GenesisConfigInfo {
        genesis_config,
        mint_keypair,
        ..
    } = create_genesis_config(50);
    let (bank, bank_forks) = Bank::new_with_bank_forks_for_tests(&genesis_config);
    let mut bank_client = BankClient::new_shared(bank.clone());

    // Deploy upgradeable program
    let buffer_keypair = Keypair::new();
    let program_keypair = Keypair::new();
    let program_id = program_keypair.pubkey();
    let authority_keypair = Keypair::new();

    // Deploy indirect invocation program
    let indirect_program_keypair = Keypair::new();
    load_upgradeable_program(
        &bank_client,
        &mint_keypair,
        &buffer_keypair,
        &indirect_program_keypair,
        &authority_keypair,
        "solana_sbf_rust_invoke_and_return",
    );

    let invoke_instruction =
        Instruction::new_with_bytes(program_id, &[0], vec![AccountMeta::new(clock::id(), false)]);
    let indirect_invoke_instruction = Instruction::new_with_bytes(
        indirect_program_keypair.pubkey(),
        &[0],
        vec![
            AccountMeta::new_readonly(program_id, false),
            AccountMeta::new_readonly(clock::id(), false),
        ],
    );

    // Prepare deployment
    let program = load_upgradeable_buffer(
        &bank_client,
        &mint_keypair,
        &buffer_keypair,
        &authority_keypair,
        "solana_sbf_rust_noop",
    );
    let deployment_instructions = bpf_loader_upgradeable::deploy_with_max_program_len(
        &mint_keypair.pubkey(),
        &program_keypair.pubkey(),
        &buffer_keypair.pubkey(),
        &authority_keypair.pubkey(),
        1.max(
            bank_client
                .get_minimum_balance_for_rent_exemption(
                    bpf_loader_upgradeable::UpgradeableLoaderState::size_of_program(),
                )
                .unwrap(),
        ),
        program.len() * 2,
    )
    .unwrap();

    let bank = bank_client
        .advance_slot(1, bank_forks.as_ref(), &Pubkey::default())
        .expect("Failed to advance slot");

    // Deployment is invisible to both top-level-instructions and CPI instructions
    for (index, invoke_instruction) in [invoke_instruction, indirect_invoke_instruction]
        .into_iter()
        .enumerate()
    {
        let mut instructions = deployment_instructions.clone();
        instructions.push(invoke_instruction);
        let tx = Transaction::new(
            &[&mint_keypair, &program_keypair, &authority_keypair],
            Message::new(&instructions, Some(&mint_keypair.pubkey())),
            bank.last_blockhash(),
        );
        if index == 0 {
            let results = execute_transactions(&bank, vec![tx]);
            assert_eq!(
                results[0].as_ref().unwrap_err(),
                &TransactionError::ProgramAccountNotFound,
            );
        } else {
            let (result, _, _) = process_transaction_and_record_inner(&bank, tx);
            assert_eq!(
                result.unwrap_err(),
                TransactionError::InstructionError(2, InstructionError::InvalidAccountData),
            );
        }
    }
}

#[test]
#[cfg(feature = "sbf_rust")]
fn test_program_sbf_invoke_in_same_tx_as_redeployment() {
    solana_logger::setup();

    let GenesisConfigInfo {
        genesis_config,
        mint_keypair,
        ..
    } = create_genesis_config(50);
    let (bank, bank_forks) = Bank::new_with_bank_forks_for_tests(&genesis_config);
    let mut bank_client = BankClient::new_shared(bank.clone());

    // Deploy upgradeable program
    let buffer_keypair = Keypair::new();
    let program_keypair = Keypair::new();
    let program_id = program_keypair.pubkey();
    let authority_keypair = Keypair::new();
    load_upgradeable_program(
        &bank_client,
        &mint_keypair,
        &buffer_keypair,
        &program_keypair,
        &authority_keypair,
        "solana_sbf_rust_noop",
    );

    // Deploy indirect invocation program
    let indirect_program_keypair = Keypair::new();
    load_upgradeable_program(
        &bank_client,
        &mint_keypair,
        &buffer_keypair,
        &indirect_program_keypair,
        &authority_keypair,
        "solana_sbf_rust_invoke_and_return",
    );

    // Deploy panic program
    let panic_program_keypair = Keypair::new();
    load_upgradeable_program(
        &bank_client,
        &mint_keypair,
        &buffer_keypair,
        &panic_program_keypair,
        &authority_keypair,
        "solana_sbf_rust_panic",
    );

    let invoke_instruction =
        Instruction::new_with_bytes(program_id, &[0], vec![AccountMeta::new(clock::id(), false)]);
    let indirect_invoke_instruction = Instruction::new_with_bytes(
        indirect_program_keypair.pubkey(),
        &[0],
        vec![
            AccountMeta::new_readonly(program_id, false),
            AccountMeta::new_readonly(clock::id(), false),
        ],
    );

    // load_upgradeable_program sets clock sysvar to 1, which causes the program to be effective
    // after 2 slots. They need to be called individually to create the correct fork graph in between.
<<<<<<< HEAD
    bank_client.advance_slot(1, &Pubkey::default()).unwrap();
    let bank = bank_client.advance_slot(1, &Pubkey::default()).unwrap();
=======
    bank_client
        .advance_slot(1, bank_forks.as_ref(), &Pubkey::default())
        .unwrap();
    let bank = bank_client
        .advance_slot(1, bank_forks.as_ref(), &Pubkey::default())
        .unwrap();
>>>>>>> 5d824a36

    // Prepare redeployment
    let buffer_keypair = Keypair::new();
    load_upgradeable_buffer(
        &bank_client,
        &mint_keypair,
        &buffer_keypair,
        &authority_keypair,
        "solana_sbf_rust_panic",
    );
    let redeployment_instruction = bpf_loader_upgradeable::upgrade(
        &program_id,
        &buffer_keypair.pubkey(),
        &authority_keypair.pubkey(),
        &mint_keypair.pubkey(),
    );

    // Redeployment causes programs to be unavailable to both top-level-instructions and CPI instructions
    for invoke_instruction in [invoke_instruction, indirect_invoke_instruction] {
        // Call upgradeable program
        let result =
            bank_client.send_and_confirm_instruction(&mint_keypair, invoke_instruction.clone());
        assert!(result.is_ok());

        // Upgrade the program and invoke in same tx
        let message = Message::new(
            &[redeployment_instruction.clone(), invoke_instruction],
            Some(&mint_keypair.pubkey()),
        );
        let tx = Transaction::new(
            &[&mint_keypair, &authority_keypair],
            message.clone(),
            bank.last_blockhash(),
        );
        let (result, _, _) = process_transaction_and_record_inner(&bank, tx);
        assert_eq!(
            result.unwrap_err(),
            TransactionError::InstructionError(1, InstructionError::InvalidAccountData),
        );
    }
}

#[test]
#[cfg(feature = "sbf_rust")]
fn test_program_sbf_invoke_in_same_tx_as_undeployment() {
    solana_logger::setup();

    let GenesisConfigInfo {
        genesis_config,
        mint_keypair,
        ..
    } = create_genesis_config(50);
    let (bank, bank_forks) = Bank::new_with_bank_forks_for_tests(&genesis_config);
    let mut bank_client = BankClient::new_shared(bank.clone());

    // Deploy upgradeable program
    let buffer_keypair = Keypair::new();
    let program_keypair = Keypair::new();
    let program_id = program_keypair.pubkey();
    let authority_keypair = Keypair::new();
    load_upgradeable_program(
        &bank_client,
        &mint_keypair,
        &buffer_keypair,
        &program_keypair,
        &authority_keypair,
        "solana_sbf_rust_noop",
    );

    // Deploy indirect invocation program
    let indirect_program_keypair = Keypair::new();
    load_upgradeable_program(
        &bank_client,
        &mint_keypair,
        &buffer_keypair,
        &indirect_program_keypair,
        &authority_keypair,
        "solana_sbf_rust_invoke_and_return",
    );

    let invoke_instruction =
        Instruction::new_with_bytes(program_id, &[0], vec![AccountMeta::new(clock::id(), false)]);
    let indirect_invoke_instruction = Instruction::new_with_bytes(
        indirect_program_keypair.pubkey(),
        &[0],
        vec![
            AccountMeta::new_readonly(program_id, false),
            AccountMeta::new_readonly(clock::id(), false),
        ],
    );

    // load_upgradeable_program sets clock sysvar to 1, which causes the program to be effective
    // after 2 slots. They need to be called individually to create the correct fork graph in between.
<<<<<<< HEAD
    bank_client.advance_slot(1, &Pubkey::default()).unwrap();
    let bank = bank_client.advance_slot(1, &Pubkey::default()).unwrap();
=======
    bank_client
        .advance_slot(1, bank_forks.as_ref(), &Pubkey::default())
        .unwrap();
    let bank = bank_client
        .advance_slot(1, bank_forks.as_ref(), &Pubkey::default())
        .unwrap();
>>>>>>> 5d824a36

    // Prepare undeployment
    let (programdata_address, _) = Pubkey::find_program_address(
        &[program_keypair.pubkey().as_ref()],
        &bpf_loader_upgradeable::id(),
    );
    let undeployment_instruction = bpf_loader_upgradeable::close_any(
        &programdata_address,
        &mint_keypair.pubkey(),
        Some(&authority_keypair.pubkey()),
        Some(&program_id),
    );

    // Undeployment is visible to both top-level-instructions and CPI instructions
    for invoke_instruction in [invoke_instruction, indirect_invoke_instruction] {
        // Call upgradeable program
        let result =
            bank_client.send_and_confirm_instruction(&mint_keypair, invoke_instruction.clone());
        assert!(result.is_ok());

        // Upgrade the program and invoke in same tx
        let message = Message::new(
            &[undeployment_instruction.clone(), invoke_instruction],
            Some(&mint_keypair.pubkey()),
        );
        let tx = Transaction::new(
            &[&mint_keypair, &authority_keypair],
            message.clone(),
            bank.last_blockhash(),
        );
        let (result, _, _) = process_transaction_and_record_inner(&bank, tx);
        assert_eq!(
            result.unwrap_err(),
            TransactionError::InstructionError(1, InstructionError::InvalidAccountData),
        );
    }
}

#[test]
#[cfg(feature = "sbf_rust")]
fn test_program_sbf_invoke_upgradeable_via_cpi() {
    solana_logger::setup();

    let GenesisConfigInfo {
        genesis_config,
        mint_keypair,
        ..
    } = create_genesis_config(50);

    let (bank, bank_forks) = Bank::new_with_bank_forks_for_tests(&genesis_config);
    let mut bank_client = BankClient::new_shared(bank);
    let authority_keypair = Keypair::new();

    let (_bank, invoke_and_return) = load_upgradeable_program_and_advance_slot(
        &mut bank_client,
        bank_forks.as_ref(),
        &mint_keypair,
        &authority_keypair,
        "solana_sbf_rust_invoke_and_return",
    );

    // Deploy upgradeable program
    let program_id = load_upgradeable_program_wrapper(
        &bank_client,
        &mint_keypair,
        &authority_keypair,
        "solana_sbf_rust_upgradeable",
    );
    bank_client.set_sysvar_for_tests(&clock::Clock {
        slot: 2,
        ..clock::Clock::default()
    });

    bank_client
        .advance_slot(1, bank_forks.as_ref(), &Pubkey::default())
        .expect("Failed to advance slot");

    let mut instruction = Instruction::new_with_bytes(
        invoke_and_return,
        &[0],
        vec![
            AccountMeta::new_readonly(program_id, false),
            AccountMeta::new_readonly(clock::id(), false),
        ],
    );

    // Call invoker program to invoke the upgradeable program
    instruction.data[0] += 1;
    let result = bank_client.send_and_confirm_instruction(&mint_keypair, instruction.clone());
    assert_eq!(
        result.unwrap_err().unwrap(),
        TransactionError::InstructionError(0, InstructionError::Custom(42))
    );

    // Upgrade program
    let buffer_keypair = Keypair::new();
    upgrade_program(
        &bank_client,
        &mint_keypair,
        &buffer_keypair,
        &program_id,
        &authority_keypair,
        "solana_sbf_rust_upgraded",
    );
    bank_client.set_sysvar_for_tests(&clock::Clock {
        slot: 3,
        ..clock::Clock::default()
    });
    bank_client
        .advance_slot(1, bank_forks.as_ref(), &Pubkey::default())
        .expect("Failed to advance slot");

    // Call the upgraded program
    instruction.data[0] += 1;
    let result = bank_client.send_and_confirm_instruction(&mint_keypair, instruction.clone());
    assert_eq!(
        result.unwrap_err().unwrap(),
        TransactionError::InstructionError(0, InstructionError::Custom(43))
    );

    // Set a new authority
    let new_authority_keypair = Keypair::new();
    set_upgrade_authority(
        &bank_client,
        &mint_keypair,
        &program_id,
        &authority_keypair,
        Some(&new_authority_keypair.pubkey()),
    );

    // Upgrade back to the original program
    let buffer_keypair = Keypair::new();
    upgrade_program(
        &bank_client,
        &mint_keypair,
        &buffer_keypair,
        &program_id,
        &new_authority_keypair,
        "solana_sbf_rust_upgradeable",
    );

    bank_client
        .advance_slot(1, bank_forks.as_ref(), &Pubkey::default())
        .expect("Failed to advance slot");

    // Call original program
    instruction.data[0] += 1;
    let result = bank_client.send_and_confirm_instruction(&mint_keypair, instruction.clone());
    assert_eq!(
        result.unwrap_err().unwrap(),
        TransactionError::InstructionError(0, InstructionError::Custom(42))
    );
}

#[test]
#[cfg(any(feature = "sbf_c", feature = "sbf_rust"))]
fn test_program_sbf_disguised_as_sbf_loader() {
    solana_logger::setup();

    let mut programs = Vec::new();
    #[cfg(feature = "sbf_c")]
    {
        programs.extend_from_slice(&[("noop")]);
    }
    #[cfg(feature = "sbf_rust")]
    {
        programs.extend_from_slice(&[("solana_sbf_rust_noop")]);
    }

    for program in programs.iter() {
        let GenesisConfigInfo {
            genesis_config,
            mint_keypair,
            ..
        } = create_genesis_config(50);
        let mut bank = Bank::new_for_tests(&genesis_config);
        bank.deactivate_feature(
            &solana_sdk::feature_set::remove_bpf_loader_incorrect_program_id::id(),
        );
        let (bank, bank_forks) = bank.wrap_with_bank_forks_for_tests();
        let mut bank_client = BankClient::new_shared(bank);
        let authority_keypair = Keypair::new();

        let (_bank, program_id) = load_upgradeable_program_and_advance_slot(
            &mut bank_client,
            bank_forks.as_ref(),
            &mint_keypair,
            &authority_keypair,
            program,
        );

        let account_metas = vec![AccountMeta::new_readonly(program_id, false)];
        let instruction = Instruction::new_with_bytes(bpf_loader::id(), &[1], account_metas);
        let result = bank_client.send_and_confirm_instruction(&mint_keypair, instruction);
        assert_eq!(
            result.unwrap_err().unwrap(),
            TransactionError::InstructionError(0, InstructionError::IncorrectProgramId)
        );
    }
}

#[test]
#[cfg(feature = "sbf_c")]
fn test_program_reads_from_program_account() {
    solana_logger::setup();

    let GenesisConfigInfo {
        genesis_config,
        mint_keypair,
        ..
    } = create_genesis_config(50);

    let (bank, bank_forks) = Bank::new_with_bank_forks_for_tests(&genesis_config);
    let mut bank_client = BankClient::new_shared(bank);
    let authority_keypair = Keypair::new();

    let (_bank, program_id) = load_upgradeable_program_and_advance_slot(
        &mut bank_client,
        bank_forks.as_ref(),
        &mint_keypair,
        &authority_keypair,
        "read_program",
    );
    let account_metas = vec![AccountMeta::new_readonly(program_id, false)];
    let instruction = Instruction::new_with_bytes(program_id, &[], account_metas);
    bank_client
        .send_and_confirm_instruction(&mint_keypair, instruction)
        .unwrap();
}

#[test]
#[cfg(feature = "sbf_c")]
fn test_program_sbf_c_dup() {
    solana_logger::setup();

    let GenesisConfigInfo {
        genesis_config,
        mint_keypair,
        ..
    } = create_genesis_config(50);

    let (bank, bank_forks) = Bank::new_with_bank_forks_for_tests(&genesis_config);

    let account_address = Pubkey::new_unique();
    let account = AccountSharedData::new_data(42, &[1_u8, 2, 3], &system_program::id()).unwrap();
    bank.store_account(&account_address, &account);

    let mut bank_client = BankClient::new_shared(bank);
    let authority_keypair = Keypair::new();
    let (_, program_id) = load_upgradeable_program_and_advance_slot(
        &mut bank_client,
        bank_forks.as_ref(),
        &mint_keypair,
        &authority_keypair,
        "ser",
    );
    let account_metas = vec![
        AccountMeta::new_readonly(account_address, false),
        AccountMeta::new_readonly(account_address, false),
    ];
    let instruction = Instruction::new_with_bytes(program_id, &[4, 5, 6, 7], account_metas);
    bank_client
        .send_and_confirm_instruction(&mint_keypair, instruction)
        .unwrap();
}

#[test]
#[cfg(feature = "sbf_rust")]
fn test_program_sbf_upgrade_via_cpi() {
    solana_logger::setup();

    let GenesisConfigInfo {
        genesis_config,
        mint_keypair,
        ..
    } = create_genesis_config(50);

    let (bank, bank_forks) = Bank::new_with_bank_forks_for_tests(&genesis_config);
    let mut bank_client = BankClient::new_shared(bank);
    let authority_keypair = Keypair::new();

    let (_bank, invoke_and_return) = load_upgradeable_program_and_advance_slot(
        &mut bank_client,
        bank_forks.as_ref(),
        &mint_keypair,
        &authority_keypair,
        "solana_sbf_rust_invoke_and_return",
    );

    // Deploy upgradeable program
    let buffer_keypair = Keypair::new();
    let program_keypair = Keypair::new();
    let program_id = program_keypair.pubkey();
    let authority_keypair = Keypair::new();
    load_upgradeable_program(
        &bank_client,
        &mint_keypair,
        &buffer_keypair,
        &program_keypair,
        &authority_keypair,
        "solana_sbf_rust_upgradeable",
    );
    bank_client
        .advance_slot(1, bank_forks.as_ref(), &Pubkey::default())
        .expect("Failed to advance the slot");
    let program_account = bank_client.get_account(&program_id).unwrap().unwrap();
    let Ok(bpf_loader_upgradeable::UpgradeableLoaderState::Program {
        programdata_address,
    }) = program_account.state()
    else {
        unreachable!()
    };
    let original_programdata = bank_client
        .get_account_data(&programdata_address)
        .unwrap()
        .unwrap();

    let mut instruction = Instruction::new_with_bytes(
        invoke_and_return,
        &[0],
        vec![
            AccountMeta::new_readonly(program_id, false),
            AccountMeta::new_readonly(clock::id(), false),
        ],
    );

    // Call the upgradable program
    instruction.data[0] += 1;
    let result = bank_client.send_and_confirm_instruction(&mint_keypair, instruction.clone());
    assert_eq!(
        result.unwrap_err().unwrap(),
        TransactionError::InstructionError(0, InstructionError::Custom(42))
    );

    // Load the buffer account
    let buffer_keypair = Keypair::new();
    load_upgradeable_buffer(
        &bank_client,
        &mint_keypair,
        &buffer_keypair,
        &authority_keypair,
        "solana_sbf_rust_upgraded",
    );

    // Upgrade program via CPI
    let mut upgrade_instruction = bpf_loader_upgradeable::upgrade(
        &program_id,
        &buffer_keypair.pubkey(),
        &authority_keypair.pubkey(),
        &mint_keypair.pubkey(),
    );
    upgrade_instruction.program_id = invoke_and_return;
    upgrade_instruction
        .accounts
        .insert(0, AccountMeta::new(bpf_loader_upgradeable::id(), false));
    let message = Message::new(&[upgrade_instruction], Some(&mint_keypair.pubkey()));
    bank_client
        .send_and_confirm_message(&[&mint_keypair, &authority_keypair], message)
        .unwrap();

    bank_client
        .advance_slot(1, bank_forks.as_ref(), &Pubkey::default())
        .expect("Failed to advance the slot");

    // Call the upgraded program
    instruction.data[0] += 1;
    let result = bank_client.send_and_confirm_instruction(&mint_keypair, instruction.clone());
    assert_eq!(
        result.unwrap_err().unwrap(),
        TransactionError::InstructionError(0, InstructionError::Custom(43))
    );

    // Validate that the programdata was actually overwritten
    let programdata = bank_client
        .get_account_data(&programdata_address)
        .unwrap()
        .unwrap();
    assert_ne!(programdata, original_programdata);
}

#[test]
#[cfg(feature = "sbf_rust")]
fn test_program_sbf_set_upgrade_authority_via_cpi() {
    solana_logger::setup();

    let GenesisConfigInfo {
        genesis_config,
        mint_keypair,
        ..
    } = create_genesis_config(50);

    let (bank, bank_forks) = Bank::new_with_bank_forks_for_tests(&genesis_config);
    let mut bank_client = BankClient::new_shared(bank);
    let authority_keypair = Keypair::new();

    // Deploy CPI invoker program
    let invoke_and_return = load_upgradeable_program_wrapper(
        &bank_client,
        &mint_keypair,
        &authority_keypair,
        "solana_sbf_rust_invoke_and_return",
    );

    // Deploy upgradeable program
    let program_id = load_upgradeable_program_wrapper(
        &bank_client,
        &mint_keypair,
        &authority_keypair,
        "solana_sbf_rust_upgradeable",
    );

    bank_client
        .advance_slot(1, bank_forks.as_ref(), &Pubkey::default())
        .expect("Failed to advance the slot");

    // Set program upgrade authority instruction to invoke via CPI
    let new_upgrade_authority_key = Keypair::new().pubkey();
    let mut set_upgrade_authority_instruction = bpf_loader_upgradeable::set_upgrade_authority(
        &program_id,
        &authority_keypair.pubkey(),
        Some(&new_upgrade_authority_key),
    );

    // Invoke set_upgrade_authority via CPI invoker program
    set_upgrade_authority_instruction.program_id = invoke_and_return;
    set_upgrade_authority_instruction
        .accounts
        .insert(0, AccountMeta::new(bpf_loader_upgradeable::id(), false));

    let message = Message::new(
        &[set_upgrade_authority_instruction],
        Some(&mint_keypair.pubkey()),
    );
    bank_client
        .send_and_confirm_message(&[&mint_keypair, &authority_keypair], message)
        .unwrap();

    // Assert upgrade authority was changed
    let program_account_data = bank_client.get_account_data(&program_id).unwrap().unwrap();
    let program_account = parse_bpf_upgradeable_loader(&program_account_data).unwrap();

    let upgrade_authority_key = match program_account {
        BpfUpgradeableLoaderAccountType::Program(ui_program) => {
            let program_data_account_key = Pubkey::from_str(&ui_program.program_data).unwrap();
            let program_data_account_data = bank_client
                .get_account_data(&program_data_account_key)
                .unwrap()
                .unwrap();
            let program_data_account =
                parse_bpf_upgradeable_loader(&program_data_account_data).unwrap();

            match program_data_account {
                BpfUpgradeableLoaderAccountType::ProgramData(ui_program_data) => ui_program_data
                    .authority
                    .map(|a| Pubkey::from_str(&a).unwrap()),
                _ => None,
            }
        }
        _ => None,
    };

    assert_eq!(Some(new_upgrade_authority_key), upgrade_authority_key);
}

#[test]
#[cfg(feature = "sbf_rust")]
fn test_program_upgradeable_locks() {
    fn setup_program_upgradeable_locks(
        payer_keypair: &Keypair,
        buffer_keypair: &Keypair,
        program_keypair: &Keypair,
    ) -> (Arc<Bank>, Transaction, Transaction) {
        solana_logger::setup();

        let GenesisConfigInfo {
            genesis_config,
            mint_keypair,
            ..
        } = create_genesis_config(2_000_000_000);
        let (bank, bank_forks) = Bank::new_with_bank_forks_for_tests(&genesis_config);
        let mut bank_client = BankClient::new_shared(bank.clone());

        load_upgradeable_program(
            &bank_client,
            &mint_keypair,
            buffer_keypair,
            program_keypair,
            payer_keypair,
            "solana_sbf_rust_panic",
        );

        // Load the buffer account
        load_upgradeable_buffer(
            &bank_client,
            &mint_keypair,
            buffer_keypair,
            &payer_keypair,
            "solana_sbf_rust_noop",
        );

        let bank = bank_client
            .advance_slot(1, bank_forks.as_ref(), &Pubkey::default())
            .expect("Failed to advance the slot");

        bank_client
            .send_and_confirm_instruction(
                &mint_keypair,
                system_instruction::transfer(
                    &mint_keypair.pubkey(),
                    &payer_keypair.pubkey(),
                    1_000_000_000,
                ),
            )
            .unwrap();

        let invoke_tx = Transaction::new(
            &[payer_keypair],
            Message::new(
                &[Instruction::new_with_bytes(
                    program_keypair.pubkey(),
                    &[0; 0],
                    vec![],
                )],
                Some(&payer_keypair.pubkey()),
            ),
            bank.last_blockhash(),
        );
        let upgrade_tx = Transaction::new(
            &[payer_keypair],
            Message::new(
                &[bpf_loader_upgradeable::upgrade(
                    &program_keypair.pubkey(),
                    &buffer_keypair.pubkey(),
                    &payer_keypair.pubkey(),
                    &payer_keypair.pubkey(),
                )],
                Some(&payer_keypair.pubkey()),
            ),
            bank.last_blockhash(),
        );

        (bank, invoke_tx, upgrade_tx)
    }

    let payer_keypair = keypair_from_seed(&[56u8; 32]).unwrap();
    let buffer_keypair = keypair_from_seed(&[11; 32]).unwrap();
    let program_keypair = keypair_from_seed(&[77u8; 32]).unwrap();

    let results1 = {
        let (bank, invoke_tx, upgrade_tx) =
            setup_program_upgradeable_locks(&payer_keypair, &buffer_keypair, &program_keypair);
        execute_transactions(&bank, vec![upgrade_tx, invoke_tx])
    };

    let results2 = {
        let (bank, invoke_tx, upgrade_tx) =
            setup_program_upgradeable_locks(&payer_keypair, &buffer_keypair, &program_keypair);
        execute_transactions(&bank, vec![invoke_tx, upgrade_tx])
    };

    assert!(matches!(
        results1[0],
        Ok(ConfirmedTransactionWithStatusMeta {
            tx_with_meta: TransactionWithStatusMeta::Complete(VersionedTransactionWithStatusMeta {
                meta: TransactionStatusMeta { status: Ok(()), .. },
                ..
            }),
            ..
        })
    ));
    assert_eq!(results1[1], Err(TransactionError::AccountInUse));

    assert!(matches!(
        results2[0],
        Ok(ConfirmedTransactionWithStatusMeta {
            tx_with_meta: TransactionWithStatusMeta::Complete(VersionedTransactionWithStatusMeta {
                meta: TransactionStatusMeta {
                    status: Err(TransactionError::InstructionError(
                        0,
                        InstructionError::ProgramFailedToComplete
                    )),
                    ..
                },
                ..
            }),
            ..
        })
    ));
    assert_eq!(results2[1], Err(TransactionError::AccountInUse));
}

/// This test is to test bpf_loader v2 `Finalize` instruction. It is going to be
/// deprecated once we activate `disable_bpf_loader_instructions`.
#[test]
#[cfg(feature = "sbf_rust")]
fn test_program_sbf_finalize() {
    solana_logger::setup();

    let GenesisConfigInfo {
        mut genesis_config,
        mint_keypair,
        ..
    } = create_genesis_config(50);

    // deactivate `disable_bpf_loader_instructions` feature so that the program
    // can be loaded, finalized and tested.
    genesis_config
        .accounts
        .remove(&feature_set::disable_bpf_loader_instructions::id());

    genesis_config
        .accounts
        .remove(&feature_set::deprecate_executable_meta_update_in_bpf_loader::id());

    let (bank, bank_forks) = Bank::new_with_bank_forks_for_tests(&genesis_config);
    let mut bank_client = BankClient::new_shared(bank.clone());

    let (_, program_pubkey) = load_program_and_advance_slot(
        &mut bank_client,
        bank_forks.as_ref(),
        &bpf_loader::id(),
        &mint_keypair,
        "solana_sbf_rust_finalize",
    );

    // Write the noop program into the same program account
    let (program_keypair, _instruction) = load_and_finalize_program(
        &bank_client,
        &bpf_loader::id(),
        None,
        &mint_keypair,
        "solana_sbf_rust_noop",
    );

    bank_client
        .advance_slot(1, bank_forks.as_ref(), &Pubkey::default())
        .expect("Failed to advance the slot");

    let account_metas = vec![
        AccountMeta::new(program_keypair.pubkey(), true),
        AccountMeta::new_readonly(bpf_loader::id(), false),
        AccountMeta::new(rent::id(), false),
    ];
    let instruction = Instruction::new_with_bytes(program_pubkey, &[], account_metas.clone());
    let message = Message::new(&[instruction], Some(&mint_keypair.pubkey()));
    let result = bank_client.send_and_confirm_message(&[&mint_keypair, &program_keypair], message);
    assert_eq!(
        result.unwrap_err().unwrap(),
        TransactionError::InstructionError(0, InstructionError::ProgramFailedToComplete)
    );
}

#[test]
#[cfg(feature = "sbf_rust")]
fn test_program_sbf_ro_account_modify() {
    solana_logger::setup();

    let GenesisConfigInfo {
        genesis_config,
        mint_keypair,
        ..
    } = create_genesis_config(50);

    let (bank, bank_forks) = Bank::new_with_bank_forks_for_tests(&genesis_config);
    let mut bank_client = BankClient::new_shared(bank.clone());
    let authority_keypair = Keypair::new();

    let (bank, program_id) = load_upgradeable_program_and_advance_slot(
        &mut bank_client,
        bank_forks.as_ref(),
        &mint_keypair,
        &authority_keypair,
        "solana_sbf_rust_ro_account_modify",
    );

    let argument_keypair = Keypair::new();
    let account = AccountSharedData::new(42, 100, &program_id);
    bank.store_account(&argument_keypair.pubkey(), &account);

    let from_keypair = Keypair::new();
    let account = AccountSharedData::new(84, 0, &system_program::id());
    bank.store_account(&from_keypair.pubkey(), &account);

    let mint_pubkey = mint_keypair.pubkey();
    let account_metas = vec![
        AccountMeta::new_readonly(argument_keypair.pubkey(), false),
        AccountMeta::new_readonly(program_id, false),
    ];

    let instruction = Instruction::new_with_bytes(program_id, &[0], account_metas.clone());
    let message = Message::new(&[instruction], Some(&mint_pubkey));
    let result = bank_client.send_and_confirm_message(&[&mint_keypair], message);
    assert_eq!(
        result.unwrap_err().unwrap(),
        TransactionError::InstructionError(0, InstructionError::ReadonlyDataModified)
    );

    let instruction = Instruction::new_with_bytes(program_id, &[1], account_metas.clone());
    let message = Message::new(&[instruction], Some(&mint_pubkey));
    let result = bank_client.send_and_confirm_message(&[&mint_keypair], message);
    assert_eq!(
        result.unwrap_err().unwrap(),
        TransactionError::InstructionError(0, InstructionError::ReadonlyDataModified)
    );

    let instruction = Instruction::new_with_bytes(program_id, &[2], account_metas.clone());
    let message = Message::new(&[instruction], Some(&mint_pubkey));
    let result = bank_client.send_and_confirm_message(&[&mint_keypair], message);
    assert_eq!(
        result.unwrap_err().unwrap(),
        TransactionError::InstructionError(0, InstructionError::ReadonlyDataModified)
    );
}

#[test]
#[cfg(feature = "sbf_rust")]
fn test_program_sbf_realloc() {
    solana_logger::setup();

    const START_BALANCE: u64 = 100_000_000_000;

    let GenesisConfigInfo {
        genesis_config,
        mint_keypair,
        ..
    } = create_genesis_config(1_000_000_000_000);

    let mint_pubkey = mint_keypair.pubkey();
    let signer = &[&mint_keypair];
    for direct_mapping in [false, true] {
        let mut bank = Bank::new_for_tests(&genesis_config);
        let feature_set = Arc::make_mut(&mut bank.feature_set);
        // by default test banks have all features enabled, so we only need to
        // disable when needed
        if !direct_mapping {
            feature_set.deactivate(&feature_set::bpf_account_data_direct_mapping::id());
        }
        let (bank, bank_forks) = bank.wrap_with_bank_forks_for_tests();
        let mut bank_client = BankClient::new_shared(bank.clone());
        let authority_keypair = Keypair::new();

        let (bank, program_id) = load_upgradeable_program_and_advance_slot(
            &mut bank_client,
            bank_forks.as_ref(),
            &mint_keypair,
            &authority_keypair,
            "solana_sbf_rust_realloc",
        );

        let mut bump = 0;
        let keypair = Keypair::new();
        let pubkey = keypair.pubkey();
        let account = AccountSharedData::new(START_BALANCE, 5, &program_id);
        bank.store_account(&pubkey, &account);

        // Realloc RO account
        let mut instruction = realloc(&program_id, &pubkey, 0, &mut bump);
        instruction.accounts[0].is_writable = false;
        assert_eq!(
            bank_client
                .send_and_confirm_message(signer, Message::new(&[instruction], Some(&mint_pubkey),),)
                .unwrap_err()
                .unwrap(),
            TransactionError::InstructionError(0, InstructionError::ReadonlyDataModified)
        );

        // Realloc account to overflow
        assert_eq!(
            bank_client
                .send_and_confirm_message(
                    signer,
                    Message::new(
                        &[realloc(&program_id, &pubkey, usize::MAX, &mut bump)],
                        Some(&mint_pubkey),
                    ),
                )
                .unwrap_err()
                .unwrap(),
            TransactionError::InstructionError(0, InstructionError::InvalidRealloc)
        );

        // Realloc account to 0
        bank_client
            .send_and_confirm_message(
                signer,
                Message::new(
                    &[realloc(&program_id, &pubkey, 0, &mut bump)],
                    Some(&mint_pubkey),
                ),
            )
            .unwrap();
        let data = bank_client.get_account_data(&pubkey).unwrap().unwrap();
        assert_eq!(0, data.len());

        // Realloc account to max then undo
        bank_client
            .send_and_confirm_message(
                signer,
                Message::new(
                    &[realloc_extend_and_undo(
                        &program_id,
                        &pubkey,
                        MAX_PERMITTED_DATA_INCREASE,
                        &mut bump,
                    )],
                    Some(&mint_pubkey),
                ),
            )
            .unwrap();
        let data = bank_client.get_account_data(&pubkey).unwrap().unwrap();
        assert_eq!(0, data.len());

        // Realloc account to max + 1 then undo
        assert_eq!(
            bank_client
                .send_and_confirm_message(
                    signer,
                    Message::new(
                        &[realloc_extend_and_undo(
                            &program_id,
                            &pubkey,
                            MAX_PERMITTED_DATA_INCREASE + 1,
                            &mut bump,
                        )],
                        Some(&mint_pubkey),
                    ),
                )
                .unwrap_err()
                .unwrap(),
            TransactionError::InstructionError(0, InstructionError::InvalidRealloc)
        );

        // Realloc to max + 1
        assert_eq!(
            bank_client
                .send_and_confirm_message(
                    signer,
                    Message::new(
                        &[realloc(
                            &program_id,
                            &pubkey,
                            MAX_PERMITTED_DATA_INCREASE + 1,
                            &mut bump
                        )],
                        Some(&mint_pubkey),
                    ),
                )
                .unwrap_err()
                .unwrap(),
            TransactionError::InstructionError(0, InstructionError::InvalidRealloc)
        );

        // Realloc to max length in max increase increments
        for i in 0..MAX_PERMITTED_DATA_LENGTH as usize / MAX_PERMITTED_DATA_INCREASE {
            let mut bump = i as u64;
            bank_client
                .send_and_confirm_message(
                    signer,
                    Message::new(
                        &[realloc_extend_and_fill(
                            &program_id,
                            &pubkey,
                            MAX_PERMITTED_DATA_INCREASE,
                            1,
                            &mut bump,
                        )],
                        Some(&mint_pubkey),
                    ),
                )
                .unwrap();
            let data = bank_client.get_account_data(&pubkey).unwrap().unwrap();
            assert_eq!((i + 1) * MAX_PERMITTED_DATA_INCREASE, data.len());
        }
        for i in 0..data.len() {
            assert_eq!(data[i], 1);
        }

        // and one more time should fail
        assert_eq!(
            bank_client
                .send_and_confirm_message(
                    signer,
                    Message::new(
                        &[realloc_extend(
                            &program_id,
                            &pubkey,
                            MAX_PERMITTED_DATA_INCREASE,
                            &mut bump
                        )],
                        Some(&mint_pubkey),
                    )
                )
                .unwrap_err()
                .unwrap(),
            TransactionError::InstructionError(0, InstructionError::InvalidRealloc)
        );

        // Realloc to 6 bytes
        bank_client
            .send_and_confirm_message(
                signer,
                Message::new(
                    &[realloc(&program_id, &pubkey, 6, &mut bump)],
                    Some(&mint_pubkey),
                ),
            )
            .unwrap();
        let data = bank_client.get_account_data(&pubkey).unwrap().unwrap();
        assert_eq!(6, data.len());

        // Extend by 2 bytes and write a u64. This ensures that we can do writes that span the original
        // account length (6 bytes) and the realloc data (2 bytes).
        bank_client
            .send_and_confirm_message(
                signer,
                Message::new(
                    &[extend_and_write_u64(
                        &program_id,
                        &pubkey,
                        0x1122334455667788,
                    )],
                    Some(&mint_pubkey),
                ),
            )
            .unwrap();
        let data = bank_client.get_account_data(&pubkey).unwrap().unwrap();
        assert_eq!(8, data.len());
        assert_eq!(0x1122334455667788, unsafe { *data.as_ptr().cast::<u64>() });

        // Realloc to 0
        bank_client
            .send_and_confirm_message(
                signer,
                Message::new(
                    &[realloc(&program_id, &pubkey, 0, &mut bump)],
                    Some(&mint_pubkey),
                ),
            )
            .unwrap();
        let data = bank_client.get_account_data(&pubkey).unwrap().unwrap();
        assert_eq!(0, data.len());

        // Realloc and assign
        bank_client
            .send_and_confirm_message(
                signer,
                Message::new(
                    &[Instruction::new_with_bytes(
                        program_id,
                        &[REALLOC_AND_ASSIGN],
                        vec![AccountMeta::new(pubkey, false)],
                    )],
                    Some(&mint_pubkey),
                ),
            )
            .unwrap();
        let account = bank.get_account(&pubkey).unwrap();
        assert_eq!(&solana_sdk::system_program::id(), account.owner());
        let data = bank_client.get_account_data(&pubkey).unwrap().unwrap();
        assert_eq!(MAX_PERMITTED_DATA_INCREASE, data.len());

        // Realloc to 0 with wrong owner
        assert_eq!(
            bank_client
                .send_and_confirm_message(
                    signer,
                    Message::new(
                        &[realloc(&program_id, &pubkey, 0, &mut bump)],
                        Some(&mint_pubkey),
                    ),
                )
                .unwrap_err()
                .unwrap(),
            TransactionError::InstructionError(0, InstructionError::AccountDataSizeChanged)
        );

        // realloc and assign to self via cpi
        assert_eq!(
            bank_client
                .send_and_confirm_message(
                    &[&mint_keypair, &keypair],
                    Message::new(
                        &[Instruction::new_with_bytes(
                            program_id,
                            &[REALLOC_AND_ASSIGN_TO_SELF_VIA_SYSTEM_PROGRAM],
                            vec![
                                AccountMeta::new(pubkey, true),
                                AccountMeta::new(solana_sdk::system_program::id(), false),
                            ],
                        )],
                        Some(&mint_pubkey),
                    )
                )
                .unwrap_err()
                .unwrap(),
            TransactionError::InstructionError(0, InstructionError::AccountDataSizeChanged)
        );

        // Assign to self and realloc via cpi
        bank_client
            .send_and_confirm_message(
                &[&mint_keypair, &keypair],
                Message::new(
                    &[Instruction::new_with_bytes(
                        program_id,
                        &[ASSIGN_TO_SELF_VIA_SYSTEM_PROGRAM_AND_REALLOC],
                        vec![
                            AccountMeta::new(pubkey, true),
                            AccountMeta::new(solana_sdk::system_program::id(), false),
                        ],
                    )],
                    Some(&mint_pubkey),
                ),
            )
            .unwrap();
        let account = bank.get_account(&pubkey).unwrap();
        assert_eq!(&program_id, account.owner());
        let data = bank_client.get_account_data(&pubkey).unwrap().unwrap();
        assert_eq!(2 * MAX_PERMITTED_DATA_INCREASE, data.len());

        // Realloc to 0
        bank_client
            .send_and_confirm_message(
                signer,
                Message::new(
                    &[realloc(&program_id, &pubkey, 0, &mut bump)],
                    Some(&mint_pubkey),
                ),
            )
            .unwrap();
        let data = bank_client.get_account_data(&pubkey).unwrap().unwrap();
        assert_eq!(0, data.len());

        // zero-init
        bank_client
            .send_and_confirm_message(
                &[&mint_keypair, &keypair],
                Message::new(
                    &[Instruction::new_with_bytes(
                        program_id,
                        &[ZERO_INIT],
                        vec![AccountMeta::new(pubkey, true)],
                    )],
                    Some(&mint_pubkey),
                ),
            )
            .unwrap();
    }
}

#[test]
#[cfg(feature = "sbf_rust")]
fn test_program_sbf_realloc_invoke() {
    solana_logger::setup();

    const START_BALANCE: u64 = 100_000_000_000;

    let GenesisConfigInfo {
        mut genesis_config,
        mint_keypair,
        ..
    } = create_genesis_config(1_000_000_000_000);
    genesis_config.rent = Rent::default();

    let mint_pubkey = mint_keypair.pubkey();
    let signer = &[&mint_keypair];

    let (bank, bank_forks) = Bank::new_with_bank_forks_for_tests(&genesis_config);
    let mut bank_client = BankClient::new_shared(bank.clone());
    let authority_keypair = Keypair::new();

    let realloc_program_id = load_upgradeable_program_wrapper(
        &bank_client,
        &mint_keypair,
        &authority_keypair,
        "solana_sbf_rust_realloc",
    );

    let (bank, realloc_invoke_program_id) = load_upgradeable_program_and_advance_slot(
        &mut bank_client,
        bank_forks.as_ref(),
        &mint_keypair,
        &authority_keypair,
        "solana_sbf_rust_realloc_invoke",
    );

    let mut bump = 0;
    let keypair = Keypair::new();
    let pubkey = keypair.pubkey().clone();
    let account = AccountSharedData::new(START_BALANCE, 5, &realloc_program_id);
    bank.store_account(&pubkey, &account);
    let invoke_keypair = Keypair::new();
    let invoke_pubkey = invoke_keypair.pubkey().clone();

    // Realloc RO account
    assert_eq!(
        bank_client
            .send_and_confirm_message(
                signer,
                Message::new(
                    &[Instruction::new_with_bytes(
                        realloc_invoke_program_id,
                        &[INVOKE_REALLOC_ZERO_RO],
                        vec![
                            AccountMeta::new_readonly(pubkey, false),
                            AccountMeta::new_readonly(realloc_program_id, false),
                        ],
                    )],
                    Some(&mint_pubkey),
                )
            )
            .unwrap_err()
            .unwrap(),
        TransactionError::InstructionError(0, InstructionError::ReadonlyDataModified)
    );
    let account = bank.get_account(&pubkey).unwrap();
    assert_eq!(account.lamports(), START_BALANCE);

    // Realloc account to 0
    bank_client
        .send_and_confirm_message(
            signer,
            Message::new(
                &[realloc(&realloc_program_id, &pubkey, 0, &mut bump)],
                Some(&mint_pubkey),
            ),
        )
        .unwrap();
    let account = bank.get_account(&pubkey).unwrap();
    assert_eq!(account.lamports(), START_BALANCE);
    let data = bank_client.get_account_data(&pubkey).unwrap().unwrap();
    assert_eq!(0, data.len());

    // Realloc to max + 1
    assert_eq!(
        bank_client
            .send_and_confirm_message(
                signer,
                Message::new(
                    &[Instruction::new_with_bytes(
                        realloc_invoke_program_id,
                        &[INVOKE_REALLOC_MAX_PLUS_ONE],
                        vec![
                            AccountMeta::new(pubkey, false),
                            AccountMeta::new_readonly(realloc_program_id, false),
                        ],
                    )],
                    Some(&mint_pubkey),
                )
            )
            .unwrap_err()
            .unwrap(),
        TransactionError::InstructionError(0, InstructionError::InvalidRealloc)
    );

    // Realloc to max twice
    assert_eq!(
        bank_client
            .send_and_confirm_message(
                signer,
                Message::new(
                    &[Instruction::new_with_bytes(
                        realloc_invoke_program_id,
                        &[INVOKE_REALLOC_MAX_TWICE],
                        vec![
                            AccountMeta::new(pubkey, false),
                            AccountMeta::new_readonly(realloc_program_id, false),
                        ],
                    )],
                    Some(&mint_pubkey),
                )
            )
            .unwrap_err()
            .unwrap(),
        TransactionError::InstructionError(0, InstructionError::InvalidRealloc)
    );

    // Realloc account to 0
    bank_client
        .send_and_confirm_message(
            signer,
            Message::new(
                &[realloc(&realloc_program_id, &pubkey, 0, &mut bump)],
                Some(&mint_pubkey),
            ),
        )
        .unwrap();
    let account = bank.get_account(&pubkey).unwrap();
    assert_eq!(account.lamports(), START_BALANCE);
    let data = bank_client.get_account_data(&pubkey).unwrap().unwrap();
    assert_eq!(0, data.len());

    // Realloc and assign
    bank_client
        .send_and_confirm_message(
            signer,
            Message::new(
                &[Instruction::new_with_bytes(
                    realloc_invoke_program_id,
                    &[INVOKE_REALLOC_AND_ASSIGN],
                    vec![
                        AccountMeta::new(pubkey, false),
                        AccountMeta::new_readonly(realloc_program_id, false),
                    ],
                )],
                Some(&mint_pubkey),
            ),
        )
        .unwrap();
    let account = bank.get_account(&pubkey).unwrap();
    assert_eq!(&solana_sdk::system_program::id(), account.owner());
    let data = bank_client.get_account_data(&pubkey).unwrap().unwrap();
    assert_eq!(MAX_PERMITTED_DATA_INCREASE, data.len());

    // Realloc to 0 with wrong owner
    assert_eq!(
        bank_client
            .send_and_confirm_message(
                signer,
                Message::new(
                    &[realloc(&realloc_program_id, &pubkey, 0, &mut bump)],
                    Some(&mint_pubkey),
                )
            )
            .unwrap_err()
            .unwrap(),
        TransactionError::InstructionError(0, InstructionError::AccountDataSizeChanged)
    );

    // realloc and assign to self via system program
    assert_eq!(
        bank_client
            .send_and_confirm_message(
                &[&mint_keypair, &keypair],
                Message::new(
                    &[Instruction::new_with_bytes(
                        realloc_invoke_program_id,
                        &[INVOKE_REALLOC_AND_ASSIGN_TO_SELF_VIA_SYSTEM_PROGRAM],
                        vec![
                            AccountMeta::new(pubkey, true),
                            AccountMeta::new_readonly(realloc_program_id, false),
                            AccountMeta::new_readonly(solana_sdk::system_program::id(), false),
                        ],
                    )],
                    Some(&mint_pubkey),
                )
            )
            .unwrap_err()
            .unwrap(),
        TransactionError::InstructionError(0, InstructionError::AccountDataSizeChanged)
    );

    // Assign to self and realloc via system program
    bank_client
        .send_and_confirm_message(
            &[&mint_keypair, &keypair],
            Message::new(
                &[Instruction::new_with_bytes(
                    realloc_invoke_program_id,
                    &[INVOKE_ASSIGN_TO_SELF_VIA_SYSTEM_PROGRAM_AND_REALLOC],
                    vec![
                        AccountMeta::new(pubkey, true),
                        AccountMeta::new_readonly(realloc_program_id, false),
                        AccountMeta::new_readonly(solana_sdk::system_program::id(), false),
                    ],
                )],
                Some(&mint_pubkey),
            ),
        )
        .unwrap();
    let account = bank.get_account(&pubkey).unwrap();
    assert_eq!(&realloc_program_id, account.owner());
    let data = bank_client.get_account_data(&pubkey).unwrap().unwrap();
    assert_eq!(2 * MAX_PERMITTED_DATA_INCREASE, data.len());

    // Realloc to 0
    bank_client
        .send_and_confirm_message(
            signer,
            Message::new(
                &[realloc(&realloc_program_id, &pubkey, 0, &mut bump)],
                Some(&mint_pubkey),
            ),
        )
        .unwrap();
    let data = bank_client.get_account_data(&pubkey).unwrap().unwrap();
    assert_eq!(0, data.len());

    // Realloc to 100 and check via CPI
    let invoke_account = AccountSharedData::new(START_BALANCE, 5, &realloc_invoke_program_id);
    bank.store_account(&invoke_pubkey, &invoke_account);
    bank_client
        .send_and_confirm_message(
            signer,
            Message::new(
                &[Instruction::new_with_bytes(
                    realloc_invoke_program_id,
                    &[INVOKE_REALLOC_INVOKE_CHECK],
                    vec![
                        AccountMeta::new(invoke_pubkey, false),
                        AccountMeta::new_readonly(realloc_program_id, false),
                    ],
                )],
                Some(&mint_pubkey),
            ),
        )
        .unwrap();
    let data = bank_client
        .get_account_data(&invoke_pubkey)
        .unwrap()
        .unwrap();
    assert_eq!(100, data.len());
    for i in 0..5 {
        assert_eq!(data[i], 0);
    }
    for i in 5..data.len() {
        assert_eq!(data[i], 2);
    }

    // Create account, realloc, check
    let new_keypair = Keypair::new();
    let new_pubkey = new_keypair.pubkey().clone();
    let mut instruction_data = vec![];
    instruction_data.extend_from_slice(&[INVOKE_CREATE_ACCOUNT_REALLOC_CHECK, 1]);
    instruction_data.extend_from_slice(&100_usize.to_le_bytes());
    bank_client
        .send_and_confirm_message(
            &[&mint_keypair, &new_keypair],
            Message::new(
                &[Instruction::new_with_bytes(
                    realloc_invoke_program_id,
                    &instruction_data,
                    vec![
                        AccountMeta::new(mint_pubkey, true),
                        AccountMeta::new(new_pubkey, true),
                        AccountMeta::new(solana_sdk::system_program::id(), false),
                        AccountMeta::new_readonly(realloc_invoke_program_id, false),
                    ],
                )],
                Some(&mint_pubkey),
            ),
        )
        .unwrap();
    let data = bank_client.get_account_data(&new_pubkey).unwrap().unwrap();
    assert_eq!(200, data.len());
    let account = bank.get_account(&new_pubkey).unwrap();
    assert_eq!(&realloc_invoke_program_id, account.owner());

    // Invoke, dealloc, and assign
    let pre_len = 100;
    let new_len = pre_len * 2;
    let mut invoke_account = AccountSharedData::new(START_BALANCE, pre_len, &realloc_program_id);
    invoke_account.set_data_from_slice(&vec![1; pre_len]);
    bank.store_account(&invoke_pubkey, &invoke_account);
    let mut instruction_data = vec![];
    instruction_data.extend_from_slice(&[INVOKE_DEALLOC_AND_ASSIGN, 1]);
    instruction_data.extend_from_slice(&pre_len.to_le_bytes());
    bank_client
        .send_and_confirm_message(
            signer,
            Message::new(
                &[Instruction::new_with_bytes(
                    realloc_invoke_program_id,
                    &instruction_data,
                    vec![
                        AccountMeta::new(invoke_pubkey, false),
                        AccountMeta::new_readonly(realloc_invoke_program_id, false),
                        AccountMeta::new_readonly(realloc_program_id, false),
                    ],
                )],
                Some(&mint_pubkey),
            ),
        )
        .unwrap();
    let data = bank_client
        .get_account_data(&invoke_pubkey)
        .unwrap()
        .unwrap();
    assert_eq!(new_len, data.len());
    for i in 0..new_len {
        assert_eq!(data[i], 0);
    }

    // Realloc to max invoke max
    let invoke_account = AccountSharedData::new(42, 0, &realloc_invoke_program_id);
    bank.store_account(&invoke_pubkey, &invoke_account);
    assert_eq!(
        bank_client
            .send_and_confirm_message(
                signer,
                Message::new(
                    &[Instruction::new_with_bytes(
                        realloc_invoke_program_id,
                        &[INVOKE_REALLOC_MAX_INVOKE_MAX],
                        vec![
                            AccountMeta::new(invoke_pubkey, false),
                            AccountMeta::new_readonly(realloc_program_id, false),
                        ],
                    )],
                    Some(&mint_pubkey),
                )
            )
            .unwrap_err()
            .unwrap(),
        TransactionError::InstructionError(0, InstructionError::InvalidRealloc)
    );

    // CPI realloc extend then local realloc extend
    for (cpi_extend_bytes, local_extend_bytes, should_succeed) in [
        (0, 0, true),
        (MAX_PERMITTED_DATA_INCREASE, 0, true),
        (0, MAX_PERMITTED_DATA_INCREASE, true),
        (MAX_PERMITTED_DATA_INCREASE, 1, false),
        (1, MAX_PERMITTED_DATA_INCREASE, false),
    ] {
        let invoke_account = AccountSharedData::new(100_000_000, 0, &realloc_invoke_program_id);
        bank.store_account(&invoke_pubkey, &invoke_account);
        let mut instruction_data = vec![];
        instruction_data.extend_from_slice(&[INVOKE_REALLOC_TO_THEN_LOCAL_REALLOC_EXTEND, 1]);
        instruction_data.extend_from_slice(&cpi_extend_bytes.to_le_bytes());
        instruction_data.extend_from_slice(&local_extend_bytes.to_le_bytes());

        let result = bank_client.send_and_confirm_message(
            signer,
            Message::new(
                &[Instruction::new_with_bytes(
                    realloc_invoke_program_id,
                    &instruction_data,
                    vec![
                        AccountMeta::new(invoke_pubkey, false),
                        AccountMeta::new_readonly(realloc_invoke_program_id, false),
                    ],
                )],
                Some(&mint_pubkey),
            ),
        );

        if should_succeed {
            assert!(
                result.is_ok(),
                "cpi: {cpi_extend_bytes} local: {local_extend_bytes}, err: {:?}",
                result.err()
            );
        } else {
            assert_eq!(
                result.unwrap_err().unwrap(),
                TransactionError::InstructionError(0, InstructionError::InvalidRealloc),
                "cpi: {cpi_extend_bytes} local: {local_extend_bytes}",
            );
        }
    }

    // Realloc invoke max twice
    let invoke_account = AccountSharedData::new(42, 0, &realloc_program_id);
    bank.store_account(&invoke_pubkey, &invoke_account);
    assert_eq!(
        bank_client
            .send_and_confirm_message(
                signer,
                Message::new(
                    &[Instruction::new_with_bytes(
                        realloc_invoke_program_id,
                        &[INVOKE_INVOKE_MAX_TWICE],
                        vec![
                            AccountMeta::new(invoke_pubkey, false),
                            AccountMeta::new_readonly(realloc_invoke_program_id, false),
                            AccountMeta::new_readonly(realloc_program_id, false),
                        ],
                    )],
                    Some(&mint_pubkey),
                )
            )
            .unwrap_err()
            .unwrap(),
        TransactionError::InstructionError(0, InstructionError::InvalidRealloc)
    );

    // Realloc to 0
    bank_client
        .send_and_confirm_message(
            signer,
            Message::new(
                &[realloc(&realloc_program_id, &pubkey, 0, &mut bump)],
                Some(&mint_pubkey),
            ),
        )
        .unwrap();
    let data = bank_client.get_account_data(&pubkey).unwrap().unwrap();
    assert_eq!(0, data.len());

    // Realloc to max length in max increase increments
    for i in 0..MAX_PERMITTED_DATA_LENGTH as usize / MAX_PERMITTED_DATA_INCREASE {
        bank_client
            .send_and_confirm_message(
                signer,
                Message::new(
                    &[Instruction::new_with_bytes(
                        realloc_invoke_program_id,
                        &[INVOKE_REALLOC_EXTEND_MAX, 1, i as u8, (i / 255) as u8],
                        vec![
                            AccountMeta::new(pubkey, false),
                            AccountMeta::new_readonly(realloc_program_id, false),
                        ],
                    )],
                    Some(&mint_pubkey),
                ),
            )
            .unwrap();
        let data = bank_client.get_account_data(&pubkey).unwrap().unwrap();
        assert_eq!((i + 1) * MAX_PERMITTED_DATA_INCREASE, data.len());
    }
    for i in 0..data.len() {
        assert_eq!(data[i], 1);
    }

    // and one more time should fail
    assert_eq!(
        bank_client
            .send_and_confirm_message(
                signer,
                Message::new(
                    &[Instruction::new_with_bytes(
                        realloc_invoke_program_id,
                        &[INVOKE_REALLOC_EXTEND_MAX, 2, 1, 1],
                        vec![
                            AccountMeta::new(pubkey, false),
                            AccountMeta::new_readonly(realloc_program_id, false),
                        ],
                    )],
                    Some(&mint_pubkey),
                )
            )
            .unwrap_err()
            .unwrap(),
        TransactionError::InstructionError(0, InstructionError::InvalidRealloc)
    );

    // Realloc recursively and fill data
    let invoke_keypair = Keypair::new();
    let invoke_pubkey = invoke_keypair.pubkey().clone();
    let invoke_account = AccountSharedData::new(START_BALANCE, 0, &realloc_invoke_program_id);
    bank.store_account(&invoke_pubkey, &invoke_account);
    let mut instruction_data = vec![];
    instruction_data.extend_from_slice(&[INVOKE_REALLOC_RECURSIVE, 1]);
    instruction_data.extend_from_slice(&100_usize.to_le_bytes());
    bank_client
        .send_and_confirm_message(
            signer,
            Message::new(
                &[Instruction::new_with_bytes(
                    realloc_invoke_program_id,
                    &instruction_data,
                    vec![
                        AccountMeta::new(invoke_pubkey, false),
                        AccountMeta::new_readonly(realloc_invoke_program_id, false),
                    ],
                )],
                Some(&mint_pubkey),
            ),
        )
        .unwrap();
    let data = bank_client
        .get_account_data(&invoke_pubkey)
        .unwrap()
        .unwrap();
    assert_eq!(200, data.len());
    for i in 0..100 {
        assert_eq!(data[i], 1);
    }
    for i in 100..200 {
        assert_eq!(data[i], 2);
    }
}

#[test]
#[cfg(feature = "sbf_rust")]
fn test_program_sbf_processed_inner_instruction() {
    solana_logger::setup();

    let GenesisConfigInfo {
        genesis_config,
        mint_keypair,
        ..
    } = create_genesis_config(50);

    let (bank, bank_forks) = Bank::new_with_bank_forks_for_tests(&genesis_config);
    let mut bank_client = BankClient::new_shared(bank.clone());
    let authority_keypair = Keypair::new();

    let sibling_program_id = load_upgradeable_program_wrapper(
        &bank_client,
        &mint_keypair,
        &authority_keypair,
        "solana_sbf_rust_sibling_instructions",
    );
    let sibling_inner_program_id = load_upgradeable_program_wrapper(
        &bank_client,
        &mint_keypair,
        &authority_keypair,
        "solana_sbf_rust_sibling_inner_instructions",
    );
    let noop_program_id = load_upgradeable_program_wrapper(
        &bank_client,
        &mint_keypair,
        &authority_keypair,
        "solana_sbf_rust_noop",
    );
    let (_, invoke_and_return_program_id) = load_upgradeable_program_and_advance_slot(
        &mut bank_client,
        bank_forks.as_ref(),
        &mint_keypair,
        &authority_keypair,
        "solana_sbf_rust_invoke_and_return",
    );

    let instruction2 = Instruction::new_with_bytes(
        noop_program_id,
        &[43],
        vec![
            AccountMeta::new_readonly(noop_program_id, false),
            AccountMeta::new(mint_keypair.pubkey(), true),
        ],
    );
    let instruction1 = Instruction::new_with_bytes(
        noop_program_id,
        &[42],
        vec![
            AccountMeta::new(mint_keypair.pubkey(), true),
            AccountMeta::new_readonly(noop_program_id, false),
        ],
    );
    let instruction0 = Instruction::new_with_bytes(
        sibling_program_id,
        &[1, 2, 3, 0, 4, 5, 6],
        vec![
            AccountMeta::new(mint_keypair.pubkey(), true),
            AccountMeta::new_readonly(noop_program_id, false),
            AccountMeta::new_readonly(invoke_and_return_program_id, false),
            AccountMeta::new_readonly(sibling_inner_program_id, false),
        ],
    );
    let message = Message::new(
        &[instruction2, instruction1, instruction0],
        Some(&mint_keypair.pubkey()),
    );
    assert!(bank_client
        .send_and_confirm_message(&[&mint_keypair], message)
        .is_ok());
}

#[test]
#[cfg(feature = "sbf_rust")]
fn test_program_fees() {
    solana_logger::setup();

    let congestion_multiplier = 1;

    let GenesisConfigInfo {
        mut genesis_config,
        mint_keypair,
        ..
    } = create_genesis_config(500_000_000);

    genesis_config.fee_rate_governor = FeeRateGovernor::new(congestion_multiplier, 0);
    let mut bank = Bank::new_for_tests(&genesis_config);
    let fee_structure =
        FeeStructure::new(0.000005, 0.0, vec![(200, 0.0000005), (1400000, 0.000005)]);
    bank.fee_structure = fee_structure.clone();
    let (bank, bank_forks) = bank.wrap_with_bank_forks_for_tests();
    let mut bank_client = BankClient::new_shared(bank);
    let authority_keypair = Keypair::new();

    let (_bank, program_id) = load_upgradeable_program_and_advance_slot(
        &mut bank_client,
        bank_forks.as_ref(),
        &mint_keypair,
        &authority_keypair,
        "solana_sbf_rust_noop",
    );

    let pre_balance = bank_client.get_balance(&mint_keypair.pubkey()).unwrap();
    let message = Message::new(
        &[Instruction::new_with_bytes(program_id, &[], vec![])],
        Some(&mint_keypair.pubkey()),
    );

    let sanitized_message = SanitizedMessage::try_from(message.clone()).unwrap();
    let expected_normal_fee = fee_structure.calculate_fee(
        &sanitized_message,
        congestion_multiplier,
        &process_compute_budget_instructions(sanitized_message.program_instructions_iter())
            .unwrap_or_default()
            .into(),
        false,
    );
    bank_client
        .send_and_confirm_message(&[&mint_keypair], message)
        .unwrap();
    let post_balance = bank_client.get_balance(&mint_keypair.pubkey()).unwrap();
    assert_eq!(pre_balance - post_balance, expected_normal_fee);

    let pre_balance = bank_client.get_balance(&mint_keypair.pubkey()).unwrap();
    let message = Message::new(
        &[
            ComputeBudgetInstruction::set_compute_unit_price(1),
            Instruction::new_with_bytes(program_id, &[], vec![]),
        ],
        Some(&mint_keypair.pubkey()),
    );
    let sanitized_message = SanitizedMessage::try_from(message.clone()).unwrap();
    let expected_prioritized_fee = fee_structure.calculate_fee(
        &sanitized_message,
        congestion_multiplier,
        &process_compute_budget_instructions(sanitized_message.program_instructions_iter())
            .unwrap_or_default()
            .into(),
        false,
    );
    assert!(expected_normal_fee < expected_prioritized_fee);

    bank_client
        .send_and_confirm_message(&[&mint_keypair], message)
        .unwrap();
    let post_balance = bank_client.get_balance(&mint_keypair.pubkey()).unwrap();
    assert_eq!(pre_balance - post_balance, expected_prioritized_fee);
}

#[test]
#[cfg(feature = "sbf_rust")]
fn test_get_minimum_delegation() {
    let GenesisConfigInfo {
        genesis_config,
        mint_keypair,
        ..
    } = create_genesis_config(100_123_456_789);

    let bank = Bank::new_for_tests(&genesis_config);
    let (bank, bank_forks) = bank.wrap_with_bank_forks_for_tests();
    let mut bank_client = BankClient::new_shared(bank.clone());
    let authority_keypair = Keypair::new();

    let (_bank, program_id) = load_upgradeable_program_and_advance_slot(
        &mut bank_client,
        bank_forks.as_ref(),
        &mint_keypair,
        &authority_keypair,
        "solana_sbf_rust_get_minimum_delegation",
    );

    let account_metas = vec![AccountMeta::new_readonly(stake::program::id(), false)];
    let instruction = Instruction::new_with_bytes(program_id, &[], account_metas);
    let result = bank_client.send_and_confirm_instruction(&mint_keypair, instruction);
    assert!(result.is_ok());
}

#[test]
#[cfg(feature = "sbf_rust")]
fn test_program_sbf_inner_instruction_alignment_checks() {
    solana_logger::setup();

    let GenesisConfigInfo {
        genesis_config,
        mint_keypair,
        ..
    } = create_genesis_config(50);
    let (bank, bank_forks) = Bank::new_with_bank_forks_for_tests(&genesis_config);
    let noop = create_program(&bank, &bpf_loader_deprecated::id(), "solana_sbf_rust_noop");
    let inner_instruction_alignment_check = create_program(
        &bank,
        &bpf_loader_deprecated::id(),
        "solana_sbf_rust_inner_instruction_alignment_check",
    );

    // invoke unaligned program, which will call aligned program twice,
    // unaligned should be allowed once invoke completes
    let mut bank_client = BankClient::new_shared(bank);
    bank_client
        .advance_slot(1, bank_forks.as_ref(), &Pubkey::default())
        .expect("Failed to advance the slot");
    let mut instruction = Instruction::new_with_bytes(
        inner_instruction_alignment_check,
        &[0],
        vec![
            AccountMeta::new_readonly(noop, false),
            AccountMeta::new_readonly(mint_keypair.pubkey(), false),
        ],
    );

    instruction.data[0] += 1;
    let result = bank_client.send_and_confirm_instruction(&mint_keypair, instruction.clone());
    assert!(result.is_ok(), "{result:?}");
}

#[test]
#[cfg(feature = "sbf_rust")]
fn test_cpi_account_ownership_writability() {
    solana_logger::setup();

    for direct_mapping in [false, true] {
        let GenesisConfigInfo {
            genesis_config,
            mint_keypair,
            ..
        } = create_genesis_config(100_123_456_789);

        let mut bank = Bank::new_for_tests(&genesis_config);
        let mut feature_set = FeatureSet::all_enabled();
        if !direct_mapping {
            feature_set.deactivate(&feature_set::bpf_account_data_direct_mapping::id());
        }

        bank.feature_set = Arc::new(feature_set);
        let (bank, bank_forks) = bank.wrap_with_bank_forks_for_tests();
        let mut bank_client = BankClient::new_shared(bank);
        let authority_keypair = Keypair::new();

        let invoke_program_id = load_upgradeable_program_wrapper(
            &bank_client,
            &mint_keypair,
            &authority_keypair,
            "solana_sbf_rust_invoke",
        );

        let invoked_program_id = load_upgradeable_program_wrapper(
            &bank_client,
            &mint_keypair,
            &authority_keypair,
            "solana_sbf_rust_invoked",
        );

        let (bank, realloc_program_id) = load_upgradeable_program_and_advance_slot(
            &mut bank_client,
            bank_forks.as_ref(),
            &mint_keypair,
            &authority_keypair,
            "solana_sbf_rust_realloc",
        );

        let account_keypair = Keypair::new();

        let mint_pubkey = mint_keypair.pubkey();
        let account_metas = vec![
            AccountMeta::new(mint_pubkey, true),
            AccountMeta::new(account_keypair.pubkey(), false),
            AccountMeta::new_readonly(invoked_program_id, false),
            AccountMeta::new_readonly(invoke_program_id, false),
            AccountMeta::new_readonly(realloc_program_id, false),
        ];

        for (account_size, byte_index) in [
            (0, 0),                                     // first realloc byte
            (0, MAX_PERMITTED_DATA_INCREASE as u8),     // last realloc byte
            (2, 0),                                     // first data byte
            (2, 1),                                     // last data byte
            (2, 3),                                     // first realloc byte
            (2, 2 + MAX_PERMITTED_DATA_INCREASE as u8), // last realloc byte
        ] {
            for instruction_id in [
                TEST_FORBID_WRITE_AFTER_OWNERSHIP_CHANGE_IN_CALLEE,
                TEST_FORBID_WRITE_AFTER_OWNERSHIP_CHANGE_IN_CALLER,
            ] {
                bank.register_unique_recent_blockhash_for_test();
                let account = AccountSharedData::new(42, account_size, &invoke_program_id);
                bank.store_account(&account_keypair.pubkey(), &account);

                let instruction = Instruction::new_with_bytes(
                    invoke_program_id,
                    &[instruction_id, byte_index, 42, 42],
                    account_metas.clone(),
                );

                let result = bank_client.send_and_confirm_instruction(&mint_keypair, instruction);

                if (byte_index as usize) < account_size || direct_mapping {
                    assert_eq!(
                        result.unwrap_err().unwrap(),
                        TransactionError::InstructionError(
                            0,
                            InstructionError::ExternalAccountDataModified
                        )
                    );
                } else {
                    // without direct mapping, changes to the realloc padding
                    // outside the account length are ignored
                    assert!(result.is_ok(), "{result:?}");
                }
            }
        }
        // Test that the CPI code that updates `ref_to_len_in_vm` fails if we
        // make it write to an invalid location. This is the first variant which
        // correctly triggers ExternalAccountDataModified when direct mapping is
        // disabled. When direct mapping is enabled this tests fails early
        // because we move the account data pointer.
        // TEST_FORBID_LEN_UPDATE_AFTER_OWNERSHIP_CHANGE is able to make more
        // progress when direct mapping is on.
        let account = AccountSharedData::new(42, 0, &invoke_program_id);
        bank.store_account(&account_keypair.pubkey(), &account);
        let instruction_data = vec![
            TEST_FORBID_LEN_UPDATE_AFTER_OWNERSHIP_CHANGE_MOVING_DATA_POINTER,
            42,
            42,
            42,
        ];
        let instruction = Instruction::new_with_bytes(
            invoke_program_id,
            &instruction_data,
            account_metas.clone(),
        );
        let result = bank_client.send_and_confirm_instruction(&mint_keypair, instruction);
        assert_eq!(
            result.unwrap_err().unwrap(),
            if direct_mapping {
                // We move the data pointer, direct mapping doesn't allow it
                // anymore so it errors out earlier. See
                // test_cpi_invalid_account_info_pointers.
                TransactionError::InstructionError(0, InstructionError::ProgramFailedToComplete)
            } else {
                // We managed to make CPI write into the account data, but the
                // usual checks still apply and we get an error.
                TransactionError::InstructionError(0, InstructionError::ExternalAccountDataModified)
            }
        );

        // We're going to try and make CPI write ref_to_len_in_vm into a 2nd
        // account, so we add an extra one here.
        let account2_keypair = Keypair::new();
        let mut account_metas = account_metas.clone();
        account_metas.push(AccountMeta::new(account2_keypair.pubkey(), false));

        for target_account in [1, account_metas.len() as u8 - 1] {
            // Similar to the test above where we try to make CPI write into account
            // data. This variant is for when direct mapping is enabled.
            let account = AccountSharedData::new(42, 0, &invoke_program_id);
            bank.store_account(&account_keypair.pubkey(), &account);
            let account = AccountSharedData::new(42, 0, &invoke_program_id);
            bank.store_account(&account2_keypair.pubkey(), &account);
            let instruction_data = vec![
                TEST_FORBID_LEN_UPDATE_AFTER_OWNERSHIP_CHANGE,
                target_account,
                42,
                42,
            ];
            let instruction = Instruction::new_with_bytes(
                invoke_program_id,
                &instruction_data,
                account_metas.clone(),
            );
            let message = Message::new(&[instruction], Some(&mint_pubkey));
            let tx = Transaction::new(&[&mint_keypair], message.clone(), bank.last_blockhash());
            let (result, _, logs) = process_transaction_and_record_inner(&bank, tx);
            if direct_mapping {
                assert_eq!(
                    result.unwrap_err(),
                    TransactionError::InstructionError(
                        0,
                        InstructionError::ProgramFailedToComplete
                    )
                );
                // We haven't moved the data pointer, but ref_to_len_vm _is_ in
                // the account data vm range and that's not allowed either.
                assert!(
                    logs.iter().any(|log| log.contains("Invalid pointer")),
                    "{logs:?}"
                );
            } else {
                // we expect this to succeed as after updating `ref_to_len_in_vm`,
                // CPI will sync the actual account data between the callee and the
                // caller, _always_ writing over the location pointed by
                // `ref_to_len_in_vm`. To verify this, we check that the account
                // data is in fact all zeroes like it is in the callee.
                result.unwrap();
                let account = bank.get_account(&account_keypair.pubkey()).unwrap();
                assert_eq!(account.data(), vec![0; 40]);
            }
        }
    }
}

#[test]
#[cfg(feature = "sbf_rust")]
fn test_cpi_account_data_updates() {
    solana_logger::setup();

    for direct_mapping in [false, true] {
        let GenesisConfigInfo {
            genesis_config,
            mint_keypair,
            ..
        } = create_genesis_config(100_123_456_789);
        let mut bank = Bank::new_for_tests(&genesis_config);
        let mut feature_set = FeatureSet::all_enabled();
        if !direct_mapping {
            feature_set.deactivate(&feature_set::bpf_account_data_direct_mapping::id());
        }

        bank.feature_set = Arc::new(feature_set);
        let (bank, bank_forks) = bank.wrap_with_bank_forks_for_tests();
        let mut bank_client = BankClient::new_shared(bank);
        let authority_keypair = Keypair::new();

        let invoke_program_id = load_upgradeable_program_wrapper(
            &bank_client,
            &mint_keypair,
            &authority_keypair,
            "solana_sbf_rust_invoke",
        );

        let (bank, realloc_program_id) = load_upgradeable_program_and_advance_slot(
            &mut bank_client,
            bank_forks.as_ref(),
            &mint_keypair,
            &authority_keypair,
            "solana_sbf_rust_realloc",
        );

        let account_keypair = Keypair::new();
        let mint_pubkey = mint_keypair.pubkey();
        let account_metas = vec![
            AccountMeta::new(mint_pubkey, true),
            AccountMeta::new(account_keypair.pubkey(), false),
            AccountMeta::new_readonly(realloc_program_id, false),
            AccountMeta::new_readonly(invoke_program_id, false),
        ];

        // This tests the case where a caller extends an account beyond the original
        // data length. The callee should see the extended data (asserted in the
        // callee program, not here).
        let mut account = AccountSharedData::new(42, 0, &invoke_program_id);
        account.set_data(b"foo".to_vec());
        bank.store_account(&account_keypair.pubkey(), &account);
        let mut instruction_data = vec![TEST_CPI_ACCOUNT_UPDATE_CALLER_GROWS];
        instruction_data.extend_from_slice(b"bar");
        let instruction = Instruction::new_with_bytes(
            invoke_program_id,
            &instruction_data,
            account_metas.clone(),
        );
        let result = bank_client.send_and_confirm_instruction(&mint_keypair, instruction);
        assert!(result.is_ok(), "{result:?}");
        let account = bank.get_account(&account_keypair.pubkey()).unwrap();
        // "bar" here was copied from the realloc region
        assert_eq!(account.data(), b"foobar");

        // This tests the case where a callee extends an account beyond the original
        // data length. The caller should see the extended data where the realloc
        // region contains the new data. In this test the callee owns the account,
        // the caller can't write but the CPI glue still updates correctly.
        let mut account = AccountSharedData::new(42, 0, &realloc_program_id);
        account.set_data(b"foo".to_vec());
        bank.store_account(&account_keypair.pubkey(), &account);
        let mut instruction_data = vec![TEST_CPI_ACCOUNT_UPDATE_CALLEE_GROWS];
        instruction_data.extend_from_slice(b"bar");
        let instruction = Instruction::new_with_bytes(
            invoke_program_id,
            &instruction_data,
            account_metas.clone(),
        );
        let result = bank_client.send_and_confirm_instruction(&mint_keypair, instruction);
        result.unwrap();
        let account = bank.get_account(&account_keypair.pubkey()).unwrap();
        // "bar" here was copied from the realloc region
        assert_eq!(account.data(), b"foobar");

        // This tests the case where a callee shrinks an account, the caller data
        // slice must be truncated accordingly and post_len..original_data_len must
        // be zeroed (zeroing is checked in the invoked program not here). Same as
        // above, the callee owns the account but the changes are still reflected in
        // the caller even if things are readonly from the caller's POV.
        let mut account = AccountSharedData::new(42, 0, &realloc_program_id);
        account.set_data(b"foobar".to_vec());
        bank.store_account(&account_keypair.pubkey(), &account);
        let mut instruction_data =
            vec![TEST_CPI_ACCOUNT_UPDATE_CALLEE_SHRINKS_SMALLER_THAN_ORIGINAL_LEN];
        instruction_data.extend_from_slice(4usize.to_le_bytes().as_ref());
        let instruction = Instruction::new_with_bytes(
            invoke_program_id,
            &instruction_data,
            account_metas.clone(),
        );
        let result = bank_client.send_and_confirm_instruction(&mint_keypair, instruction);
        assert!(result.is_ok(), "{result:?}");
        let account = bank.get_account(&account_keypair.pubkey()).unwrap();
        assert_eq!(account.data(), b"foob");

        // This tests the case where the program extends an account, then calls
        // itself and in the inner call it shrinks the account to a size that is
        // still larger than the original size. The account data must be set to the
        // correct value in the caller frame, and the realloc region must be zeroed
        // (again tested in the invoked program).
        let mut account = AccountSharedData::new(42, 0, &invoke_program_id);
        account.set_data(b"foo".to_vec());
        bank.store_account(&account_keypair.pubkey(), &account);
        let mut instruction_data = vec![TEST_CPI_ACCOUNT_UPDATE_CALLER_GROWS_CALLEE_SHRINKS];
        // realloc to "foobazbad" then shrink to "foobazb"
        instruction_data.extend_from_slice(7usize.to_le_bytes().as_ref());
        instruction_data.extend_from_slice(b"bazbad");
        let instruction = Instruction::new_with_bytes(
            invoke_program_id,
            &instruction_data,
            account_metas.clone(),
        );
        let result = bank_client.send_and_confirm_instruction(&mint_keypair, instruction);
        assert!(result.is_ok(), "{result:?}");
        let account = bank.get_account(&account_keypair.pubkey()).unwrap();
        assert_eq!(account.data(), b"foobazb");

        // Similar to the test above, but this time the nested invocation shrinks to
        // _below_ the original data length. Both the spare capacity in the account
        // data _end_ the realloc region must be zeroed.
        let mut account = AccountSharedData::new(42, 0, &invoke_program_id);
        account.set_data(b"foo".to_vec());
        bank.store_account(&account_keypair.pubkey(), &account);
        let mut instruction_data = vec![TEST_CPI_ACCOUNT_UPDATE_CALLER_GROWS_CALLEE_SHRINKS];
        // realloc to "foobazbad" then shrink to "f"
        instruction_data.extend_from_slice(1usize.to_le_bytes().as_ref());
        instruction_data.extend_from_slice(b"bazbad");
        let instruction = Instruction::new_with_bytes(
            invoke_program_id,
            &instruction_data,
            account_metas.clone(),
        );
        let result = bank_client.send_and_confirm_instruction(&mint_keypair, instruction);
        assert!(result.is_ok(), "{result:?}");
        let account = bank.get_account(&account_keypair.pubkey()).unwrap();
        assert_eq!(account.data(), b"f");
    }
}

#[test]
#[cfg(feature = "sbf_rust")]
fn test_cpi_deprecated_loader_realloc() {
    solana_logger::setup();

    for direct_mapping in [false, true] {
        let GenesisConfigInfo {
            genesis_config,
            mint_keypair,
            ..
        } = create_genesis_config(100_123_456_789);

        let mut bank = Bank::new_for_tests(&genesis_config);
        let mut feature_set = FeatureSet::all_enabled();
        if !direct_mapping {
            feature_set.deactivate(&feature_set::bpf_account_data_direct_mapping::id());
        }

        bank.feature_set = Arc::new(feature_set);
        let (bank, bank_forks) = bank.wrap_with_bank_forks_for_tests();

        let deprecated_program_id = create_program(
            &bank,
            &bpf_loader_deprecated::id(),
            "solana_sbf_rust_deprecated_loader",
        );

        let mut bank_client = BankClient::new_shared(bank);
        let authority_keypair = Keypair::new();

        let (bank, invoke_program_id) = load_upgradeable_program_and_advance_slot(
            &mut bank_client,
            bank_forks.as_ref(),
            &mint_keypair,
            &authority_keypair,
            "solana_sbf_rust_invoke",
        );

        let account_keypair = Keypair::new();

        let mint_pubkey = mint_keypair.pubkey();
        let account_metas = vec![
            AccountMeta::new(mint_pubkey, true),
            AccountMeta::new(account_keypair.pubkey(), false),
            AccountMeta::new_readonly(deprecated_program_id, false),
            AccountMeta::new_readonly(deprecated_program_id, false),
            AccountMeta::new_readonly(invoke_program_id, false),
        ];

        // If a bpf_loader_deprecated program extends an account, the callee
        // accidentally sees the extended data when direct mapping is off, but
        // direct mapping fixes the issue
        let mut account = AccountSharedData::new(42, 0, &deprecated_program_id);
        account.set_data(b"foo".to_vec());
        bank.store_account(&account_keypair.pubkey(), &account);
        let mut instruction_data = vec![TEST_CPI_ACCOUNT_UPDATE_CALLER_GROWS];
        instruction_data.extend_from_slice(b"bar");
        let instruction = Instruction::new_with_bytes(
            deprecated_program_id,
            &instruction_data,
            account_metas.clone(),
        );
        let result = bank_client.send_and_confirm_instruction(&mint_keypair, instruction);
        // when direct mapping is off, the realloc will accidentally clobber
        // whatever comes after the data slice (owner, executable, rent epoch
        // etc). When direct mapping is on, you get an InvalidRealloc error.
        if direct_mapping {
            assert_eq!(
                result.unwrap_err().unwrap(),
                TransactionError::InstructionError(0, InstructionError::InvalidRealloc)
            );
        } else {
            assert_eq!(
                result.unwrap_err().unwrap(),
                TransactionError::InstructionError(0, InstructionError::ModifiedProgramId)
            );
        }

        // check that if a bpf_loader_deprecated program extends an account, the
        // extended data is ignored
        let mut account = AccountSharedData::new(42, 0, &deprecated_program_id);
        account.set_data(b"foo".to_vec());
        bank.store_account(&account_keypair.pubkey(), &account);
        let mut instruction_data = vec![TEST_CPI_ACCOUNT_UPDATE_CALLEE_GROWS];
        instruction_data.extend_from_slice(b"bar");
        let instruction = Instruction::new_with_bytes(
            invoke_program_id,
            &instruction_data,
            account_metas.clone(),
        );
        let result = bank_client.send_and_confirm_instruction(&mint_keypair, instruction);
        assert!(result.is_ok(), "{result:?}");
        let account = bank.get_account(&account_keypair.pubkey()).unwrap();
        assert_eq!(account.data(), b"foo");

        // check that if a bpf_loader_deprecated program truncates an account,
        // the caller doesn't see the truncation
        let mut account = AccountSharedData::new(42, 0, &deprecated_program_id);
        account.set_data(b"foobar".to_vec());
        bank.store_account(&account_keypair.pubkey(), &account);
        let mut instruction_data =
            vec![TEST_CPI_ACCOUNT_UPDATE_CALLEE_SHRINKS_SMALLER_THAN_ORIGINAL_LEN];
        instruction_data.extend_from_slice(4usize.to_le_bytes().as_ref());
        let instruction = Instruction::new_with_bytes(
            invoke_program_id,
            &instruction_data,
            account_metas.clone(),
        );
        let result = bank_client.send_and_confirm_instruction(&mint_keypair, instruction);
        assert!(result.is_ok(), "{result:?}");
        let account = bank.get_account(&account_keypair.pubkey()).unwrap();
        assert_eq!(account.data(), b"foobar");
    }
}

#[test]
#[cfg(feature = "sbf_rust")]
fn test_cpi_change_account_data_memory_allocation() {
    use solana_program_runtime::{declare_process_instruction, loaded_programs::LoadedProgram};

    solana_logger::setup();

    let GenesisConfigInfo {
        genesis_config,
        mint_keypair,
        ..
    } = create_genesis_config(100_123_456_789);

    let mut bank = Bank::new_for_tests(&genesis_config);

    declare_process_instruction!(MockBuiltin, 42, |invoke_context| {
        let transaction_context = &invoke_context.transaction_context;
        let instruction_context = transaction_context.get_current_instruction_context()?;
        let instruction_data = instruction_context.get_instruction_data();

        let index_in_transaction =
            instruction_context.get_index_of_instruction_account_in_transaction(0)?;

        let mut account = transaction_context
            .accounts()
            .get(index_in_transaction)
            .unwrap()
            .borrow_mut();

        // Test changing the account data both in place and by changing the
        // underlying vector. CPI will have to detect the vector change and
        // update the corresponding memory region. In all cases CPI will have
        // to zero the spare bytes correctly.
        match instruction_data[0] {
            0xFE => account.set_data(instruction_data.to_vec()),
            0xFD => account.set_data_from_slice(instruction_data),
            0xFC => {
                // Exercise the update_caller_account capacity check where account len != capacity.
                let mut data = instruction_data.to_vec();
                data.reserve_exact(1);
                account.set_data(data)
            }
            _ => panic!(),
        }

        Ok(())
    });

    let builtin_program_id = Pubkey::new_unique();
    bank.add_builtin(
        builtin_program_id,
        "test_cpi_change_account_data_memory_allocation_builtin".to_string(),
        LoadedProgram::new_builtin(0, 42, MockBuiltin::vm),
    );

    let (bank, bank_forks) = bank.wrap_with_bank_forks_for_tests();
    let mut bank_client = BankClient::new_shared(bank);
    let authority_keypair = Keypair::new();

    let (bank, invoke_program_id) = load_upgradeable_program_and_advance_slot(
        &mut bank_client,
        bank_forks.as_ref(),
        &mint_keypair,
        &authority_keypair,
        "solana_sbf_rust_invoke",
    );

    let account_keypair = Keypair::new();
    let mint_pubkey = mint_keypair.pubkey();
    let account_metas = vec![
        AccountMeta::new(mint_pubkey, true),
        AccountMeta::new(account_keypair.pubkey(), false),
        AccountMeta::new_readonly(builtin_program_id, false),
        AccountMeta::new_readonly(invoke_program_id, false),
    ];

    let mut account = AccountSharedData::new(42, 20, &builtin_program_id);
    account.set_data(vec![0xFF; 20]);
    bank.store_account(&account_keypair.pubkey(), &account);
    let mut instruction_data = vec![TEST_CPI_CHANGE_ACCOUNT_DATA_MEMORY_ALLOCATION];
    instruction_data.extend_from_slice(builtin_program_id.as_ref());
    let instruction =
        Instruction::new_with_bytes(invoke_program_id, &instruction_data, account_metas.clone());

    let result = bank_client.send_and_confirm_instruction(&mint_keypair, instruction);
    assert!(result.is_ok(), "{result:?}");
}

#[test]
#[cfg(feature = "sbf_rust")]
fn test_cpi_invalid_account_info_pointers() {
    solana_logger::setup();

    let GenesisConfigInfo {
        genesis_config,
        mint_keypair,
        ..
    } = create_genesis_config(100_123_456_789);

    let bank = Bank::new_for_tests(&genesis_config);
    let (bank, bank_forks) = bank.wrap_with_bank_forks_for_tests();
    let mut bank_client = BankClient::new_shared(bank);
    let authority_keypair = Keypair::new();

    let c_invoke_program_id =
        load_upgradeable_program_wrapper(&bank_client, &mint_keypair, &authority_keypair, "invoke");

    let (bank, invoke_program_id) = load_upgradeable_program_and_advance_slot(
        &mut bank_client,
        bank_forks.as_ref(),
        &mint_keypair,
        &authority_keypair,
        "solana_sbf_rust_invoke",
    );

    let account_keypair = Keypair::new();
    let mint_pubkey = mint_keypair.pubkey();
    let account_metas = vec![
        AccountMeta::new(mint_pubkey, true),
        AccountMeta::new(account_keypair.pubkey(), false),
        AccountMeta::new_readonly(invoke_program_id, false),
        AccountMeta::new_readonly(c_invoke_program_id, false),
    ];

    for invoke_program_id in [invoke_program_id, c_invoke_program_id] {
        for ix in [
            TEST_CPI_INVALID_KEY_POINTER,
            TEST_CPI_INVALID_LAMPORTS_POINTER,
            TEST_CPI_INVALID_OWNER_POINTER,
            TEST_CPI_INVALID_DATA_POINTER,
        ] {
            let account = AccountSharedData::new(42, 5, &invoke_program_id);
            bank.store_account(&account_keypair.pubkey(), &account);
            let instruction = Instruction::new_with_bytes(
                invoke_program_id,
                &[ix, 42, 42, 42],
                account_metas.clone(),
            );

            let message = Message::new(&[instruction], Some(&mint_pubkey));
            let tx = Transaction::new(&[&mint_keypair], message.clone(), bank.last_blockhash());
            let (result, _, logs) = process_transaction_and_record_inner(&bank, tx);
            assert!(result.is_err(), "{result:?}");
            assert!(
                logs.iter().any(|log| log.contains("Invalid pointer")),
                "{logs:?}"
            );
        }
    }
}

#[test]
#[cfg(feature = "sbf_rust")]
fn test_deny_executable_write() {
    solana_logger::setup();

    let GenesisConfigInfo {
        genesis_config,
        mint_keypair,
        ..
    } = create_genesis_config(100_123_456_789);

    for direct_mapping in [false, true] {
        let mut bank = Bank::new_for_tests(&genesis_config);
        let feature_set = Arc::make_mut(&mut bank.feature_set);
        // by default test banks have all features enabled, so we only need to
        // disable when needed
        if !direct_mapping {
            feature_set.deactivate(&feature_set::bpf_account_data_direct_mapping::id());
        }
        let (bank, bank_forks) = bank.wrap_with_bank_forks_for_tests();
        let mut bank_client = BankClient::new_shared(bank);
        let authority_keypair = Keypair::new();

        let (_bank, invoke_program_id) = load_upgradeable_program_and_advance_slot(
            &mut bank_client,
            bank_forks.as_ref(),
            &mint_keypair,
            &authority_keypair,
            "solana_sbf_rust_invoke",
        );

        let account_keypair = Keypair::new();
        let mint_pubkey = mint_keypair.pubkey();
        let account_metas = vec![
            AccountMeta::new(mint_pubkey, true),
            AccountMeta::new(account_keypair.pubkey(), false),
            AccountMeta::new_readonly(invoke_program_id, false),
        ];

        let mut instruction_data = vec![TEST_WRITE_ACCOUNT, 2];
        instruction_data.extend_from_slice(4usize.to_le_bytes().as_ref());
        instruction_data.push(42);
        let instruction = Instruction::new_with_bytes(
            invoke_program_id,
            &instruction_data,
            account_metas.clone(),
        );
        let result = bank_client.send_and_confirm_instruction(&mint_keypair, instruction);
        assert_eq!(
            result.unwrap_err().unwrap(),
            TransactionError::InstructionError(0, InstructionError::ExecutableDataModified)
        );
    }
}<|MERGE_RESOLUTION|>--- conflicted
+++ resolved
@@ -2191,17 +2191,12 @@
 
     // load_upgradeable_program sets clock sysvar to 1, which causes the program to be effective
     // after 2 slots. They need to be called individually to create the correct fork graph in between.
-<<<<<<< HEAD
-    bank_client.advance_slot(1, &Pubkey::default()).unwrap();
-    let bank = bank_client.advance_slot(1, &Pubkey::default()).unwrap();
-=======
     bank_client
         .advance_slot(1, bank_forks.as_ref(), &Pubkey::default())
         .unwrap();
     let bank = bank_client
         .advance_slot(1, bank_forks.as_ref(), &Pubkey::default())
         .unwrap();
->>>>>>> 5d824a36
 
     // Prepare redeployment
     let buffer_keypair = Keypair::new();
@@ -2295,17 +2290,12 @@
 
     // load_upgradeable_program sets clock sysvar to 1, which causes the program to be effective
     // after 2 slots. They need to be called individually to create the correct fork graph in between.
-<<<<<<< HEAD
-    bank_client.advance_slot(1, &Pubkey::default()).unwrap();
-    let bank = bank_client.advance_slot(1, &Pubkey::default()).unwrap();
-=======
     bank_client
         .advance_slot(1, bank_forks.as_ref(), &Pubkey::default())
         .unwrap();
     let bank = bank_client
         .advance_slot(1, bank_forks.as_ref(), &Pubkey::default())
         .unwrap();
->>>>>>> 5d824a36
 
     // Prepare undeployment
     let (programdata_address, _) = Pubkey::find_program_address(
