--- conflicted
+++ resolved
@@ -57,7 +57,6 @@
     let transaction_context = &invoke_context.transaction_context;
     let instruction_context = transaction_context.get_current_instruction_context()?;
     let data = instruction_context.get_instruction_data();
-<<<<<<< HEAD
 
     trace!("process_instruction: {:?}", data);
 
@@ -69,331 +68,11 @@
         Ok(me)
     };
 
-=======
-
-    trace!("process_instruction: {:?}", data);
-
-    let get_stake_account = || {
-        let me = instruction_context.try_borrow_instruction_account(transaction_context, 0)?;
-        if *me.get_owner() != id() {
-            return Err(InstructionError::InvalidAccountOwner);
-        }
-        Ok(me)
-    };
-
->>>>>>> 5d824a36
     let signers = instruction_context.get_signers(transaction_context)?;
     match limited_deserialize(data) {
         Ok(StakeInstruction::Initialize(authorized, lockup)) => {
             let mut me = get_stake_account()?;
             let rent = get_sysvar_with_account_check::rent(invoke_context, instruction_context, 1)?;
-<<<<<<< HEAD
-            initialize(&mut me, &authorized, &lockup, &rent)
-        }
-        Ok(StakeInstruction::Authorize(authorized_pubkey, stake_authorize)) => {
-            let mut me = get_stake_account()?;
-            let require_custodian_for_locked_stake_authorize = invoke_context
-                .feature_set
-                .is_active(&feature_set::require_custodian_for_locked_stake_authorize::id());
-
-            if require_custodian_for_locked_stake_authorize {
-                let clock =
-                    get_sysvar_with_account_check::clock(invoke_context, instruction_context, 1)?;
-                instruction_context.check_number_of_instruction_accounts(3)?;
-                let custodian_pubkey =
-                    get_optional_pubkey(transaction_context, instruction_context, 3, false)?;
-
-                authorize(
-                    &mut me,
-                    &signers,
-                    &authorized_pubkey,
-                    stake_authorize,
-                    require_custodian_for_locked_stake_authorize,
-                    &clock,
-                    custodian_pubkey,
-                )
-            } else {
-                authorize(
-                    &mut me,
-                    &signers,
-                    &authorized_pubkey,
-                    stake_authorize,
-                    require_custodian_for_locked_stake_authorize,
-                    &Clock::default(),
-                    None,
-                )
-            }
-        }
-        Ok(StakeInstruction::AuthorizeWithSeed(args)) => {
-            let mut me = get_stake_account()?;
-            instruction_context.check_number_of_instruction_accounts(2)?;
-            let require_custodian_for_locked_stake_authorize = invoke_context
-                .feature_set
-                .is_active(&feature_set::require_custodian_for_locked_stake_authorize::id());
-            if require_custodian_for_locked_stake_authorize {
-                let clock =
-                    get_sysvar_with_account_check::clock(invoke_context, instruction_context, 2)?;
-                let custodian_pubkey =
-                    get_optional_pubkey(transaction_context, instruction_context, 3, false)?;
-
-                authorize_with_seed(
-                    transaction_context,
-                    instruction_context,
-                    &mut me,
-                    1,
-                    &args.authority_seed,
-                    &args.authority_owner,
-                    &args.new_authorized_pubkey,
-                    args.stake_authorize,
-                    require_custodian_for_locked_stake_authorize,
-                    &clock,
-                    custodian_pubkey,
-                )
-            } else {
-                authorize_with_seed(
-                    transaction_context,
-                    instruction_context,
-                    &mut me,
-                    1,
-                    &args.authority_seed,
-                    &args.authority_owner,
-                    &args.new_authorized_pubkey,
-                    args.stake_authorize,
-                    require_custodian_for_locked_stake_authorize,
-                    &Clock::default(),
-                    None,
-                )
-            }
-        }
-        Ok(StakeInstruction::DelegateStake) => {
-            let me = get_stake_account()?;
-            instruction_context.check_number_of_instruction_accounts(2)?;
-            let clock =
-                get_sysvar_with_account_check::clock(invoke_context, instruction_context, 2)?;
-            let stake_history = get_sysvar_with_account_check::stake_history(
-                invoke_context,
-                instruction_context,
-                3,
-            )?;
-            instruction_context.check_number_of_instruction_accounts(5)?;
-            drop(me);
-            if !invoke_context
-                .feature_set
-                .is_active(&feature_set::reduce_stake_warmup_cooldown::id())
-            {
-                // Post feature activation, remove both the feature gate code and the config completely in the interface
-                let config_account =
-                    instruction_context.try_borrow_instruction_account(transaction_context, 4)?;
-                #[allow(deprecated)]
-                if !config::check_id(config_account.get_key()) {
-                    return Err(InstructionError::InvalidArgument);
-                }
-                config::from(&config_account).ok_or(InstructionError::InvalidArgument)?;
-            }
-            delegate(
-                invoke_context,
-                transaction_context,
-                instruction_context,
-                0,
-                1,
-                &clock,
-                &stake_history,
-                &signers,
-                &invoke_context.feature_set,
-            )
-        }
-        Ok(StakeInstruction::Split(lamports)) => {
-            let me = get_stake_account()?;
-            instruction_context.check_number_of_instruction_accounts(2)?;
-            drop(me);
-            split(
-                invoke_context,
-                transaction_context,
-                instruction_context,
-                0,
-                lamports,
-                1,
-                &signers,
-            )
-        }
-        Ok(StakeInstruction::Merge) => {
-            let me = get_stake_account()?;
-            instruction_context.check_number_of_instruction_accounts(2)?;
-            let clock =
-                get_sysvar_with_account_check::clock(invoke_context, instruction_context, 2)?;
-            let stake_history = get_sysvar_with_account_check::stake_history(
-                invoke_context,
-                instruction_context,
-                3,
-            )?;
-            drop(me);
-            merge(
-                invoke_context,
-                transaction_context,
-                instruction_context,
-                0,
-                1,
-                &clock,
-                &stake_history,
-                &signers,
-            )
-        }
-        Ok(StakeInstruction::Withdraw(lamports)) => {
-            let me = get_stake_account()?;
-            instruction_context.check_number_of_instruction_accounts(2)?;
-            let clock =
-                get_sysvar_with_account_check::clock(invoke_context, instruction_context, 2)?;
-            let stake_history = get_sysvar_with_account_check::stake_history(
-                invoke_context,
-                instruction_context,
-                3,
-            )?;
-            instruction_context.check_number_of_instruction_accounts(5)?;
-            drop(me);
-            withdraw(
-                transaction_context,
-                instruction_context,
-                0,
-                lamports,
-                1,
-                &clock,
-                &stake_history,
-                4,
-                if instruction_context.get_number_of_instruction_accounts() >= 6 {
-                    Some(5)
-                } else {
-                    None
-                },
-                new_warmup_cooldown_rate_epoch(invoke_context),
-            )
-        }
-        Ok(StakeInstruction::Deactivate) => {
-            let mut me = get_stake_account()?;
-            let clock =
-                get_sysvar_with_account_check::clock(invoke_context, instruction_context, 1)?;
-            deactivate(invoke_context, &mut me, &clock, &signers)
-        }
-        Ok(StakeInstruction::SetLockup(lockup)) => {
-            let mut me = get_stake_account()?;
-            let clock = invoke_context.get_sysvar_cache().get_clock()?;
-            set_lockup(&mut me, &lockup, &signers, &clock)
-        }
-        Ok(StakeInstruction::InitializeChecked) => {
-            let mut me = get_stake_account()?;
-            if invoke_context
-                .feature_set
-                .is_active(&feature_set::vote_stake_checked_instructions::id())
-            {
-                instruction_context.check_number_of_instruction_accounts(4)?;
-                let staker_pubkey = transaction_context.get_key_of_account_at_index(
-                    instruction_context.get_index_of_instruction_account_in_transaction(2)?,
-                )?;
-                let withdrawer_pubkey = transaction_context.get_key_of_account_at_index(
-                    instruction_context.get_index_of_instruction_account_in_transaction(3)?,
-                )?;
-                if !instruction_context.is_instruction_account_signer(3)? {
-                    return Err(InstructionError::MissingRequiredSignature);
-                }
-
-                let authorized = Authorized {
-                    staker: *staker_pubkey,
-                    withdrawer: *withdrawer_pubkey,
-                };
-
-                let rent =
-                    get_sysvar_with_account_check::rent(invoke_context, instruction_context, 1)?;
-                initialize(&mut me, &authorized, &Lockup::default(), &rent)
-            } else {
-                Err(InstructionError::InvalidInstructionData)
-            }
-        }
-        Ok(StakeInstruction::AuthorizeChecked(stake_authorize)) => {
-            let mut me = get_stake_account()?;
-            if invoke_context
-                .feature_set
-                .is_active(&feature_set::vote_stake_checked_instructions::id())
-            {
-                let clock =
-                    get_sysvar_with_account_check::clock(invoke_context, instruction_context, 1)?;
-                instruction_context.check_number_of_instruction_accounts(4)?;
-                let authorized_pubkey = transaction_context.get_key_of_account_at_index(
-                    instruction_context.get_index_of_instruction_account_in_transaction(3)?,
-                )?;
-                if !instruction_context.is_instruction_account_signer(3)? {
-                    return Err(InstructionError::MissingRequiredSignature);
-                }
-                let custodian_pubkey =
-                    get_optional_pubkey(transaction_context, instruction_context, 4, false)?;
-
-                authorize(
-                    &mut me,
-                    &signers,
-                    authorized_pubkey,
-                    stake_authorize,
-                    true,
-                    &clock,
-                    custodian_pubkey,
-                )
-            } else {
-                Err(InstructionError::InvalidInstructionData)
-            }
-        }
-        Ok(StakeInstruction::AuthorizeCheckedWithSeed(args)) => {
-            let mut me = get_stake_account()?;
-            if invoke_context
-                .feature_set
-                .is_active(&feature_set::vote_stake_checked_instructions::id())
-            {
-                instruction_context.check_number_of_instruction_accounts(2)?;
-                let clock =
-                    get_sysvar_with_account_check::clock(invoke_context, instruction_context, 2)?;
-                instruction_context.check_number_of_instruction_accounts(4)?;
-                let authorized_pubkey = transaction_context.get_key_of_account_at_index(
-                    instruction_context.get_index_of_instruction_account_in_transaction(3)?,
-                )?;
-                if !instruction_context.is_instruction_account_signer(3)? {
-                    return Err(InstructionError::MissingRequiredSignature);
-                }
-                let custodian_pubkey =
-                    get_optional_pubkey(transaction_context, instruction_context, 4, false)?;
-
-                authorize_with_seed(
-                    transaction_context,
-                    instruction_context,
-                    &mut me,
-                    1,
-                    &args.authority_seed,
-                    &args.authority_owner,
-                    authorized_pubkey,
-                    args.stake_authorize,
-                    true,
-                    &clock,
-                    custodian_pubkey,
-                )
-            } else {
-                Err(InstructionError::InvalidInstructionData)
-            }
-        }
-        Ok(StakeInstruction::SetLockupChecked(lockup_checked)) => {
-            let mut me = get_stake_account()?;
-            if invoke_context
-                .feature_set
-                .is_active(&feature_set::vote_stake_checked_instructions::id())
-            {
-                let custodian_pubkey =
-                    get_optional_pubkey(transaction_context, instruction_context, 2, true)?;
-
-                let lockup = LockupArgs {
-                    unix_timestamp: lockup_checked.unix_timestamp,
-                    epoch: lockup_checked.epoch,
-                    custodian: custodian_pubkey.cloned(),
-                };
-                let clock = invoke_context.get_sysvar_cache().get_clock()?;
-                set_lockup(&mut me, &lockup, &signers, &clock)
-            } else {
-                Err(InstructionError::InvalidInstructionData)
-            }
-=======
             initialize(
                 &mut me,
                 &authorized,
@@ -660,7 +339,6 @@
                 &clock,
                 &invoke_context.feature_set,
             )
->>>>>>> 5d824a36
         }
         Ok(StakeInstruction::GetMinimumDelegation) => {
             let feature_set = invoke_context.feature_set.as_ref();
