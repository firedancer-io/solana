//! Vote program processor

use {
    crate::vote_state,
    log::*,
    solana_program::vote::{instruction::VoteInstruction, program::id, state::VoteAuthorize},
    solana_program_runtime::{
        declare_process_instruction, invoke_context::InvokeContext,
        sysvar_cache::get_sysvar_with_account_check,
    },
    solana_sdk::{
        instruction::InstructionError,
        program_utils::limited_deserialize,
        pubkey::Pubkey,
        transaction_context::{BorrowedAccount, InstructionContext, TransactionContext},
    },
    std::collections::HashSet,
};

fn process_authorize_with_seed_instruction(
    invoke_context: &InvokeContext,
    instruction_context: &InstructionContext,
    transaction_context: &TransactionContext,
    vote_account: &mut BorrowedAccount,
    new_authority: &Pubkey,
    authorization_type: VoteAuthorize,
    current_authority_derived_key_owner: &Pubkey,
    current_authority_derived_key_seed: &str,
) -> Result<(), InstructionError> {
    let clock = get_sysvar_with_account_check::clock(invoke_context, instruction_context, 1)?;
    let mut expected_authority_keys: HashSet<Pubkey> = HashSet::default();
    if instruction_context.is_instruction_account_signer(2)? {
        let base_pubkey = transaction_context.get_key_of_account_at_index(
            instruction_context.get_index_of_instruction_account_in_transaction(2)?,
        )?;
        expected_authority_keys.insert(Pubkey::create_with_seed(
            base_pubkey,
            current_authority_derived_key_seed,
            current_authority_derived_key_owner,
        )?);
    };
    vote_state::authorize(
        vote_account,
        new_authority,
        authorization_type,
        &expected_authority_keys,
        &clock,
        &invoke_context.feature_set,
    )
}

// Citing `runtime/src/block_cost_limit.rs`, vote has statically defined 2100
// units; can consume based on instructions in the future like `bpf_loader` does.
pub const DEFAULT_COMPUTE_UNITS: u64 = 2_100;

declare_process_instruction!(Entrypoint, DEFAULT_COMPUTE_UNITS, |invoke_context| {
    let transaction_context = &invoke_context.transaction_context;
    let instruction_context = transaction_context.get_current_instruction_context()?;
    let data = instruction_context.get_instruction_data();
<<<<<<< HEAD

    trace!("process_instruction: {:?}", data);

    let mut me = instruction_context.try_borrow_instruction_account(transaction_context, 0)?;
    if *me.get_owner() != id() {
        return Err(InstructionError::InvalidAccountOwner);
    }

=======

    trace!("process_instruction: {:?}", data);

    let mut me = instruction_context.try_borrow_instruction_account(transaction_context, 0)?;
    if *me.get_owner() != id() {
        return Err(InstructionError::InvalidAccountOwner);
    }

>>>>>>> 5d824a36
    let signers = instruction_context.get_signers(transaction_context)?;
    match limited_deserialize(data)? {
        VoteInstruction::InitializeAccount(vote_init) => {
            let rent = get_sysvar_with_account_check::rent(invoke_context, instruction_context, 1)?;
            if !rent.is_exempt(me.get_lamports(), me.get_data().len()) {
                return Err(InstructionError::InsufficientFunds);
            }
            let clock =
                get_sysvar_with_account_check::clock(invoke_context, instruction_context, 2)?;
            vote_state::initialize_account(
                &mut me,
                &vote_init,
                &signers,
                &clock,
                &invoke_context.feature_set,
            )
        }
        VoteInstruction::Authorize(voter_pubkey, vote_authorize) => {
            let clock =
                get_sysvar_with_account_check::clock(invoke_context, instruction_context, 1)?;
            vote_state::authorize(
                &mut me,
                &voter_pubkey,
                vote_authorize,
                &signers,
                &clock,
                &invoke_context.feature_set,
            )
        }
        VoteInstruction::AuthorizeWithSeed(args) => {
            instruction_context.check_number_of_instruction_accounts(3)?;
            process_authorize_with_seed_instruction(
                invoke_context,
                instruction_context,
                transaction_context,
                &mut me,
                &args.new_authority,
                args.authorization_type,
                &args.current_authority_derived_key_owner,
                args.current_authority_derived_key_seed.as_str(),
            )
        }
        VoteInstruction::AuthorizeCheckedWithSeed(args) => {
            instruction_context.check_number_of_instruction_accounts(4)?;
            let new_authority = transaction_context.get_key_of_account_at_index(
                instruction_context.get_index_of_instruction_account_in_transaction(3)?,
            )?;
            if !instruction_context.is_instruction_account_signer(3)? {
                return Err(InstructionError::MissingRequiredSignature);
            }
            process_authorize_with_seed_instruction(
                invoke_context,
                instruction_context,
                transaction_context,
                &mut me,
                new_authority,
                args.authorization_type,
                &args.current_authority_derived_key_owner,
                args.current_authority_derived_key_seed.as_str(),
            )
        }
        VoteInstruction::UpdateValidatorIdentity => {
            instruction_context.check_number_of_instruction_accounts(2)?;
            let node_pubkey = transaction_context.get_key_of_account_at_index(
                instruction_context.get_index_of_instruction_account_in_transaction(1)?,
            )?;
            vote_state::update_validator_identity(
                &mut me,
                node_pubkey,
                &signers,
                &invoke_context.feature_set,
            )
        }
        VoteInstruction::UpdateCommission(commission) => {
<<<<<<< HEAD
            if invoke_context.feature_set.is_active(
                &feature_set::commission_updates_only_allowed_in_first_half_of_epoch::id(),
            ) {
                let sysvar_cache = invoke_context.get_sysvar_cache();
                let epoch_schedule = sysvar_cache.get_epoch_schedule()?;
                let clock = sysvar_cache.get_clock()?;
                if !vote_state::is_commission_update_allowed(clock.slot, &epoch_schedule) {
                    return Err(VoteError::CommissionUpdateTooLate.into());
                }
            }
=======
            let sysvar_cache = invoke_context.get_sysvar_cache();

>>>>>>> 5d824a36
            vote_state::update_commission(
                &mut me,
                commission,
                &signers,
<<<<<<< HEAD
=======
                sysvar_cache.get_epoch_schedule()?.as_ref(),
                sysvar_cache.get_clock()?.as_ref(),
>>>>>>> 5d824a36
                &invoke_context.feature_set,
            )
        }
        VoteInstruction::Vote(vote) | VoteInstruction::VoteSwitch(vote, _) => {
            let slot_hashes =
                get_sysvar_with_account_check::slot_hashes(invoke_context, instruction_context, 1)?;
            let clock =
                get_sysvar_with_account_check::clock(invoke_context, instruction_context, 2)?;
            vote_state::process_vote_with_account(
                &mut me,
                &slot_hashes,
                &clock,
                &vote,
                &signers,
                &invoke_context.feature_set,
            )
        }
        VoteInstruction::UpdateVoteState(vote_state_update)
        | VoteInstruction::UpdateVoteStateSwitch(vote_state_update, _) => {
            let sysvar_cache = invoke_context.get_sysvar_cache();
            let slot_hashes = sysvar_cache.get_slot_hashes()?;
            let clock = sysvar_cache.get_clock()?;
            vote_state::process_vote_state_update(
                &mut me,
                slot_hashes.slot_hashes(),
                &clock,
                vote_state_update,
                &signers,
                &invoke_context.feature_set,
            )
        }
        VoteInstruction::CompactUpdateVoteState(vote_state_update)
        | VoteInstruction::CompactUpdateVoteStateSwitch(vote_state_update, _) => {
            let sysvar_cache = invoke_context.get_sysvar_cache();
            let slot_hashes = sysvar_cache.get_slot_hashes()?;
            let clock = sysvar_cache.get_clock()?;
            vote_state::process_vote_state_update(
                &mut me,
                slot_hashes.slot_hashes(),
                &clock,
                vote_state_update,
                &signers,
                &invoke_context.feature_set,
            )
        }

        VoteInstruction::Withdraw(lamports) => {
            instruction_context.check_number_of_instruction_accounts(2)?;
            let rent_sysvar = invoke_context.get_sysvar_cache().get_rent()?;
            let clock_sysvar = invoke_context.get_sysvar_cache().get_clock()?;

            drop(me);
            vote_state::withdraw(
                transaction_context,
                instruction_context,
                0,
                lamports,
                1,
                &signers,
                &rent_sysvar,
                &clock_sysvar,
                &invoke_context.feature_set,
            )
        }
        VoteInstruction::AuthorizeChecked(vote_authorize) => {
<<<<<<< HEAD
            if invoke_context
                .feature_set
                .is_active(&feature_set::vote_stake_checked_instructions::id())
            {
                instruction_context.check_number_of_instruction_accounts(4)?;
                let voter_pubkey = transaction_context.get_key_of_account_at_index(
                    instruction_context.get_index_of_instruction_account_in_transaction(3)?,
                )?;
                if !instruction_context.is_instruction_account_signer(3)? {
                    return Err(InstructionError::MissingRequiredSignature);
                }
                let clock =
                    get_sysvar_with_account_check::clock(invoke_context, instruction_context, 1)?;
                vote_state::authorize(
                    &mut me,
                    voter_pubkey,
                    vote_authorize,
                    &signers,
                    &clock,
                    &invoke_context.feature_set,
                )
            } else {
                Err(InstructionError::InvalidInstructionData)
=======
            instruction_context.check_number_of_instruction_accounts(4)?;
            let voter_pubkey = transaction_context.get_key_of_account_at_index(
                instruction_context.get_index_of_instruction_account_in_transaction(3)?,
            )?;
            if !instruction_context.is_instruction_account_signer(3)? {
                return Err(InstructionError::MissingRequiredSignature);
>>>>>>> 5d824a36
            }
            let clock =
                get_sysvar_with_account_check::clock(invoke_context, instruction_context, 1)?;
            vote_state::authorize(
                &mut me,
                voter_pubkey,
                vote_authorize,
                &signers,
                &clock,
                &invoke_context.feature_set,
            )
        }
    }
});

#[cfg(test)]
mod tests {
    use {
        super::*,
        crate::{
            vote_error::VoteError,
            vote_instruction::{
                authorize, authorize_checked, compact_update_vote_state,
                compact_update_vote_state_switch, create_account_with_config, update_commission,
                update_validator_identity, update_vote_state, update_vote_state_switch, vote,
                vote_switch, withdraw, CreateVoteAccountConfig, VoteInstruction,
            },
            vote_state::{
                self, Lockout, Vote, VoteAuthorize, VoteAuthorizeCheckedWithSeedArgs,
                VoteAuthorizeWithSeedArgs, VoteInit, VoteState, VoteStateUpdate, VoteStateVersions,
            },
        },
        bincode::serialize,
        solana_program_runtime::invoke_context::mock_process_instruction,
        solana_sdk::{
            account::{self, Account, AccountSharedData, ReadableAccount},
            account_utils::StateMut,
            feature_set::FeatureSet,
            hash::Hash,
            instruction::{AccountMeta, Instruction},
            pubkey::Pubkey,
            sysvar::{
                self, clock::Clock, epoch_schedule::EpochSchedule, rent::Rent,
                slot_hashes::SlotHashes,
            },
        },
        std::{collections::HashSet, str::FromStr},
    };

    struct VoteAccountTestFixtureWithAuthorities {
        vote_account: AccountSharedData,
        vote_pubkey: Pubkey,
        voter_base_key: Pubkey,
        voter_owner: Pubkey,
        voter_seed: String,
        withdrawer_base_key: Pubkey,
        withdrawer_owner: Pubkey,
        withdrawer_seed: String,
    }

    fn create_default_account() -> AccountSharedData {
        AccountSharedData::new(0, 0, &Pubkey::from_str("5JJHvTL5d9UaucY3M1hr78Z2X646Htotfq5DCVru2qqg").unwrap())
    }

    fn process_instruction(
        instruction_data: &[u8],
        transaction_accounts: Vec<(Pubkey, AccountSharedData)>,
        instruction_accounts: Vec<AccountMeta>,
        expected_result: Result<(), InstructionError>,
    ) -> Vec<AccountSharedData> {
        mock_process_instruction(
            &id(),
            Vec::new(),
            instruction_data,
            transaction_accounts,
            instruction_accounts,
            expected_result,
            Entrypoint::vm,
            |_invoke_context| {},
            |_invoke_context| {},
        )
    }

    fn process_instruction_disabled_features(
        instruction_data: &[u8],
        transaction_accounts: Vec<(Pubkey, AccountSharedData)>,
        instruction_accounts: Vec<AccountMeta>,
        expected_result: Result<(), InstructionError>,
    ) -> Vec<AccountSharedData> {
        mock_process_instruction(
            &id(),
            Vec::new(),
            instruction_data,
            transaction_accounts,
            instruction_accounts,
            expected_result,
            Entrypoint::vm,
            |invoke_context| {
                invoke_context.feature_set = std::sync::Arc::new(FeatureSet::default());
            },
            |_invoke_context| {},
        )
    }

    fn process_instruction_as_one_arg(
        instruction: &Instruction,
        expected_result: Result<(), InstructionError>,
    ) -> Vec<AccountSharedData> {
        let mut pubkeys: HashSet<Pubkey> = instruction
            .accounts
            .iter()
            .map(|meta| meta.pubkey)
            .collect();
        pubkeys.insert(sysvar::clock::id());
        pubkeys.insert(sysvar::epoch_schedule::id());
        pubkeys.insert(sysvar::rent::id());
        pubkeys.insert(sysvar::slot_hashes::id());
        let transaction_accounts: Vec<_> = pubkeys
            .iter()
            .map(|pubkey| {
                (
                    *pubkey,
                    if sysvar::clock::check_id(pubkey) {
                        account::create_account_shared_data_for_test(&Clock::default())
                    } else if sysvar::epoch_schedule::check_id(pubkey) {
                        account::create_account_shared_data_for_test(
                            &EpochSchedule::without_warmup(),
                        )
                    } else if sysvar::slot_hashes::check_id(pubkey) {
                        account::create_account_shared_data_for_test(&SlotHashes::default())
                    } else if sysvar::rent::check_id(pubkey) {
                        account::create_account_shared_data_for_test(&Rent::free())
                    } else if *pubkey == invalid_vote_state_pubkey() {
                        AccountSharedData::from(Account {
                            owner: invalid_vote_state_pubkey(),
                            ..Account::default()
                        })
                    } else {
                        AccountSharedData::from(Account {
                            owner: id(),
                            ..Account::default()
                        })
                    },
                )
            })
            .collect();
        process_instruction(
            &instruction.data,
            transaction_accounts,
            instruction.accounts.clone(),
            expected_result,
        )
    }

    fn invalid_vote_state_pubkey() -> Pubkey {
        Pubkey::from_str("BadVote111111111111111111111111111111111111").unwrap()
    }

    fn create_default_rent_account() -> AccountSharedData {
        account::create_account_shared_data_for_test(&Rent::free())
    }

    fn create_default_clock_account() -> AccountSharedData {
        account::create_account_shared_data_for_test(&Clock::default())
    }

    fn create_test_account() -> (Pubkey, AccountSharedData) {
        let rent = Rent::default();
        let balance = VoteState::get_rent_exempt_reserve(&rent);
        let vote_pubkey = solana_sdk::pubkey::new_rand();
        (
            vote_pubkey,
            vote_state::create_account(&vote_pubkey, &solana_sdk::pubkey::new_rand(), 0, balance),
        )
    }

    fn create_test_account_with_authorized() -> (Pubkey, Pubkey, Pubkey, AccountSharedData) {
        let vote_pubkey = solana_sdk::pubkey::new_rand();
        let authorized_voter = solana_sdk::pubkey::new_rand();
        let authorized_withdrawer = solana_sdk::pubkey::new_rand();

        (
            vote_pubkey,
            authorized_voter,
            authorized_withdrawer,
            vote_state::create_account_with_authorized(
                &solana_sdk::pubkey::new_rand(),
                &authorized_voter,
                &authorized_withdrawer,
                0,
                100,
            ),
        )
    }

    fn create_test_account_with_authorized_from_seed() -> VoteAccountTestFixtureWithAuthorities {
        let vote_pubkey = Pubkey::from_str("HyJF4js2CiaeofAqgnK2nmRjm5xdYSH6s2QgQ9nMHSWq").unwrap();
        let voter_base_key = Pubkey::from_str("A1rfRmpPH7ApNS31P9PqQbeSuNFXk4qKMcQ74tGww6bE").unwrap();
        let voter_owner = Pubkey::from_str("3Ezuf8Dim6ahoTThdqZxpjQRG4MPAww1pnXWK2g7f2YZ").unwrap();
        let voter_seed = String::from("VOTER_SEED");
        let withdrawer_base_key = Pubkey::from_str("4bATmHoLhx51oEyoxKEJfbVnPZrZgYgVDoY7zdGBZxgk").unwrap();
        let withdrawer_owner = Pubkey::from_str("5rLH84kGn8Z9rBdbAMpiYKGHTAq1XLF6hqZu66y4wNGn").unwrap();
        let withdrawer_seed = String::from("WITHDRAWER_SEED");
        let authorized_voter =
            Pubkey::create_with_seed(&voter_base_key, voter_seed.as_str(), &voter_owner).unwrap();
        let authorized_withdrawer = Pubkey::create_with_seed(
            &withdrawer_base_key,
            withdrawer_seed.as_str(),
            &withdrawer_owner,
        )
        .unwrap();

        VoteAccountTestFixtureWithAuthorities {
            vote_account: vote_state::create_account_with_authorized(
                &Pubkey::from_str("8bLj7Kp1vRQCJvHd8GLz4UqJaRobiPYAQfdkSiyn4vmm").unwrap(),
                &authorized_voter,
                &authorized_withdrawer,
                0,
                100,
            ),
            vote_pubkey,
            voter_base_key,
            voter_owner,
            voter_seed,
            withdrawer_base_key,
            withdrawer_owner,
            withdrawer_seed,
        }
    }

    fn create_test_account_with_epoch_credits(
        credits_to_append: &[u64],
    ) -> (Pubkey, AccountSharedData) {
        let (vote_pubkey, vote_account) = create_test_account();
        let vote_account_space = vote_account.data().len();

        let mut vote_state = vote_state::from(&vote_account).unwrap();
        vote_state.authorized_withdrawer = vote_pubkey;
        vote_state.epoch_credits = Vec::new();

        let mut current_epoch_credits: u64 = 0;
        let mut previous_epoch_credits = 0;
        for (epoch, credits) in credits_to_append.iter().enumerate() {
            current_epoch_credits = current_epoch_credits.saturating_add(*credits);
            vote_state.epoch_credits.push((
                u64::try_from(epoch).unwrap(),
                current_epoch_credits,
                previous_epoch_credits,
            ));
            previous_epoch_credits = current_epoch_credits;
        }

        let lamports = vote_account.lamports();
        let mut vote_account_with_epoch_credits =
            AccountSharedData::new(lamports, vote_account_space, &id());
        let versioned = VoteStateVersions::new_current(vote_state);
        vote_state::to(&versioned, &mut vote_account_with_epoch_credits);

        (vote_pubkey, vote_account_with_epoch_credits)
    }

    /// Returns Vec of serialized VoteInstruction and flag indicating if it is a vote state update
    /// variant, along with the original vote
    fn create_serialized_votes() -> (Vote, Vec<(Vec<u8>, bool)>) {
        let vote = Vote::new(vec![1], Hash::default());
        let vote_state_update = VoteStateUpdate::from(vec![(1, 1)]);
        (
            vote.clone(),
            vec![
                (serialize(&VoteInstruction::Vote(vote)).unwrap(), false),
                (
                    serialize(&VoteInstruction::UpdateVoteState(vote_state_update.clone()))
                        .unwrap(),
                    true,
                ),
                (
                    serialize(&VoteInstruction::CompactUpdateVoteState(vote_state_update)).unwrap(),
                    true,
                ),
            ],
        )
    }

    #[test]
    fn test_vote_process_instruction_decode_bail() {
        process_instruction(
            &[],
            Vec::new(),
            Vec::new(),
            Err(InstructionError::NotEnoughAccountKeys),
        );
    }

    #[test]
    fn test_initialize_vote_account() {
        let vote_pubkey = solana_sdk::pubkey::new_rand();
        let vote_account = AccountSharedData::new(100, VoteState::size_of(), &id());
        let node_pubkey = solana_sdk::pubkey::new_rand();
        let node_account = AccountSharedData::default();
        let instruction_data = serialize(&VoteInstruction::InitializeAccount(VoteInit {
            node_pubkey,
            authorized_voter: vote_pubkey,
            authorized_withdrawer: vote_pubkey,
            commission: 0,
        }))
        .unwrap();
        let mut instruction_accounts = vec![
            AccountMeta {
                pubkey: vote_pubkey,
                is_signer: false,
                is_writable: true,
            },
            AccountMeta {
                pubkey: sysvar::rent::id(),
                is_signer: false,
                is_writable: false,
            },
            AccountMeta {
                pubkey: sysvar::clock::id(),
                is_signer: false,
                is_writable: false,
            },
            AccountMeta {
                pubkey: node_pubkey,
                is_signer: true,
                is_writable: false,
            },
        ];

        // init should pass
        let accounts = process_instruction(
            &instruction_data,
            vec![
                (vote_pubkey, vote_account.clone()),
                (sysvar::rent::id(), create_default_rent_account()),
                (sysvar::clock::id(), create_default_clock_account()),
                (node_pubkey, node_account.clone()),
            ],
            instruction_accounts.clone(),
            Ok(()),
        );

        // reinit should fail
        process_instruction(
            &instruction_data,
            vec![
                (vote_pubkey, accounts[0].clone()),
                (sysvar::rent::id(), create_default_rent_account()),
                (sysvar::clock::id(), create_default_clock_account()),
                (node_pubkey, accounts[3].clone()),
            ],
            instruction_accounts.clone(),
            Err(InstructionError::AccountAlreadyInitialized),
        );

        // init should fail, account is too big
        process_instruction(
            &instruction_data,
            vec![
                (
                    vote_pubkey,
                    AccountSharedData::new(100, 2 * VoteState::size_of(), &id()),
                ),
                (sysvar::rent::id(), create_default_rent_account()),
                (sysvar::clock::id(), create_default_clock_account()),
                (node_pubkey, node_account.clone()),
            ],
            instruction_accounts.clone(),
            Err(InstructionError::InvalidAccountData),
        );

        // init should fail, node_pubkey didn't sign the transaction
        instruction_accounts[3].is_signer = false;
        process_instruction(
            &instruction_data,
            vec![
                (vote_pubkey, vote_account),
                (sysvar::rent::id(), create_default_rent_account()),
                (sysvar::clock::id(), create_default_clock_account()),
                (node_pubkey, node_account),
            ],
            instruction_accounts,
            Err(InstructionError::MissingRequiredSignature),
        );
    }

    #[test]
    fn test_vote_update_validator_identity() {
        let (vote_pubkey, _authorized_voter, authorized_withdrawer, vote_account) =
            create_test_account_with_authorized();
        let node_pubkey = solana_sdk::pubkey::new_rand();
        let instruction_data = serialize(&VoteInstruction::UpdateValidatorIdentity).unwrap();
        let transaction_accounts = vec![
            (vote_pubkey, vote_account),
            (node_pubkey, AccountSharedData::default()),
            (authorized_withdrawer, AccountSharedData::default()),
        ];
        let mut instruction_accounts = vec![
            AccountMeta {
                pubkey: vote_pubkey,
                is_signer: false,
                is_writable: true,
            },
            AccountMeta {
                pubkey: node_pubkey,
                is_signer: true,
                is_writable: false,
            },
            AccountMeta {
                pubkey: authorized_withdrawer,
                is_signer: true,
                is_writable: false,
            },
        ];

        // should fail, node_pubkey didn't sign the transaction
        instruction_accounts[1].is_signer = false;
        let accounts = process_instruction(
            &instruction_data,
            transaction_accounts.clone(),
            instruction_accounts.clone(),
            Err(InstructionError::MissingRequiredSignature),
        );
        instruction_accounts[1].is_signer = true;
        let vote_state: VoteState = StateMut::<VoteStateVersions>::state(&accounts[0])
            .unwrap()
            .convert_to_current();
        assert_ne!(vote_state.node_pubkey, node_pubkey);

        // should fail, authorized_withdrawer didn't sign the transaction
        instruction_accounts[2].is_signer = false;
        let accounts = process_instruction(
            &instruction_data,
            transaction_accounts.clone(),
            instruction_accounts.clone(),
            Err(InstructionError::MissingRequiredSignature),
        );
        instruction_accounts[2].is_signer = true;
        let vote_state: VoteState = StateMut::<VoteStateVersions>::state(&accounts[0])
            .unwrap()
            .convert_to_current();
        assert_ne!(vote_state.node_pubkey, node_pubkey);

        // should pass
        let accounts = process_instruction(
            &instruction_data,
            transaction_accounts,
            instruction_accounts,
            Ok(()),
        );
        let vote_state: VoteState = StateMut::<VoteStateVersions>::state(&accounts[0])
            .unwrap()
            .convert_to_current();
        assert_eq!(vote_state.node_pubkey, node_pubkey);
    }

    #[test]
    fn test_vote_update_commission() {
        let (vote_pubkey, _authorized_voter, authorized_withdrawer, vote_account) =
            create_test_account_with_authorized();
        let instruction_data = serialize(&VoteInstruction::UpdateCommission(42)).unwrap();
        let transaction_accounts = vec![
            (vote_pubkey, vote_account),
            (authorized_withdrawer, AccountSharedData::default()),
            // Add the sysvar accounts so they're in the cache for mock processing
            (
                sysvar::clock::id(),
                account::create_account_shared_data_for_test(&Clock::default()),
            ),
            (
                sysvar::epoch_schedule::id(),
                account::create_account_shared_data_for_test(&EpochSchedule::without_warmup()),
            ),
        ];
        let mut instruction_accounts = vec![
            AccountMeta {
                pubkey: vote_pubkey,
                is_signer: false,
                is_writable: true,
            },
            AccountMeta {
                pubkey: authorized_withdrawer,
                is_signer: true,
                is_writable: false,
            },
        ];

        // should pass
        let accounts = process_instruction(
            &serialize(&VoteInstruction::UpdateCommission(u8::MAX)).unwrap(),
            transaction_accounts.clone(),
            instruction_accounts.clone(),
            Ok(()),
        );
        let vote_state: VoteState = StateMut::<VoteStateVersions>::state(&accounts[0])
            .unwrap()
            .convert_to_current();
        assert_eq!(vote_state.commission, u8::MAX);

        // should pass
        let accounts = process_instruction(
            &instruction_data,
            transaction_accounts.clone(),
            instruction_accounts.clone(),
            Ok(()),
        );
        let vote_state: VoteState = StateMut::<VoteStateVersions>::state(&accounts[0])
            .unwrap()
            .convert_to_current();
        assert_eq!(vote_state.commission, 42);

        // should fail, authorized_withdrawer didn't sign the transaction
        instruction_accounts[1].is_signer = false;
        let accounts = process_instruction(
            &instruction_data,
            transaction_accounts,
            instruction_accounts,
            Err(InstructionError::MissingRequiredSignature),
        );
        let vote_state: VoteState = StateMut::<VoteStateVersions>::state(&accounts[0])
            .unwrap()
            .convert_to_current();
        assert_eq!(vote_state.commission, 0);
    }

    #[test]
    fn test_vote_signature() {
        let (vote_pubkey, vote_account) = create_test_account();
        let (vote, instruction_datas) = create_serialized_votes();
        let slot_hashes = SlotHashes::new(&[(*vote.slots.last().unwrap(), vote.hash)]);
        let slot_hashes_account = account::create_account_shared_data_for_test(&slot_hashes);
        let mut instruction_accounts = vec![
            AccountMeta {
                pubkey: vote_pubkey,
                is_signer: true,
                is_writable: true,
            },
            AccountMeta {
                pubkey: sysvar::slot_hashes::id(),
                is_signer: false,
                is_writable: false,
            },
            AccountMeta {
                pubkey: sysvar::clock::id(),
                is_signer: false,
                is_writable: false,
            },
        ];

        for (instruction_data, is_vote_state_update) in instruction_datas {
            let mut transaction_accounts = vec![
                (vote_pubkey, vote_account.clone()),
                (sysvar::slot_hashes::id(), slot_hashes_account.clone()),
                (sysvar::clock::id(), create_default_clock_account()),
            ];

            // should fail, unsigned
            instruction_accounts[0].is_signer = false;
            process_instruction(
                &instruction_data,
                transaction_accounts.clone(),
                instruction_accounts.clone(),
                Err(InstructionError::MissingRequiredSignature),
            );
            instruction_accounts[0].is_signer = true;

            // should pass
            let accounts = process_instruction(
                &instruction_data,
                transaction_accounts.clone(),
                instruction_accounts.clone(),
                Ok(()),
            );
            let vote_state: VoteState = StateMut::<VoteStateVersions>::state(&accounts[0])
                .unwrap()
                .convert_to_current();
            assert_eq!(
                vote_state.votes,
                vec![vote_state::LandedVote::from(Lockout::new(
                    *vote.slots.last().unwrap()
                ))]
            );
            assert_eq!(vote_state.credits(), 0);

            // should fail, wrong hash
            transaction_accounts[1] = (
                sysvar::slot_hashes::id(),
                account::create_account_shared_data_for_test(&SlotHashes::new(&[(
                    *vote.slots.last().unwrap(),
                    solana_sdk::hash::hash(&[0u8]),
                )])),
            );
            process_instruction(
                &instruction_data,
                transaction_accounts.clone(),
                instruction_accounts.clone(),
                Err(VoteError::SlotHashMismatch.into()),
            );

            // should fail, wrong slot
            transaction_accounts[1] = (
                sysvar::slot_hashes::id(),
                account::create_account_shared_data_for_test(&SlotHashes::new(&[(0, vote.hash)])),
            );
            process_instruction(
                &instruction_data,
                transaction_accounts.clone(),
                instruction_accounts.clone(),
                Err(VoteError::SlotsMismatch.into()),
            );

            // should fail, empty slot_hashes
            transaction_accounts[1] = (
                sysvar::slot_hashes::id(),
                account::create_account_shared_data_for_test(&SlotHashes::new(&[])),
            );
            process_instruction(
                &instruction_data,
                transaction_accounts.clone(),
                instruction_accounts.clone(),
                Err((if is_vote_state_update {
                    VoteError::SlotsMismatch
                } else {
                    VoteError::VoteTooOld
                })
                .into()),
            );
            transaction_accounts[1] = (sysvar::slot_hashes::id(), slot_hashes_account.clone());

            // should fail, uninitialized
            let vote_account = AccountSharedData::new(100, VoteState::size_of(), &id());
            transaction_accounts[0] = (vote_pubkey, vote_account);
            process_instruction(
                &instruction_data,
                transaction_accounts.clone(),
                instruction_accounts.clone(),
                Err(InstructionError::UninitializedAccount),
            );
        }
    }

    #[test]
    fn test_authorize_voter() {
        let (vote_pubkey, vote_account) = create_test_account();
        let authorized_voter_pubkey = solana_sdk::pubkey::new_rand();
        let clock = Clock {
            epoch: 1,
            leader_schedule_epoch: 2,
            ..Clock::default()
        };
        let clock_account = account::create_account_shared_data_for_test(&clock);
        let instruction_data = serialize(&VoteInstruction::Authorize(
            authorized_voter_pubkey,
            VoteAuthorize::Voter,
        ))
        .unwrap();
        let mut transaction_accounts = vec![
            (vote_pubkey, vote_account),
            (sysvar::clock::id(), clock_account),
            (authorized_voter_pubkey, AccountSharedData::default()),
        ];
        let mut instruction_accounts = vec![
            AccountMeta {
                pubkey: vote_pubkey,
                is_signer: true,
                is_writable: true,
            },
            AccountMeta {
                pubkey: sysvar::clock::id(),
                is_signer: false,
                is_writable: false,
            },
        ];

        // should fail, unsigned
        instruction_accounts[0].is_signer = false;
        process_instruction(
            &instruction_data,
            transaction_accounts.clone(),
            instruction_accounts.clone(),
            Err(InstructionError::MissingRequiredSignature),
        );
        instruction_accounts[0].is_signer = true;

        // should pass
        let accounts = process_instruction(
            &instruction_data,
            transaction_accounts.clone(),
            instruction_accounts.clone(),
            Ok(()),
        );

        // should fail, already set an authorized voter earlier for leader_schedule_epoch == 2
        transaction_accounts[0] = (vote_pubkey, accounts[0].clone());
        process_instruction(
            &instruction_data,
            transaction_accounts.clone(),
            instruction_accounts.clone(),
            Err(VoteError::TooSoonToReauthorize.into()),
        );

        // should pass, verify authorized_voter_pubkey can authorize authorized_voter_pubkey ;)
        instruction_accounts[0].is_signer = false;
        instruction_accounts.push(AccountMeta {
            pubkey: authorized_voter_pubkey,
            is_signer: true,
            is_writable: false,
        });
        let clock = Clock {
            // The authorized voter was set when leader_schedule_epoch == 2, so will
            // take effect when epoch == 3
            epoch: 3,
            leader_schedule_epoch: 4,
            ..Clock::default()
        };
        let clock_account = account::create_account_shared_data_for_test(&clock);
        transaction_accounts[1] = (sysvar::clock::id(), clock_account);
        process_instruction(
            &instruction_data,
            transaction_accounts.clone(),
            instruction_accounts.clone(),
            Ok(()),
        );
        instruction_accounts[0].is_signer = true;
        instruction_accounts.pop();

        // should fail, not signed by authorized voter
        let (vote, instruction_datas) = create_serialized_votes();
        let slot_hashes = SlotHashes::new(&[(*vote.slots.last().unwrap(), vote.hash)]);
        let slot_hashes_account = account::create_account_shared_data_for_test(&slot_hashes);
        transaction_accounts.push((sysvar::slot_hashes::id(), slot_hashes_account));
        instruction_accounts.insert(
            1,
            AccountMeta {
                pubkey: sysvar::slot_hashes::id(),
                is_signer: false,
                is_writable: false,
            },
        );
        let mut authorized_instruction_accounts = instruction_accounts.clone();
        authorized_instruction_accounts.push(AccountMeta {
            pubkey: authorized_voter_pubkey,
            is_signer: true,
            is_writable: false,
        });

        for (instruction_data, _) in instruction_datas {
            process_instruction(
                &instruction_data,
                transaction_accounts.clone(),
                instruction_accounts.clone(),
                Err(InstructionError::MissingRequiredSignature),
            );

            // should pass, signed by authorized voter
            process_instruction(
                &instruction_data,
                transaction_accounts.clone(),
                authorized_instruction_accounts.clone(),
                Ok(()),
            );
        }
    }

    #[test]
    fn test_authorize_withdrawer() {
        let (vote_pubkey, vote_account) = create_test_account();
        let authorized_withdrawer_pubkey = solana_sdk::pubkey::new_rand();
        let instruction_data = serialize(&VoteInstruction::Authorize(
            authorized_withdrawer_pubkey,
            VoteAuthorize::Withdrawer,
        ))
        .unwrap();
        let mut transaction_accounts = vec![
            (vote_pubkey, vote_account),
            (sysvar::clock::id(), create_default_clock_account()),
            (authorized_withdrawer_pubkey, AccountSharedData::default()),
        ];
        let mut instruction_accounts = vec![
            AccountMeta {
                pubkey: vote_pubkey,
                is_signer: true,
                is_writable: true,
            },
            AccountMeta {
                pubkey: sysvar::clock::id(),
                is_signer: false,
                is_writable: false,
            },
        ];

        // should fail, unsigned
        instruction_accounts[0].is_signer = false;
        process_instruction(
            &instruction_data,
            transaction_accounts.clone(),
            instruction_accounts.clone(),
            Err(InstructionError::MissingRequiredSignature),
        );
        instruction_accounts[0].is_signer = true;

        // should pass
        let accounts = process_instruction(
            &instruction_data,
            transaction_accounts.clone(),
            instruction_accounts.clone(),
            Ok(()),
        );

        // should pass, verify authorized_withdrawer can authorize authorized_withdrawer ;)
        instruction_accounts[0].is_signer = false;
        instruction_accounts.push(AccountMeta {
            pubkey: authorized_withdrawer_pubkey,
            is_signer: true,
            is_writable: false,
        });
        transaction_accounts[0] = (vote_pubkey, accounts[0].clone());
        process_instruction(
            &instruction_data,
            transaction_accounts.clone(),
            instruction_accounts.clone(),
            Ok(()),
        );

        // should pass, verify authorized_withdrawer can authorize a new authorized_voter
        let authorized_voter_pubkey = solana_sdk::pubkey::new_rand();
        transaction_accounts.push((authorized_voter_pubkey, AccountSharedData::default()));
        let instruction_data = serialize(&VoteInstruction::Authorize(
            authorized_voter_pubkey,
            VoteAuthorize::Voter,
        ))
        .unwrap();
        process_instruction(
            &instruction_data,
            transaction_accounts.clone(),
            instruction_accounts.clone(),
            Ok(()),
        );
    }

    #[test]
    fn test_vote_withdraw() {
        let (vote_pubkey, vote_account) = create_test_account();
        let lamports = vote_account.lamports();
        let authorized_withdrawer_pubkey = solana_sdk::pubkey::new_rand();
        let mut transaction_accounts = vec![
            (vote_pubkey, vote_account.clone()),
            (sysvar::clock::id(), create_default_clock_account()),
            (sysvar::rent::id(), create_default_rent_account()),
            (authorized_withdrawer_pubkey, AccountSharedData::default()),
        ];
        let mut instruction_accounts = vec![
            AccountMeta {
                pubkey: vote_pubkey,
                is_signer: true,
                is_writable: true,
            },
            AccountMeta {
                pubkey: sysvar::clock::id(),
                is_signer: false,
                is_writable: false,
            },
        ];

        // should pass, withdraw using authorized_withdrawer to authorized_withdrawer's account
        let accounts = process_instruction(
            &serialize(&VoteInstruction::Authorize(
                authorized_withdrawer_pubkey,
                VoteAuthorize::Withdrawer,
            ))
            .unwrap(),
            transaction_accounts.clone(),
            instruction_accounts.clone(),
            Ok(()),
        );
        instruction_accounts[0].is_signer = false;
        instruction_accounts[1] = AccountMeta {
            pubkey: authorized_withdrawer_pubkey,
            is_signer: true,
            is_writable: true,
        };
        transaction_accounts[0] = (vote_pubkey, accounts[0].clone());
        let accounts = process_instruction(
            &serialize(&VoteInstruction::Withdraw(lamports)).unwrap(),
            transaction_accounts.clone(),
            instruction_accounts.clone(),
            Ok(()),
        );
        assert_eq!(accounts[0].lamports(), 0);
        assert_eq!(accounts[3].lamports(), lamports);
        let post_state: VoteStateVersions = accounts[0].state().unwrap();
        // State has been deinitialized since balance is zero
        assert!(post_state.is_uninitialized());

        // should fail, unsigned
        transaction_accounts[0] = (vote_pubkey, vote_account);
        process_instruction(
            &serialize(&VoteInstruction::Withdraw(lamports)).unwrap(),
            transaction_accounts.clone(),
            instruction_accounts.clone(),
            Err(InstructionError::MissingRequiredSignature),
        );
        instruction_accounts[0].is_signer = true;

        // should pass
        process_instruction(
            &serialize(&VoteInstruction::Withdraw(lamports)).unwrap(),
            transaction_accounts.clone(),
            instruction_accounts.clone(),
            Ok(()),
        );

        // should fail, insufficient funds
        process_instruction(
            &serialize(&VoteInstruction::Withdraw(lamports + 1)).unwrap(),
            transaction_accounts.clone(),
            instruction_accounts.clone(),
            Err(InstructionError::InsufficientFunds),
        );

        // should pass, partial withdraw
        let withdraw_lamports = 42;
        let accounts = process_instruction(
            &serialize(&VoteInstruction::Withdraw(withdraw_lamports)).unwrap(),
            transaction_accounts,
            instruction_accounts,
            Ok(()),
        );
        assert_eq!(accounts[0].lamports(), lamports - withdraw_lamports);
        assert_eq!(accounts[3].lamports(), withdraw_lamports);
    }

    #[test]
    fn test_vote_state_withdraw() {
        let authorized_withdrawer_pubkey = solana_sdk::pubkey::new_rand();
        let (vote_pubkey_1, vote_account_with_epoch_credits_1) =
            create_test_account_with_epoch_credits(&[2, 1]);
        let (vote_pubkey_2, vote_account_with_epoch_credits_2) =
            create_test_account_with_epoch_credits(&[2, 1, 3]);
        let clock = Clock {
            epoch: 3,
            ..Clock::default()
        };
        let clock_account = account::create_account_shared_data_for_test(&clock);
        let rent_sysvar = Rent::default();
        let minimum_balance = rent_sysvar
            .minimum_balance(vote_account_with_epoch_credits_1.data().len())
            .max(1);
        let lamports = vote_account_with_epoch_credits_1.lamports();
        let transaction_accounts = vec![
            (vote_pubkey_1, vote_account_with_epoch_credits_1),
            (vote_pubkey_2, vote_account_with_epoch_credits_2),
            (sysvar::clock::id(), clock_account),
            (
                sysvar::rent::id(),
                account::create_account_shared_data_for_test(&rent_sysvar),
            ),
            (authorized_withdrawer_pubkey, AccountSharedData::default()),
        ];
        let mut instruction_accounts = vec![
            AccountMeta {
                pubkey: vote_pubkey_1,
                is_signer: true,
                is_writable: true,
            },
            AccountMeta {
                pubkey: authorized_withdrawer_pubkey,
                is_signer: false,
                is_writable: true,
            },
        ];

        // non rent exempt withdraw, with 0 credit epoch
        instruction_accounts[0].pubkey = vote_pubkey_1;
        process_instruction(
            &serialize(&VoteInstruction::Withdraw(lamports - minimum_balance + 1)).unwrap(),
            transaction_accounts.clone(),
            instruction_accounts.clone(),
            Err(InstructionError::InsufficientFunds),
        );

        // non rent exempt withdraw, without 0 credit epoch
        instruction_accounts[0].pubkey = vote_pubkey_2;
        process_instruction(
            &serialize(&VoteInstruction::Withdraw(lamports - minimum_balance + 1)).unwrap(),
            transaction_accounts.clone(),
            instruction_accounts.clone(),
            Err(InstructionError::InsufficientFunds),
        );

        // full withdraw, with 0 credit epoch
        instruction_accounts[0].pubkey = vote_pubkey_1;
        process_instruction(
            &serialize(&VoteInstruction::Withdraw(lamports)).unwrap(),
            transaction_accounts.clone(),
            instruction_accounts.clone(),
            Ok(()),
        );

        // full withdraw, without 0 credit epoch
        instruction_accounts[0].pubkey = vote_pubkey_2;
        process_instruction(
            &serialize(&VoteInstruction::Withdraw(lamports)).unwrap(),
            transaction_accounts,
            instruction_accounts,
            Err(VoteError::ActiveVoteAccountClose.into()),
        );
    }

    fn perform_authorize_with_seed_test(
        authorization_type: VoteAuthorize,
        vote_pubkey: Pubkey,
        vote_account: AccountSharedData,
        current_authority_base_key: Pubkey,
        current_authority_seed: String,
        current_authority_owner: Pubkey,
        new_authority_pubkey: Pubkey,
    ) {
        let clock = Clock {
            epoch: 1,
            leader_schedule_epoch: 2,
            ..Clock::default()
        };
        let clock_account = account::create_account_shared_data_for_test(&clock);
        let transaction_accounts = vec![
            (vote_pubkey, vote_account),
            (sysvar::clock::id(), clock_account),
            (current_authority_base_key, AccountSharedData::default()),
        ];
        let mut instruction_accounts = vec![
            AccountMeta {
                pubkey: vote_pubkey,
                is_signer: false,
                is_writable: true,
            },
            AccountMeta {
                pubkey: sysvar::clock::id(),
                is_signer: false,
                is_writable: false,
            },
            AccountMeta {
                pubkey: current_authority_base_key,
                is_signer: true,
                is_writable: false,
            },
        ];

        // Can't change authority unless base key signs.
        instruction_accounts[2].is_signer = false;
        process_instruction(
            &serialize(&VoteInstruction::AuthorizeWithSeed(
                VoteAuthorizeWithSeedArgs {
                    authorization_type,
                    current_authority_derived_key_owner: current_authority_owner,
                    current_authority_derived_key_seed: current_authority_seed.clone(),
                    new_authority: new_authority_pubkey,
                },
            ))
            .unwrap(),
            transaction_accounts.clone(),
            instruction_accounts.clone(),
            Err(InstructionError::MissingRequiredSignature),
        );
        instruction_accounts[2].is_signer = true;

        // Can't change authority if seed doesn't match.
        process_instruction(
            &serialize(&VoteInstruction::AuthorizeWithSeed(
                VoteAuthorizeWithSeedArgs {
                    authorization_type,
                    current_authority_derived_key_owner: current_authority_owner,
                    current_authority_derived_key_seed: String::from("WRONG_SEED"),
                    new_authority: new_authority_pubkey,
                },
            ))
            .unwrap(),
            transaction_accounts.clone(),
            instruction_accounts.clone(),
            Err(InstructionError::MissingRequiredSignature),
        );

        // Can't change authority if owner doesn't match.
        process_instruction(
            &serialize(&VoteInstruction::AuthorizeWithSeed(
                VoteAuthorizeWithSeedArgs {
                    authorization_type,
                    current_authority_derived_key_owner: Pubkey::from_str("51suyUL6kyydvLN3m9oT6dvDJZ6vk5tziSbBadKN5rpJ").unwrap(), // Wrong owner.
                    current_authority_derived_key_seed: current_authority_seed.clone(),
                    new_authority: new_authority_pubkey,
                },
            ))
            .unwrap(),
            transaction_accounts.clone(),
            instruction_accounts.clone(),
            Err(InstructionError::MissingRequiredSignature),
        );

        // Can change authority when base key signs for related derived key.
        process_instruction(
            &serialize(&VoteInstruction::AuthorizeWithSeed(
                VoteAuthorizeWithSeedArgs {
                    authorization_type,
                    current_authority_derived_key_owner: current_authority_owner,
                    current_authority_derived_key_seed: current_authority_seed,
                    new_authority: new_authority_pubkey,
                },
            ))
            .unwrap(),
            transaction_accounts,
            instruction_accounts,
            Ok(()),
        );
    }

    fn perform_authorize_checked_with_seed_test(
        authorization_type: VoteAuthorize,
        vote_pubkey: Pubkey,
        vote_account: AccountSharedData,
        current_authority_base_key: Pubkey,
        current_authority_seed: String,
        current_authority_owner: Pubkey,
        new_authority_pubkey: Pubkey,
    ) {
        let clock = Clock {
            epoch: 1,
            leader_schedule_epoch: 2,
            ..Clock::default()
        };
        let clock_account = account::create_account_shared_data_for_test(&clock);
        let transaction_accounts = vec![
            (vote_pubkey, vote_account),
            (sysvar::clock::id(), clock_account),
            (current_authority_base_key, AccountSharedData::default()),
            (new_authority_pubkey, AccountSharedData::default()),
        ];
        let mut instruction_accounts = vec![
            AccountMeta {
                pubkey: vote_pubkey,
                is_signer: false,
                is_writable: true,
            },
            AccountMeta {
                pubkey: sysvar::clock::id(),
                is_signer: false,
                is_writable: false,
            },
            AccountMeta {
                pubkey: current_authority_base_key,
                is_signer: true,
                is_writable: false,
            },
            AccountMeta {
                pubkey: new_authority_pubkey,
                is_signer: true,
                is_writable: false,
            },
        ];

        // Can't change authority unless base key signs.
        instruction_accounts[2].is_signer = false;
        process_instruction(
            &serialize(&VoteInstruction::AuthorizeCheckedWithSeed(
                VoteAuthorizeCheckedWithSeedArgs {
                    authorization_type,
                    current_authority_derived_key_owner: current_authority_owner,
                    current_authority_derived_key_seed: current_authority_seed.clone(),
                },
            ))
            .unwrap(),
            transaction_accounts.clone(),
            instruction_accounts.clone(),
            Err(InstructionError::MissingRequiredSignature),
        );
        instruction_accounts[2].is_signer = true;

        // Can't change authority unless new authority signs.
        instruction_accounts[3].is_signer = false;
        process_instruction(
            &serialize(&VoteInstruction::AuthorizeCheckedWithSeed(
                VoteAuthorizeCheckedWithSeedArgs {
                    authorization_type,
                    current_authority_derived_key_owner: current_authority_owner,
                    current_authority_derived_key_seed: current_authority_seed.clone(),
                },
            ))
            .unwrap(),
            transaction_accounts.clone(),
            instruction_accounts.clone(),
            Err(InstructionError::MissingRequiredSignature),
        );
        instruction_accounts[3].is_signer = true;

        // Can't change authority if seed doesn't match.
        process_instruction(
            &serialize(&VoteInstruction::AuthorizeCheckedWithSeed(
                VoteAuthorizeCheckedWithSeedArgs {
                    authorization_type,
                    current_authority_derived_key_owner: current_authority_owner,
                    current_authority_derived_key_seed: String::from("WRONG_SEED"),
                },
            ))
            .unwrap(),
            transaction_accounts.clone(),
            instruction_accounts.clone(),
            Err(InstructionError::MissingRequiredSignature),
        );

        // Can't change authority if owner doesn't match.
        process_instruction(
            &serialize(&VoteInstruction::AuthorizeCheckedWithSeed(
                VoteAuthorizeCheckedWithSeedArgs {
                    authorization_type,
                    current_authority_derived_key_owner: Pubkey::from_str("9fVjdoQJgExa5BGhcHsMoy5jtHJ743o9epsnXLFh6BGc").unwrap(), // Wrong owner.
                    current_authority_derived_key_seed: current_authority_seed.clone(),
                },
            ))
            .unwrap(),
            transaction_accounts.clone(),
            instruction_accounts.clone(),
            Err(InstructionError::MissingRequiredSignature),
        );

        // Can change authority when base key signs for related derived key and new authority signs.
        process_instruction(
            &serialize(&VoteInstruction::AuthorizeCheckedWithSeed(
                VoteAuthorizeCheckedWithSeedArgs {
                    authorization_type,
                    current_authority_derived_key_owner: current_authority_owner,
                    current_authority_derived_key_seed: current_authority_seed,
                },
            ))
            .unwrap(),
            transaction_accounts,
            instruction_accounts,
            Ok(()),
        );
    }

    #[test]
    fn test_voter_base_key_can_authorize_new_voter() {
        let VoteAccountTestFixtureWithAuthorities {
            vote_pubkey,
            voter_base_key,
            voter_owner,
            voter_seed,
            vote_account,
            ..
        } = create_test_account_with_authorized_from_seed();
        let new_voter_pubkey = Pubkey::from_str("EfrXmzrqcqAA3AEmHfLKRym1WTTNrVNgRtALfjJmAT8W").unwrap();
        perform_authorize_with_seed_test(
            VoteAuthorize::Voter,
            vote_pubkey,
            vote_account,
            voter_base_key,
            voter_seed,
            voter_owner,
            new_voter_pubkey,
        );
    }

    #[test]
    fn test_withdrawer_base_key_can_authorize_new_voter() {
        let VoteAccountTestFixtureWithAuthorities {
            vote_pubkey,
            withdrawer_base_key,
            withdrawer_owner,
            withdrawer_seed,
            vote_account,
            ..
        } = create_test_account_with_authorized_from_seed();
        let new_voter_pubkey = Pubkey::from_str("5sVtSWrXmYNkjFGN8c6icuwQw6K8nBrPoPaJYJ3df5jA").unwrap();
        perform_authorize_with_seed_test(
            VoteAuthorize::Voter,
            vote_pubkey,
            vote_account,
            withdrawer_base_key,
            withdrawer_seed,
            withdrawer_owner,
            new_voter_pubkey,
        );
    }

    #[test]
    fn test_voter_base_key_can_not_authorize_new_withdrawer() {
        let VoteAccountTestFixtureWithAuthorities {
            vote_pubkey,
            voter_base_key,
            voter_owner,
            voter_seed,
            vote_account,
            ..
        } = create_test_account_with_authorized_from_seed();
        let new_withdrawer_pubkey = Pubkey::from_str("Fi2Z3SciQx8iuicSxbme9uX8zboUWf8GD4zpGJpQmsdN").unwrap();
        let clock = Clock {
            epoch: 1,
            leader_schedule_epoch: 2,
            ..Clock::default()
        };
        let clock_account = account::create_account_shared_data_for_test(&clock);
        let transaction_accounts = vec![
            (vote_pubkey, vote_account),
            (sysvar::clock::id(), clock_account),
            (voter_base_key, AccountSharedData::default()),
        ];
        let instruction_accounts = vec![
            AccountMeta {
                pubkey: vote_pubkey,
                is_signer: false,
                is_writable: true,
            },
            AccountMeta {
                pubkey: sysvar::clock::id(),
                is_signer: false,
                is_writable: false,
            },
            AccountMeta {
                pubkey: voter_base_key,
                is_signer: true,
                is_writable: false,
            },
        ];
        // Despite having Voter authority, you may not change the Withdrawer authority.
        process_instruction(
            &serialize(&VoteInstruction::AuthorizeWithSeed(
                VoteAuthorizeWithSeedArgs {
                    authorization_type: VoteAuthorize::Withdrawer,
                    current_authority_derived_key_owner: voter_owner,
                    current_authority_derived_key_seed: voter_seed,
                    new_authority: new_withdrawer_pubkey,
                },
            ))
            .unwrap(),
            transaction_accounts,
            instruction_accounts,
            Err(InstructionError::MissingRequiredSignature),
        );
    }

    #[test]
    fn test_withdrawer_base_key_can_authorize_new_withdrawer() {
        let VoteAccountTestFixtureWithAuthorities {
            vote_pubkey,
            withdrawer_base_key,
            withdrawer_owner,
            withdrawer_seed,
            vote_account,
            ..
        } = create_test_account_with_authorized_from_seed();
        let new_withdrawer_pubkey = Pubkey::from_str("Ec2d47GnvAPtMN18UorEM5XQGwRb78uDzWDtbRfVpi8B").unwrap();
        perform_authorize_with_seed_test(
            VoteAuthorize::Withdrawer,
            vote_pubkey,
            vote_account,
            withdrawer_base_key,
            withdrawer_seed,
            withdrawer_owner,
            new_withdrawer_pubkey,
        );
    }

    #[test]
    fn test_voter_base_key_can_authorize_new_voter_checked() {
        let VoteAccountTestFixtureWithAuthorities {
            vote_pubkey,
            voter_base_key,
            voter_owner,
            voter_seed,
            vote_account,
            ..
        } = create_test_account_with_authorized_from_seed();
        let new_voter_pubkey = Pubkey::from_str("oY3SRszRhQNdBBR1Z2yF8udQftg3Aq4soDUyczMQxpH").unwrap();
        perform_authorize_checked_with_seed_test(
            VoteAuthorize::Voter,
            vote_pubkey,
            vote_account,
            voter_base_key,
            voter_seed,
            voter_owner,
            new_voter_pubkey,
        );
    }

    #[test]
    fn test_withdrawer_base_key_can_authorize_new_voter_checked() {
        let VoteAccountTestFixtureWithAuthorities {
            vote_pubkey,
            withdrawer_base_key,
            withdrawer_owner,
            withdrawer_seed,
            vote_account,
            ..
        } = create_test_account_with_authorized_from_seed();
        let new_voter_pubkey = Pubkey::from_str("7RqJbecvzm9Z6T4QfRy3cmHA4xEqZxiiK7KcCD8w894A").unwrap();
        perform_authorize_checked_with_seed_test(
            VoteAuthorize::Voter,
            vote_pubkey,
            vote_account,
            withdrawer_base_key,
            withdrawer_seed,
            withdrawer_owner,
            new_voter_pubkey,
        );
    }

    #[test]
    fn test_voter_base_key_can_not_authorize_new_withdrawer_checked() {
        let VoteAccountTestFixtureWithAuthorities {
            vote_pubkey,
            voter_base_key,
            voter_owner,
            voter_seed,
            vote_account,
            ..
        } = create_test_account_with_authorized_from_seed();
        let new_withdrawer_pubkey = Pubkey::from_str("5mTzdxowmryp5uZMVJKAQWPB1VK3cZAyZZWnUAVM6WCT").unwrap();
        let clock = Clock {
            epoch: 1,
            leader_schedule_epoch: 2,
            ..Clock::default()
        };
        let clock_account = account::create_account_shared_data_for_test(&clock);
        let transaction_accounts = vec![
            (vote_pubkey, vote_account),
            (sysvar::clock::id(), clock_account),
            (voter_base_key, AccountSharedData::default()),
            (new_withdrawer_pubkey, AccountSharedData::default()),
        ];
        let instruction_accounts = vec![
            AccountMeta {
                pubkey: vote_pubkey,
                is_signer: false,
                is_writable: true,
            },
            AccountMeta {
                pubkey: sysvar::clock::id(),
                is_signer: false,
                is_writable: false,
            },
            AccountMeta {
                pubkey: voter_base_key,
                is_signer: true,
                is_writable: false,
            },
            AccountMeta {
                pubkey: new_withdrawer_pubkey,
                is_signer: true,
                is_writable: false,
            },
        ];
        // Despite having Voter authority, you may not change the Withdrawer authority.
        process_instruction(
            &serialize(&VoteInstruction::AuthorizeCheckedWithSeed(
                VoteAuthorizeCheckedWithSeedArgs {
                    authorization_type: VoteAuthorize::Withdrawer,
                    current_authority_derived_key_owner: voter_owner,
                    current_authority_derived_key_seed: voter_seed,
                },
            ))
            .unwrap(),
            transaction_accounts,
            instruction_accounts,
            Err(InstructionError::MissingRequiredSignature),
        );
    }

    #[test]
    fn test_withdrawer_base_key_can_authorize_new_withdrawer_checked() {
        let VoteAccountTestFixtureWithAuthorities {
            vote_pubkey,
            withdrawer_base_key,
            withdrawer_owner,
            withdrawer_seed,
            vote_account,
            ..
        } = create_test_account_with_authorized_from_seed();
        let new_withdrawer_pubkey = Pubkey::from_str("FDnUFUWw4WCmBSGkbWsTZn3CkQVMB1UxJfYHyrAgKg5d").unwrap();
        perform_authorize_checked_with_seed_test(
            VoteAuthorize::Withdrawer,
            vote_pubkey,
            vote_account,
            withdrawer_base_key,
            withdrawer_seed,
            withdrawer_owner,
            new_withdrawer_pubkey,
        );
    }

    #[test]
    fn test_spoofed_vote() {
        process_instruction_as_one_arg(
            &vote(
                &invalid_vote_state_pubkey(),
                &Pubkey::from_str("J1sZkRdWLFCnxeJRwLm2VjULYNzj3nSgFyeKU5Q9tpqJ").unwrap(),
                Vote::default(),
            ),
            Err(InstructionError::InvalidAccountOwner),
        );
        process_instruction_as_one_arg(
            &update_vote_state(
                &invalid_vote_state_pubkey(),
                &Pubkey::default(),
                VoteStateUpdate::default(),
            ),
            Err(InstructionError::InvalidAccountOwner),
        );
        process_instruction_as_one_arg(
            &compact_update_vote_state(
                &invalid_vote_state_pubkey(),
                &Pubkey::default(),
                VoteStateUpdate::default(),
            ),
            Err(InstructionError::InvalidAccountOwner),
        );
    }

    #[test]
    fn test_create_account_vote_state_1_14_11() {
        let node_pubkey = Pubkey::from_str("7jTUsKGrHq4ke42oQgfPPEEGKAf1MxYckZSXFq1wPUo9").unwrap();
        let vote_pubkey = Pubkey::from_str("DLxAmo8JiJtrtE8Ke8wkvdJy7NqrPfx9j9tYZERmFYMq").unwrap();
        let instructions = create_account_with_config(
            &node_pubkey,
            &vote_pubkey,
            &VoteInit {
                node_pubkey,
                authorized_voter: vote_pubkey,
                authorized_withdrawer: vote_pubkey,
                commission: 0,
            },
            101,
            CreateVoteAccountConfig::default(),
        );
        // grab the `space` value from SystemInstruction::CreateAccount by directly indexing, for
        // expediency
        let space = usize::from_le_bytes(instructions[0].data[12..20].try_into().unwrap());
        assert_eq!(space, vote_state::VoteState1_14_11::size_of());
        let empty_vote_account = AccountSharedData::new(101, space, &id());

        let transaction_accounts = vec![
            (vote_pubkey, empty_vote_account),
            (node_pubkey, AccountSharedData::default()),
            (sysvar::clock::id(), create_default_clock_account()),
            (sysvar::rent::id(), create_default_rent_account()),
        ];

        // should succeed when vote_state_add_vote_latency is disabled
        process_instruction_disabled_features(
            &instructions[1].data,
            transaction_accounts.clone(),
            instructions[1].accounts.clone(),
            Ok(()),
        );

        // should fail, if vote_state_add_vote_latency is enabled
        process_instruction(
            &instructions[1].data,
            transaction_accounts,
            instructions[1].accounts.clone(),
            Err(InstructionError::InvalidAccountData),
        );
    }

    #[test]
    fn test_create_account_vote_state_current() {
        let node_pubkey = Pubkey::from_str("2pNmJhKztHK5xj1asxzjE6CMYSAwuGM9SMBrNB4pBGoq").unwrap();
        let vote_pubkey = Pubkey::from_str("FMwkU1u8MD4njoesnRsYxD9rsgG5RJas4hQsQVNqBzGB").unwrap();
        let instructions = create_account_with_config(
            &node_pubkey,
            &vote_pubkey,
            &VoteInit {
                node_pubkey,
                authorized_voter: vote_pubkey,
                authorized_withdrawer: vote_pubkey,
                commission: 0,
            },
            101,
            CreateVoteAccountConfig {
                space: vote_state::VoteState::size_of() as u64,
                ..CreateVoteAccountConfig::default()
            },
        );
        // grab the `space` value from SystemInstruction::CreateAccount by directly indexing, for
        // expediency
        let space = usize::from_le_bytes(instructions[0].data[12..20].try_into().unwrap());
        assert_eq!(space, vote_state::VoteState::size_of());
        let empty_vote_account = AccountSharedData::new(101, space, &id());

        let transaction_accounts = vec![
            (vote_pubkey, empty_vote_account),
            (node_pubkey, AccountSharedData::default()),
            (sysvar::clock::id(), create_default_clock_account()),
            (sysvar::rent::id(), create_default_rent_account()),
        ];

        // should fail, if vote_state_add_vote_latency is disabled
        process_instruction_disabled_features(
            &instructions[1].data,
            transaction_accounts.clone(),
            instructions[1].accounts.clone(),
            Err(InstructionError::InvalidAccountData),
        );

        // succeeds, since vote_state_add_vote_latency is enabled
        process_instruction(
            &instructions[1].data,
            transaction_accounts,
            instructions[1].accounts.clone(),
            Ok(()),
        );
    }

    #[test]
    fn test_vote_process_instruction() {
        solana_logger::setup();
        let instructions = create_account_with_config(
            &Pubkey::from_str("GDrMJBghPDPBfX9i4EcBPzVpEdXda3fSSaxSuhuHf2e9").unwrap(),
            &Pubkey::from_str("4DXphnUBf4FemUqUhiY8VLrTpUBPnw5HNYxAkKRn1Vmf").unwrap(),
            &VoteInit::default(),
            101,
            CreateVoteAccountConfig::default(),
        );
        // this case fails regardless of CreateVoteAccountConfig::space, because
        // process_instruction_as_one_arg passes a default (empty) account
        process_instruction_as_one_arg(&instructions[1], Err(InstructionError::InvalidAccountData));
        process_instruction_as_one_arg(
            &vote(
                &Pubkey::from_str("97P14PTxPXFCFFdHYM9fo6qcQRG9XWrFV9KowJBr6MW2").unwrap(),
                &Pubkey::from_str("69CuLZKKLwjmj93VfVednEhq7ptVAfobGtDTUCiUcxJg").unwrap(),
                Vote::default(),
            ),
            Err(InstructionError::InvalidAccountData),
        );
        process_instruction_as_one_arg(
            &vote_switch(
                &Pubkey::from_str("GaAf48s9Qq9TkoE4Jj1BBwu693PJzCvRNiJLSdqYyWkR").unwrap(),
                &Pubkey::from_str("A7wmKsFYZSKKXyfh75wm48YhATxYAqMBPSSipUBqcp7L").unwrap(),
                Vote::default(),
                Hash::default(),
            ),
            Err(InstructionError::InvalidAccountData),
        );
        process_instruction_as_one_arg(
            &authorize(
                &Pubkey::from_str("kQjxVNmxVYNyiwmMMAYFaXEPJNErsZnfZ9Vi7KxwBdF").unwrap(),
                &Pubkey::from_str("FXnpLEUVLE4s37tpYsFk5FUN8Q47JGyVha58WTvyi6yJ").unwrap(),
                &Pubkey::from_str("Hyc4WDm86yu5KQM3HvbM8yi4bN1brwscTGvGKCfXseDP").unwrap(),
                VoteAuthorize::Voter,
            ),
            Err(InstructionError::InvalidAccountData),
        );
        process_instruction_as_one_arg(
            &update_vote_state(
                &Pubkey::default(),
                &Pubkey::default(),
                VoteStateUpdate::default(),
            ),
            Err(InstructionError::InvalidAccountData),
        );

        process_instruction_as_one_arg(
            &update_vote_state_switch(
                &Pubkey::default(),
                &Pubkey::default(),
                VoteStateUpdate::default(),
                Hash::default(),
            ),
            Err(InstructionError::InvalidAccountData),
        );
        process_instruction_as_one_arg(
            &compact_update_vote_state(
                &Pubkey::default(),
                &Pubkey::default(),
                VoteStateUpdate::default(),
            ),
            Err(InstructionError::InvalidAccountData),
        );

        process_instruction_as_one_arg(
            &compact_update_vote_state_switch(
                &Pubkey::default(),
                &Pubkey::default(),
                VoteStateUpdate::default(),
                Hash::default(),
            ),
            Err(InstructionError::InvalidAccountData),
        );

        process_instruction_as_one_arg(
            &update_validator_identity(
                &Pubkey::from_str("SJCewEheVjkSMomEmfv6FA8srqWLCsGFeadtjxB5SWJ").unwrap(),
                &Pubkey::from_str("A2t8rCxtK7VSUPKmx5K3XKsBdteBBUq8ieDwiRVUGzZj").unwrap(),
                &Pubkey::from_str("GFbcYejw9Cb2THPP25deFtcPaVpwjy1PdypcsMJEQEFK").unwrap(),
            ),
            Err(InstructionError::InvalidAccountData),
        );
        process_instruction_as_one_arg(
            &update_commission(&Pubkey::from_str("4dYX5E5WCh8dRM4NuSLNojnGnoCzHM2V1gzpsqGpAd41").unwrap(), &Pubkey::from_str("ETW3e2zSHmVYqEVwoUxhcdtYBCC4K8wzu3C9q4tnpXkm").unwrap(), 0),
            Err(InstructionError::InvalidAccountData),
        );

        process_instruction_as_one_arg(
            &withdraw(
                &Pubkey::from_str("AzMFcgxUm3bsEMjwmD1NDNhMjje6oF3BbGaX1eyS6Q23").unwrap(),
                &Pubkey::from_str("3Rokc68ViqWhbVrU1Z82A58gcFDSAPCHha6RKHzCwYDd").unwrap(),
                0,
                &Pubkey::from_str("F4kKBSVLMkQRDPvty9TrL7pnKEidmduiqMf8z1yz5i1g").unwrap(),
            ),
            Err(InstructionError::InvalidAccountData),
        );
    }

    #[test]
    fn test_vote_authorize_checked() {
        let vote_pubkey = Pubkey::from_str("CZN5jGN99LaBM4pjXkzdMEKCJDDYaUHuHJRRFWhR2hhp").unwrap();
        let authorized_pubkey = Pubkey::from_str("4aChrhz4CrKdBzF9bkC5sktLmySEyeXVUuMgK4BRFQsk").unwrap();
        let new_authorized_pubkey = Pubkey::from_str("Fy5zmHibh1bVhsmFpWVAoH48uwLFVwE1WavQVY5eiALr").unwrap();

        // Test with vanilla authorize accounts
        let mut instruction = authorize_checked(
            &vote_pubkey,
            &authorized_pubkey,
            &new_authorized_pubkey,
            VoteAuthorize::Voter,
        );
        instruction.accounts = instruction.accounts[0..2].to_vec();
        process_instruction_as_one_arg(&instruction, Err(InstructionError::NotEnoughAccountKeys));

        let mut instruction = authorize_checked(
            &vote_pubkey,
            &authorized_pubkey,
            &new_authorized_pubkey,
            VoteAuthorize::Withdrawer,
        );
        instruction.accounts = instruction.accounts[0..2].to_vec();
        process_instruction_as_one_arg(&instruction, Err(InstructionError::NotEnoughAccountKeys));

        // Test with non-signing new_authorized_pubkey
        let mut instruction = authorize_checked(
            &vote_pubkey,
            &authorized_pubkey,
            &new_authorized_pubkey,
            VoteAuthorize::Voter,
        );
        instruction.accounts[3] = AccountMeta::new_readonly(new_authorized_pubkey, false);
        process_instruction_as_one_arg(
            &instruction,
            Err(InstructionError::MissingRequiredSignature),
        );

        let mut instruction = authorize_checked(
            &vote_pubkey,
            &authorized_pubkey,
            &new_authorized_pubkey,
            VoteAuthorize::Withdrawer,
        );
        instruction.accounts[3] = AccountMeta::new_readonly(new_authorized_pubkey, false);
        process_instruction_as_one_arg(
            &instruction,
            Err(InstructionError::MissingRequiredSignature),
        );

        // Test with new_authorized_pubkey signer
        let vote_account = AccountSharedData::new(100, VoteState::size_of(), &id());
        let clock_address = sysvar::clock::id();
        let clock_account = account::create_account_shared_data_for_test(&Clock::default());
        let default_authorized_pubkey = Pubkey::default();
        let authorized_account = create_default_account();
        let new_authorized_account = create_default_account();
        let transaction_accounts = vec![
            (vote_pubkey, vote_account),
            (clock_address, clock_account),
            (default_authorized_pubkey, authorized_account),
            (new_authorized_pubkey, new_authorized_account),
        ];
        let instruction_accounts = vec![
            AccountMeta {
                pubkey: vote_pubkey,
                is_signer: false,
                is_writable: true,
            },
            AccountMeta {
                pubkey: clock_address,
                is_signer: false,
                is_writable: false,
            },
            AccountMeta {
                pubkey: default_authorized_pubkey,
                is_signer: true,
                is_writable: false,
            },
            AccountMeta {
                pubkey: new_authorized_pubkey,
                is_signer: true,
                is_writable: false,
            },
        ];
        process_instruction(
            &serialize(&VoteInstruction::AuthorizeChecked(VoteAuthorize::Voter)).unwrap(),
            transaction_accounts.clone(),
            instruction_accounts.clone(),
            Ok(()),
        );
        process_instruction(
            &serialize(&VoteInstruction::AuthorizeChecked(
                VoteAuthorize::Withdrawer,
            ))
            .unwrap(),
            transaction_accounts,
            instruction_accounts,
            Ok(()),
        );
    }
}<|MERGE_RESOLUTION|>--- conflicted
+++ resolved
@@ -57,7 +57,6 @@
     let transaction_context = &invoke_context.transaction_context;
     let instruction_context = transaction_context.get_current_instruction_context()?;
     let data = instruction_context.get_instruction_data();
-<<<<<<< HEAD
 
     trace!("process_instruction: {:?}", data);
 
@@ -66,16 +65,6 @@
         return Err(InstructionError::InvalidAccountOwner);
     }
 
-=======
-
-    trace!("process_instruction: {:?}", data);
-
-    let mut me = instruction_context.try_borrow_instruction_account(transaction_context, 0)?;
-    if *me.get_owner() != id() {
-        return Err(InstructionError::InvalidAccountOwner);
-    }
-
->>>>>>> 5d824a36
     let signers = instruction_context.get_signers(transaction_context)?;
     match limited_deserialize(data)? {
         VoteInstruction::InitializeAccount(vote_init) => {
@@ -150,30 +139,14 @@
             )
         }
         VoteInstruction::UpdateCommission(commission) => {
-<<<<<<< HEAD
-            if invoke_context.feature_set.is_active(
-                &feature_set::commission_updates_only_allowed_in_first_half_of_epoch::id(),
-            ) {
-                let sysvar_cache = invoke_context.get_sysvar_cache();
-                let epoch_schedule = sysvar_cache.get_epoch_schedule()?;
-                let clock = sysvar_cache.get_clock()?;
-                if !vote_state::is_commission_update_allowed(clock.slot, &epoch_schedule) {
-                    return Err(VoteError::CommissionUpdateTooLate.into());
-                }
-            }
-=======
             let sysvar_cache = invoke_context.get_sysvar_cache();
 
->>>>>>> 5d824a36
             vote_state::update_commission(
                 &mut me,
                 commission,
                 &signers,
-<<<<<<< HEAD
-=======
                 sysvar_cache.get_epoch_schedule()?.as_ref(),
                 sysvar_cache.get_clock()?.as_ref(),
->>>>>>> 5d824a36
                 &invoke_context.feature_set,
             )
         }
@@ -239,38 +212,12 @@
             )
         }
         VoteInstruction::AuthorizeChecked(vote_authorize) => {
-<<<<<<< HEAD
-            if invoke_context
-                .feature_set
-                .is_active(&feature_set::vote_stake_checked_instructions::id())
-            {
-                instruction_context.check_number_of_instruction_accounts(4)?;
-                let voter_pubkey = transaction_context.get_key_of_account_at_index(
-                    instruction_context.get_index_of_instruction_account_in_transaction(3)?,
-                )?;
-                if !instruction_context.is_instruction_account_signer(3)? {
-                    return Err(InstructionError::MissingRequiredSignature);
-                }
-                let clock =
-                    get_sysvar_with_account_check::clock(invoke_context, instruction_context, 1)?;
-                vote_state::authorize(
-                    &mut me,
-                    voter_pubkey,
-                    vote_authorize,
-                    &signers,
-                    &clock,
-                    &invoke_context.feature_set,
-                )
-            } else {
-                Err(InstructionError::InvalidInstructionData)
-=======
             instruction_context.check_number_of_instruction_accounts(4)?;
             let voter_pubkey = transaction_context.get_key_of_account_at_index(
                 instruction_context.get_index_of_instruction_account_in_transaction(3)?,
             )?;
             if !instruction_context.is_instruction_account_signer(3)? {
                 return Err(InstructionError::MissingRequiredSignature);
->>>>>>> 5d824a36
             }
             let clock =
                 get_sysvar_with_account_check::clock(invoke_context, instruction_context, 1)?;
