//! The `rpc_service` module implements the Solana JSON RPC service.

use {
    crate::{
        cluster_tpu_info::ClusterTpuInfo,
        max_slots::MaxSlots,
        optimistically_confirmed_bank_tracker::OptimisticallyConfirmedBank,
        rpc::{
            rpc_accounts::*, rpc_accounts_scan::*, rpc_bank::*, rpc_deprecated_v1_7::*,
            rpc_deprecated_v1_9::*, rpc_full::*, rpc_minimal::*, rpc_obsolete_v1_7::*, *,
        },
        rpc_cache::LargestAccountsCache,
        rpc_health::*,
    },
    crossbeam_channel::unbounded,
    jsonrpc_core::{futures::prelude::*, MetaIoHandler},
    jsonrpc_http_server::{
        hyper, AccessControlAllowOrigin, CloseHandle, DomainsValidation, RequestMiddleware,
        RequestMiddlewareAction, ServerBuilder,
    },
    regex::Regex,
    solana_client::connection_cache::ConnectionCache,
    solana_gossip::cluster_info::ClusterInfo,
    solana_ledger::{
        bigtable_upload::ConfirmedBlockUploadConfig,
        bigtable_upload_service::BigTableUploadService, blockstore::Blockstore,
        leader_schedule_cache::LeaderScheduleCache,
    },
    solana_metrics::inc_new_counter_info,
    solana_perf::thread::renice_this_thread,
    solana_poh::poh_recorder::PohRecorder,
    solana_runtime::{
        bank_forks::BankForks, commitment::BlockCommitmentCache,
        prioritization_fee_cache::PrioritizationFeeCache,
        snapshot_archive_info::SnapshotArchiveInfoGetter, snapshot_config::SnapshotConfig,
        snapshot_utils,
    },
    solana_sdk::{
        exit::Exit, genesis_config::DEFAULT_GENESIS_DOWNLOAD_PATH, hash::Hash,
        native_token::lamports_to_sol,
    },
    solana_send_transaction_service::send_transaction_service::{self, SendTransactionService},
    solana_storage_bigtable::CredentialType,
    std::{
        net::SocketAddr,
        path::{Path, PathBuf},
        sync::{
            atomic::{AtomicBool, AtomicU64, Ordering},
            Arc, RwLock,
        },
        thread::{self, Builder, JoinHandle},
    },
    tokio_util::codec::{BytesCodec, FramedRead},
};

const FULL_SNAPSHOT_REQUEST_PATH: &str = "/snapshot.tar.bz2";
const INCREMENTAL_SNAPSHOT_REQUEST_PATH: &str = "/incremental-snapshot.tar.bz2";
const LARGEST_ACCOUNTS_CACHE_DURATION: u64 = 60 * 60 * 2;

pub struct JsonRpcService {
    thread_hdl: JoinHandle<()>,

    #[cfg(test)]
    pub request_processor: JsonRpcRequestProcessor, // Used only by test_rpc_new()...

    close_handle: Option<CloseHandle>,
}

struct RpcRequestMiddleware {
    ledger_path: PathBuf,
    full_snapshot_archive_path_regex: Regex,
    incremental_snapshot_archive_path_regex: Regex,
    snapshot_config: Option<SnapshotConfig>,
    bank_forks: Arc<RwLock<BankForks>>,
    health: Arc<RpcHealth>,
}

impl RpcRequestMiddleware {
    pub fn new(
        ledger_path: PathBuf,
        snapshot_config: Option<SnapshotConfig>,
        bank_forks: Arc<RwLock<BankForks>>,
        health: Arc<RpcHealth>,
    ) -> Self {
        Self {
            ledger_path,
            full_snapshot_archive_path_regex: Regex::new(
                snapshot_utils::FULL_SNAPSHOT_ARCHIVE_FILENAME_REGEX,
            )
            .unwrap(),
            incremental_snapshot_archive_path_regex: Regex::new(
                snapshot_utils::INCREMENTAL_SNAPSHOT_ARCHIVE_FILENAME_REGEX,
            )
            .unwrap(),
            snapshot_config,
            bank_forks,
            health,
        }
    }

    fn redirect(location: &str) -> hyper::Response<hyper::Body> {
        hyper::Response::builder()
            .status(hyper::StatusCode::SEE_OTHER)
            .header(hyper::header::LOCATION, location)
            .body(hyper::Body::from(String::from(location)))
            .unwrap()
    }

    fn not_found() -> hyper::Response<hyper::Body> {
        hyper::Response::builder()
            .status(hyper::StatusCode::NOT_FOUND)
            .body(hyper::Body::empty())
            .unwrap()
    }

    #[allow(dead_code)]
    fn internal_server_error() -> hyper::Response<hyper::Body> {
        hyper::Response::builder()
            .status(hyper::StatusCode::INTERNAL_SERVER_ERROR)
            .body(hyper::Body::empty())
            .unwrap()
    }

    fn strip_leading_slash(path: &str) -> Option<&str> {
        path.strip_prefix('/')
    }

    fn is_file_get_path(&self, path: &str) -> bool {
        if path == DEFAULT_GENESIS_DOWNLOAD_PATH {
            return true;
        }

        if self.snapshot_config.is_none() {
            return false;
        }

        let Some(path) = Self::strip_leading_slash(path) else {
            return false;
        };

        self.full_snapshot_archive_path_regex.is_match(path)
            || self.incremental_snapshot_archive_path_regex.is_match(path)
    }

    #[cfg(unix)]
    async fn open_no_follow(path: impl AsRef<Path>) -> std::io::Result<tokio::fs::File> {
        tokio::fs::OpenOptions::new()
            .read(true)
            .write(false)
            .create(false)
            .custom_flags(libc::O_NOFOLLOW)
            .open(path)
            .await
    }

    #[cfg(not(unix))]
    async fn open_no_follow(path: impl AsRef<Path>) -> std::io::Result<tokio::fs::File> {
        // TODO: Is there any way to achieve the same on Windows?
        tokio::fs::File::open(path).await
    }

    fn find_snapshot_file<P>(&self, stem: P) -> PathBuf
    where
        P: AsRef<Path>,
    {
        let root = if self
            .full_snapshot_archive_path_regex
            .is_match(Path::new("").join(&stem).to_str().unwrap())
        {
            &self
                .snapshot_config
                .as_ref()
                .unwrap()
                .full_snapshot_archives_dir
        } else {
            &self
                .snapshot_config
                .as_ref()
                .unwrap()
                .incremental_snapshot_archives_dir
        };
        let local_path = root.join(&stem);
        if local_path.exists() {
            local_path
        } else {
            // remote snapshot archive path
            snapshot_utils::build_snapshot_archives_remote_dir(root).join(stem)
        }
    }

    fn process_file_get(&self, path: &str) -> RequestMiddlewareAction {
        let filename = {
            let stem = Self::strip_leading_slash(path).expect("path already verified");
            match path {
                DEFAULT_GENESIS_DOWNLOAD_PATH => {
                    inc_new_counter_info!("rpc-get_genesis", 1);
                    self.ledger_path.join(stem)
                }
                _ => {
                    inc_new_counter_info!("rpc-get_snapshot", 1);
                    self.find_snapshot_file(stem)
                }
            }
        };

        let file_length = std::fs::metadata(&filename)
            .map(|m| m.len())
            .unwrap_or(0)
            .to_string();
        info!("get {} -> {:?} ({} bytes)", path, filename, file_length);
        RequestMiddlewareAction::Respond {
            should_validate_hosts: true,
            response: Box::pin(async {
                match Self::open_no_follow(filename).await {
                    Err(err) => Ok(if err.kind() == std::io::ErrorKind::NotFound {
                        Self::not_found()
                    } else {
                        Self::internal_server_error()
                    }),
                    Ok(file) => {
                        let stream =
                            FramedRead::new(file, BytesCodec::new()).map_ok(|b| b.freeze());
                        let body = hyper::Body::wrap_stream(stream);

                        Ok(hyper::Response::builder()
                            .header(hyper::header::CONTENT_LENGTH, file_length)
                            .body(body)
                            .unwrap())
                    }
                }
            }),
        }
    }

    fn health_check(&self) -> &'static str {
        let response = match self.health.check() {
            RpcHealthStatus::Ok => "ok",
            RpcHealthStatus::Behind { .. } => "behind",
            RpcHealthStatus::Unknown => "unknown",
        };
        info!("health check: {}", response);
        response
    }
}

impl RequestMiddleware for RpcRequestMiddleware {
    fn on_request(&self, request: hyper::Request<hyper::Body>) -> RequestMiddlewareAction {
        trace!("request uri: {}", request.uri());

        if let Some(ref snapshot_config) = self.snapshot_config {
            if request.uri().path() == FULL_SNAPSHOT_REQUEST_PATH
                || request.uri().path() == INCREMENTAL_SNAPSHOT_REQUEST_PATH
            {
                // Convenience redirect to the latest snapshot
                let full_snapshot_archive_info =
                    snapshot_utils::get_highest_full_snapshot_archive_info(
                        &snapshot_config.full_snapshot_archives_dir,
                    );
                let snapshot_archive_info =
                    if let Some(full_snapshot_archive_info) = full_snapshot_archive_info {
                        if request.uri().path() == FULL_SNAPSHOT_REQUEST_PATH {
                            Some(full_snapshot_archive_info.snapshot_archive_info().clone())
                        } else {
                            snapshot_utils::get_highest_incremental_snapshot_archive_info(
                                &snapshot_config.incremental_snapshot_archives_dir,
                                full_snapshot_archive_info.slot(),
                            )
                            .map(|incremental_snapshot_archive_info| {
                                incremental_snapshot_archive_info
                                    .snapshot_archive_info()
                                    .clone()
                            })
                        }
                    } else {
                        None
                    };
                return if let Some(snapshot_archive_info) = snapshot_archive_info {
                    RpcRequestMiddleware::redirect(&format!(
                        "/{}",
                        snapshot_archive_info
                            .path
                            .file_name()
                            .unwrap_or_else(|| std::ffi::OsStr::new(""))
                            .to_str()
                            .unwrap_or("")
                    ))
                } else {
                    RpcRequestMiddleware::not_found()
                }
                .into();
            }
        }

        if let Some(result) = process_rest(&self.bank_forks, request.uri().path()) {
            hyper::Response::builder()
                .status(hyper::StatusCode::OK)
                .body(hyper::Body::from(result))
                .unwrap()
                .into()
        } else if self.is_file_get_path(request.uri().path()) {
            self.process_file_get(request.uri().path())
        } else if request.uri().path() == "/health" {
            hyper::Response::builder()
                .status(hyper::StatusCode::OK)
                .body(hyper::Body::from(self.health_check()))
                .unwrap()
                .into()
        } else {
            request.into()
        }
    }
}

fn process_rest(bank_forks: &Arc<RwLock<BankForks>>, path: &str) -> Option<String> {
    match path {
        "/v0/circulating-supply" => {
            let bank = bank_forks.read().unwrap().root_bank();
            let total_supply = bank.capitalization();
            let non_circulating_supply =
                solana_runtime::non_circulating_supply::calculate_non_circulating_supply(&bank)
                    .expect("Scan should not error on root banks")
                    .lamports;
            Some(format!(
                "{}",
                lamports_to_sol(total_supply - non_circulating_supply)
            ))
        }
        "/v0/total-supply" => {
            let bank = bank_forks.read().unwrap().root_bank();
            let total_supply = bank.capitalization();
            Some(format!("{}", lamports_to_sol(total_supply)))
        }
        _ => None,
    }
}

impl JsonRpcService {
    #[allow(clippy::too_many_arguments)]
    pub fn new(
        rpc_addr: SocketAddr,
        config: JsonRpcConfig,
        snapshot_config: Option<SnapshotConfig>,
        bank_forks: Arc<RwLock<BankForks>>,
        block_commitment_cache: Arc<RwLock<BlockCommitmentCache>>,
        blockstore: Arc<Blockstore>,
        cluster_info: Arc<ClusterInfo>,
        poh_recorder: Option<Arc<RwLock<PohRecorder>>>,
        genesis_hash: Hash,
        ledger_path: &Path,
        validator_exit: Arc<RwLock<Exit>>,
        exit: Arc<AtomicBool>,
        override_health_check: Arc<AtomicBool>,
        startup_verification_complete: Arc<AtomicBool>,
        optimistically_confirmed_bank: Arc<RwLock<OptimisticallyConfirmedBank>>,
        send_transaction_service_config: send_transaction_service::Config,
        max_slots: Arc<MaxSlots>,
        leader_schedule_cache: Arc<LeaderScheduleCache>,
        connection_cache: Arc<ConnectionCache>,
        max_complete_transaction_status_slot: Arc<AtomicU64>,
        max_complete_rewards_slot: Arc<AtomicU64>,
        prioritization_fee_cache: Arc<PrioritizationFeeCache>,
    ) -> Result<Self, String> {
        info!("rpc bound to {:?}", rpc_addr);
        info!("rpc configuration: {:?}", config);
        let rpc_threads = 1.max(config.rpc_threads);
        let rpc_niceness_adj = config.rpc_niceness_adj;

        let health = Arc::new(RpcHealth::new(
            Arc::clone(&optimistically_confirmed_bank),
            Arc::clone(&blockstore),
            config.health_check_slot_distance,
            override_health_check,
            startup_verification_complete,
        ));

        let largest_accounts_cache = Arc::new(RwLock::new(LargestAccountsCache::new(
            LARGEST_ACCOUNTS_CACHE_DURATION,
        )));

        let tpu_address = cluster_info
            .my_contact_info()
            .tpu(connection_cache.protocol())
            .map_err(|err| format!("{err}"))?;

        // sadly, some parts of our current rpc implemention block the jsonrpc's
        // _socket-listening_ event loop for too long, due to (blocking) long IO or intesive CPU,
        // causing no further processing of incoming requests and ultimatily innocent clients timing-out.
        // So create a (shared) multi-threaded event_loop for jsonrpc and set its .threads() to 1,
        // so that we avoid the single-threaded event loops from being created automatically by
        // jsonrpc for threads when .threads(N > 1) is given.
        let runtime = Arc::new(
            tokio::runtime::Builder::new_multi_thread()
                .worker_threads(rpc_threads)
                .on_thread_start(move || renice_this_thread(rpc_niceness_adj).unwrap())
                .thread_name("solRpcEl")
                .enable_all()
                .build()
                .expect("Runtime"),
        );

        let exit_bigtable_ledger_upload_service = Arc::new(AtomicBool::new(false));

        let (bigtable_ledger_storage, _bigtable_ledger_upload_service) =
            if let Some(RpcBigtableConfig {
                enable_bigtable_ledger_upload,
                ref bigtable_instance_name,
                ref bigtable_app_profile_id,
                timeout,
                max_message_size,
            }) = config.rpc_bigtable_config
            {
                let bigtable_config = solana_storage_bigtable::LedgerStorageConfig {
                    read_only: !enable_bigtable_ledger_upload,
                    timeout,
                    credential_type: CredentialType::Filepath(None),
                    instance_name: bigtable_instance_name.clone(),
                    app_profile_id: bigtable_app_profile_id.clone(),
                    max_message_size,
                };
                runtime
                    .block_on(solana_storage_bigtable::LedgerStorage::new_with_config(
                        bigtable_config,
                    ))
                    .map(|bigtable_ledger_storage| {
                        info!("BigTable ledger storage initialized");

                        let bigtable_ledger_upload_service = if enable_bigtable_ledger_upload {
                            Some(Arc::new(BigTableUploadService::new_with_config(
                                runtime.clone(),
                                bigtable_ledger_storage.clone(),
                                blockstore.clone(),
                                block_commitment_cache.clone(),
                                max_complete_transaction_status_slot.clone(),
                                max_complete_rewards_slot.clone(),
                                ConfirmedBlockUploadConfig::default(),
                                exit_bigtable_ledger_upload_service.clone(),
                            )))
                        } else {
                            None
                        };

                        (
                            Some(bigtable_ledger_storage),
                            bigtable_ledger_upload_service,
                        )
                    })
                    .unwrap_or_else(|err| {
                        error!("Failed to initialize BigTable ledger storage: {:?}", err);
                        (None, None)
                    })
            } else {
                (None, None)
            };

        let full_api = config.full_api;
        let obsolete_v1_7_api = config.obsolete_v1_7_api;
        let max_request_body_size = config
            .max_request_body_size
            .unwrap_or(MAX_REQUEST_BODY_SIZE);
        let (request_processor, receiver) = JsonRpcRequestProcessor::new(
            config,
            snapshot_config.clone(),
            bank_forks.clone(),
            block_commitment_cache,
            blockstore,
            validator_exit.clone(),
            health.clone(),
            cluster_info.clone(),
            genesis_hash,
            bigtable_ledger_storage,
            optimistically_confirmed_bank,
            largest_accounts_cache,
            max_slots,
            leader_schedule_cache,
            max_complete_transaction_status_slot,
            max_complete_rewards_slot,
            prioritization_fee_cache,
        );

        let leader_info =
            poh_recorder.map(|recorder| ClusterTpuInfo::new(cluster_info.clone(), recorder));
        let _send_transaction_service = Arc::new(SendTransactionService::new_with_config(
            tpu_address,
            &bank_forks,
            leader_info,
            receiver,
            &connection_cache,
            send_transaction_service_config,
            exit,
        ));

        #[cfg(test)]
        let test_request_processor = request_processor.clone();

        let ledger_path = ledger_path.to_path_buf();

        let (close_handle_sender, close_handle_receiver) = unbounded();
        let thread_hdl = Builder::new()
            .name("solJsonRpcSvc".to_string())
            .spawn(move || {
                renice_this_thread(rpc_niceness_adj).unwrap();

                let mut io = MetaIoHandler::default();

                io.extend_with(rpc_minimal::MinimalImpl.to_delegate());
                if full_api {
                    io.extend_with(rpc_bank::BankDataImpl.to_delegate());
                    io.extend_with(rpc_accounts::AccountsDataImpl.to_delegate());
                    io.extend_with(rpc_accounts_scan::AccountsScanImpl.to_delegate());
                    io.extend_with(rpc_full::FullImpl.to_delegate());
                    io.extend_with(rpc_deprecated_v1_7::DeprecatedV1_7Impl.to_delegate());
                    io.extend_with(rpc_deprecated_v1_9::DeprecatedV1_9Impl.to_delegate());
                }
                if obsolete_v1_7_api {
                    io.extend_with(rpc_obsolete_v1_7::ObsoleteV1_7Impl.to_delegate());
                }

                let request_middleware = RpcRequestMiddleware::new(
                    ledger_path,
                    snapshot_config,
                    bank_forks.clone(),
                    health.clone(),
                );
                let server = ServerBuilder::with_meta_extractor(
                    io,
                    move |_req: &hyper::Request<hyper::Body>| request_processor.clone(),
                )
                .event_loop_executor(runtime.handle().clone())
                .threads(1)
                .cors(DomainsValidation::AllowOnly(vec![
                    AccessControlAllowOrigin::Any,
                ]))
                .cors_max_age(86400)
                .request_middleware(request_middleware)
                .max_request_body_size(max_request_body_size)
                .start_http(&rpc_addr);

                if let Err(e) = server {
                    warn!(
                        "JSON RPC service unavailable error: {:?}. \n\
                           Also, check that port {} is not already in use by another application",
                        e,
                        rpc_addr.port()
                    );
                    close_handle_sender.send(Err(e.to_string())).unwrap();
                    return;
                }

                let server = server.unwrap();
                close_handle_sender.send(Ok(server.close_handle())).unwrap();
                server.wait();
                exit_bigtable_ledger_upload_service.store(true, Ordering::Relaxed);
            })
            .unwrap();

        let close_handle = close_handle_receiver.recv().unwrap()?;
        let close_handle_ = close_handle.clone();
        validator_exit
            .write()
            .unwrap()
            .register_exit(Box::new(move || {
                close_handle_.close();
            }));
        Ok(Self {
            thread_hdl,
            #[cfg(test)]
            request_processor: test_request_processor,
            close_handle: Some(close_handle),
        })
    }

    pub fn exit(&mut self) {
        if let Some(c) = self.close_handle.take() {
            c.close()
        }
    }

    pub fn join(mut self) -> thread::Result<()> {
        self.exit();
        self.thread_hdl.join()
    }
}

#[cfg(test)]
mod tests {
    use {
        super::*,
        crate::rpc::{create_validator_exit, tests::new_test_cluster_info},
        solana_ledger::{
            genesis_utils::{create_genesis_config, GenesisConfigInfo},
            get_tmp_ledger_path_auto_delete,
        },
        solana_rpc_client_api::config::RpcContextConfig,
        solana_runtime::bank::Bank,
        solana_sdk::{
            genesis_config::{ClusterType, DEFAULT_GENESIS_ARCHIVE},
            signature::Signer,
        },
        std::{
            io::Write,
            net::{IpAddr, Ipv4Addr},
        },
        tokio::runtime::Runtime,
    };

    #[test]
    fn test_rpc_new() {
        let GenesisConfigInfo {
            genesis_config,
            mint_keypair,
            ..
        } = create_genesis_config(10_000);
        let exit = Arc::new(AtomicBool::new(false));
        let validator_exit = create_validator_exit(exit.clone());
        let bank = Bank::new_for_tests(&genesis_config);
        let cluster_info = Arc::new(new_test_cluster_info());
        let ip_addr = IpAddr::V4(Ipv4Addr::UNSPECIFIED);
        let rpc_addr = SocketAddr::new(
            ip_addr,
            solana_net_utils::find_available_port_in_range(ip_addr, (10000, 65535)).unwrap(),
        );
        let bank_forks = BankForks::new_rw_arc(bank);
<<<<<<< HEAD
        let ledger_path = get_tmp_ledger_path!();
        let blockstore = Arc::new(Blockstore::open(&ledger_path).unwrap());
=======
        let ledger_path = get_tmp_ledger_path_auto_delete!();
        let blockstore = Arc::new(Blockstore::open(ledger_path.path()).unwrap());
>>>>>>> 5d824a36
        let block_commitment_cache = Arc::new(RwLock::new(BlockCommitmentCache::default()));
        let optimistically_confirmed_bank =
            OptimisticallyConfirmedBank::locked_from_bank_forks_root(&bank_forks);
        let connection_cache = Arc::new(ConnectionCache::new("connection_cache_test"));
        let mut rpc_service = JsonRpcService::new(
            rpc_addr,
            JsonRpcConfig::default(),
            None,
            bank_forks,
            block_commitment_cache,
            blockstore,
            cluster_info,
            None,
            Hash::default(),
            &PathBuf::from("farf"),
            validator_exit,
            exit,
            Arc::new(AtomicBool::new(false)),
            Arc::new(AtomicBool::new(true)),
            optimistically_confirmed_bank,
            send_transaction_service::Config {
                retry_rate_ms: 1000,
                leader_forward_count: 1,
                ..send_transaction_service::Config::default()
            },
            Arc::new(MaxSlots::default()),
            Arc::new(LeaderScheduleCache::default()),
            connection_cache,
            Arc::new(AtomicU64::default()),
            Arc::new(AtomicU64::default()),
            Arc::new(PrioritizationFeeCache::default()),
        )
        .expect("assume successful JsonRpcService start");
        let thread = rpc_service.thread_hdl.thread();
        assert_eq!(thread.name().unwrap(), "solJsonRpcSvc");

        assert_eq!(
            10_000,
            rpc_service
                .request_processor
                .get_balance(&mint_keypair.pubkey(), RpcContextConfig::default())
                .unwrap()
                .value
        );
        rpc_service.exit();
        rpc_service.join().unwrap();
    }

    fn create_bank_forks() -> Arc<RwLock<BankForks>> {
        let GenesisConfigInfo {
            mut genesis_config, ..
        } = create_genesis_config(10_000);
        genesis_config.cluster_type = ClusterType::MainnetBeta;
        let bank = Bank::new_for_tests(&genesis_config);
        BankForks::new_rw_arc(bank)
    }

    #[test]
    fn test_process_rest_api() {
        let bank_forks = create_bank_forks();

        assert_eq!(None, process_rest(&bank_forks, "not-a-supported-rest-api"));
        assert_eq!(
            process_rest(&bank_forks, "/v0/circulating-supply"),
            process_rest(&bank_forks, "/v0/total-supply")
        );
    }

    #[test]
    fn test_strip_prefix() {
        assert_eq!(RpcRequestMiddleware::strip_leading_slash("/"), Some(""));
        assert_eq!(RpcRequestMiddleware::strip_leading_slash("//"), Some("/"));
        assert_eq!(
            RpcRequestMiddleware::strip_leading_slash("/abc"),
            Some("abc")
        );
        assert_eq!(
            RpcRequestMiddleware::strip_leading_slash("//abc"),
            Some("/abc")
        );
        assert_eq!(
            RpcRequestMiddleware::strip_leading_slash("/./abc"),
            Some("./abc")
        );
        assert_eq!(
            RpcRequestMiddleware::strip_leading_slash("/../abc"),
            Some("../abc")
        );

        assert_eq!(RpcRequestMiddleware::strip_leading_slash(""), None);
        assert_eq!(RpcRequestMiddleware::strip_leading_slash("./"), None);
        assert_eq!(RpcRequestMiddleware::strip_leading_slash("../"), None);
        assert_eq!(RpcRequestMiddleware::strip_leading_slash("."), None);
        assert_eq!(RpcRequestMiddleware::strip_leading_slash(".."), None);
        assert_eq!(RpcRequestMiddleware::strip_leading_slash("abc"), None);
    }

    #[test]
    fn test_is_file_get_path() {
<<<<<<< HEAD
        let ledger_path = get_tmp_ledger_path!();
        let blockstore = Arc::new(Blockstore::open(&ledger_path).unwrap());
=======
        let ledger_path = get_tmp_ledger_path_auto_delete!();
        let blockstore = Arc::new(Blockstore::open(ledger_path.path()).unwrap());
>>>>>>> 5d824a36
        let bank_forks = create_bank_forks();
        let optimistically_confirmed_bank =
            OptimisticallyConfirmedBank::locked_from_bank_forks_root(&bank_forks);
        let health = RpcHealth::stub(optimistically_confirmed_bank, blockstore);

        let bank_forks = create_bank_forks();
        let rrm = RpcRequestMiddleware::new(
<<<<<<< HEAD
            ledger_path.clone(),
=======
            ledger_path.path().to_path_buf(),
>>>>>>> 5d824a36
            None,
            bank_forks.clone(),
            health.clone(),
        );
        let rrm_with_snapshot_config = RpcRequestMiddleware::new(
<<<<<<< HEAD
            ledger_path.clone(),
=======
            ledger_path.path().to_path_buf(),
>>>>>>> 5d824a36
            Some(SnapshotConfig::default()),
            bank_forks,
            health,
        );

        assert!(rrm.is_file_get_path(DEFAULT_GENESIS_DOWNLOAD_PATH));
        assert!(!rrm.is_file_get_path(DEFAULT_GENESIS_ARCHIVE));
        assert!(!rrm.is_file_get_path("//genesis.tar.bz2"));
        assert!(!rrm.is_file_get_path("/../genesis.tar.bz2"));

        // These two are redirects
        assert!(!rrm.is_file_get_path("/snapshot.tar.bz2"));
        assert!(!rrm.is_file_get_path("/incremental-snapshot.tar.bz2"));

        assert!(!rrm.is_file_get_path(
            "/snapshot-100-AvFf9oS8A8U78HdjT9YG2sTTThLHJZmhaMn2g8vkWYnr.tar.bz2"
        ));
        assert!(!rrm.is_file_get_path(
            "/incremental-snapshot-100-200-AvFf9oS8A8U78HdjT9YG2sTTThLHJZmhaMn2g8vkWYnr.tar.bz2"
        ));

        assert!(rrm_with_snapshot_config.is_file_get_path(
            "/snapshot-100-AvFf9oS8A8U78HdjT9YG2sTTThLHJZmhaMn2g8vkWYnr.tar.bz2"
        ));
        assert!(rrm_with_snapshot_config.is_file_get_path(
            "/snapshot-100-AvFf9oS8A8U78HdjT9YG2sTTThLHJZmhaMn2g8vkWYnr.tar.zst"
        ));
        assert!(rrm_with_snapshot_config
            .is_file_get_path("/snapshot-100-AvFf9oS8A8U78HdjT9YG2sTTThLHJZmhaMn2g8vkWYnr.tar.gz"));
        assert!(rrm_with_snapshot_config
            .is_file_get_path("/snapshot-100-AvFf9oS8A8U78HdjT9YG2sTTThLHJZmhaMn2g8vkWYnr.tar"));

        assert!(rrm_with_snapshot_config.is_file_get_path(
            "/incremental-snapshot-100-200-AvFf9oS8A8U78HdjT9YG2sTTThLHJZmhaMn2g8vkWYnr.tar.bz2"
        ));
        assert!(rrm_with_snapshot_config.is_file_get_path(
            "/incremental-snapshot-100-200-AvFf9oS8A8U78HdjT9YG2sTTThLHJZmhaMn2g8vkWYnr.tar.zst"
        ));
        assert!(rrm_with_snapshot_config.is_file_get_path(
            "/incremental-snapshot-100-200-AvFf9oS8A8U78HdjT9YG2sTTThLHJZmhaMn2g8vkWYnr.tar.gz"
        ));
        assert!(rrm_with_snapshot_config.is_file_get_path(
            "/incremental-snapshot-100-200-AvFf9oS8A8U78HdjT9YG2sTTThLHJZmhaMn2g8vkWYnr.tar"
        ));

        assert!(!rrm_with_snapshot_config.is_file_get_path(
            "/snapshot-notaslotnumber-AvFf9oS8A8U78HdjT9YG2sTTThLHJZmhaMn2g8vkWYnr.tar.bz2"
        ));
        assert!(!rrm_with_snapshot_config.is_file_get_path(
            "/incremental-snapshot-notaslotnumber-200-AvFf9oS8A8U78HdjT9YG2sTTThLHJZmhaMn2g8vkWYnr.tar.bz2"
        ));
        assert!(!rrm_with_snapshot_config.is_file_get_path(
            "/incremental-snapshot-100-notaslotnumber-AvFf9oS8A8U78HdjT9YG2sTTThLHJZmhaMn2g8vkWYnr.tar.bz2"
        ));

        assert!(!rrm_with_snapshot_config.is_file_get_path("../../../test/snapshot-123-xxx.tar"));
        assert!(!rrm_with_snapshot_config
            .is_file_get_path("../../../test/incremental-snapshot-123-456-xxx.tar"));

        assert!(!rrm.is_file_get_path("/"));
        assert!(!rrm.is_file_get_path("//"));
        assert!(!rrm.is_file_get_path("/."));
        assert!(!rrm.is_file_get_path("/./"));
        assert!(!rrm.is_file_get_path("/.."));
        assert!(!rrm.is_file_get_path("/../"));
        assert!(!rrm.is_file_get_path("."));
        assert!(!rrm.is_file_get_path("./"));
        assert!(!rrm.is_file_get_path(".//"));
        assert!(!rrm.is_file_get_path(".."));
        assert!(!rrm.is_file_get_path("../"));
        assert!(!rrm.is_file_get_path("..//"));
        assert!(!rrm.is_file_get_path("🎣"));

        assert!(!rrm_with_snapshot_config
            .is_file_get_path("//snapshot-100-AvFf9oS8A8U78HdjT9YG2sTTThLHJZmhaMn2g8vkWYnr.tar"));
        assert!(!rrm_with_snapshot_config
            .is_file_get_path("/./snapshot-100-AvFf9oS8A8U78HdjT9YG2sTTThLHJZmhaMn2g8vkWYnr.tar"));
        assert!(!rrm_with_snapshot_config
            .is_file_get_path("/../snapshot-100-AvFf9oS8A8U78HdjT9YG2sTTThLHJZmhaMn2g8vkWYnr.tar"));
        assert!(!rrm_with_snapshot_config.is_file_get_path(
            "//incremental-snapshot-100-200-AvFf9oS8A8U78HdjT9YG2sTTThLHJZmhaMn2g8vkWYnr.tar"
        ));
        assert!(!rrm_with_snapshot_config.is_file_get_path(
            "/./incremental-snapshot-100-200-AvFf9oS8A8U78HdjT9YG2sTTThLHJZmhaMn2g8vkWYnr.tar"
        ));
        assert!(!rrm_with_snapshot_config.is_file_get_path(
            "/../incremental-snapshot-100-200-AvFf9oS8A8U78HdjT9YG2sTTThLHJZmhaMn2g8vkWYnr.tar"
        ));
    }

    #[test]
    fn test_process_file_get() {
        let runtime = Runtime::new().unwrap();

<<<<<<< HEAD
        let ledger_path = get_tmp_ledger_path!();
        let blockstore = Arc::new(Blockstore::open(&ledger_path).unwrap());
        let genesis_path = ledger_path.join(DEFAULT_GENESIS_ARCHIVE);
        let bank_forks = create_bank_forks();
        let optimistically_confirmed_bank =
            OptimisticallyConfirmedBank::locked_from_bank_forks_root(&bank_forks);

=======
        let ledger_path = get_tmp_ledger_path_auto_delete!();
        let blockstore = Arc::new(Blockstore::open(ledger_path.path()).unwrap());
        let genesis_path = ledger_path.path().join(DEFAULT_GENESIS_ARCHIVE);
        let bank_forks = create_bank_forks();
        let optimistically_confirmed_bank =
            OptimisticallyConfirmedBank::locked_from_bank_forks_root(&bank_forks);
>>>>>>> 5d824a36
        let rrm = RpcRequestMiddleware::new(
            ledger_path.path().to_path_buf(),
            None,
            bank_forks,
            RpcHealth::stub(optimistically_confirmed_bank, blockstore),
        );

        // File does not exist => request should fail.
        let action = rrm.process_file_get(DEFAULT_GENESIS_DOWNLOAD_PATH);
        if let RequestMiddlewareAction::Respond { response, .. } = action {
            let response = runtime.block_on(response);
            let response = response.unwrap();
            assert_ne!(response.status(), 200);
        } else {
            panic!("Unexpected RequestMiddlewareAction variant");
        }

        {
            let mut file = std::fs::File::create(&genesis_path).unwrap();
            file.write_all(b"should be ok").unwrap();
        }

        // Normal file exist => request should succeed.
        let action = rrm.process_file_get(DEFAULT_GENESIS_DOWNLOAD_PATH);
        if let RequestMiddlewareAction::Respond { response, .. } = action {
            let response = runtime.block_on(response);
            let response = response.unwrap();
            assert_eq!(response.status(), 200);
        } else {
            panic!("Unexpected RequestMiddlewareAction variant");
        }

        #[cfg(unix)]
        {
            std::fs::remove_file(&genesis_path).unwrap();
            {
                let mut file = std::fs::File::create(ledger_path.path().join("wrong")).unwrap();
                file.write_all(b"wrong file").unwrap();
            }
            symlink::symlink_file("wrong", &genesis_path).unwrap();

            // File is a symbolic link => request should fail.
            let action = rrm.process_file_get(DEFAULT_GENESIS_DOWNLOAD_PATH);
            if let RequestMiddlewareAction::Respond { response, .. } = action {
                let response = runtime.block_on(response);
                let response = response.unwrap();
                assert_ne!(response.status(), 200);
            } else {
                panic!("Unexpected RequestMiddlewareAction variant");
            }
        }
    }
}<|MERGE_RESOLUTION|>--- conflicted
+++ resolved
@@ -620,13 +620,8 @@
             solana_net_utils::find_available_port_in_range(ip_addr, (10000, 65535)).unwrap(),
         );
         let bank_forks = BankForks::new_rw_arc(bank);
-<<<<<<< HEAD
-        let ledger_path = get_tmp_ledger_path!();
-        let blockstore = Arc::new(Blockstore::open(&ledger_path).unwrap());
-=======
         let ledger_path = get_tmp_ledger_path_auto_delete!();
         let blockstore = Arc::new(Blockstore::open(ledger_path.path()).unwrap());
->>>>>>> 5d824a36
         let block_commitment_cache = Arc::new(RwLock::new(BlockCommitmentCache::default()));
         let optimistically_confirmed_bank =
             OptimisticallyConfirmedBank::locked_from_bank_forks_root(&bank_forks);
@@ -726,13 +721,8 @@
 
     #[test]
     fn test_is_file_get_path() {
-<<<<<<< HEAD
-        let ledger_path = get_tmp_ledger_path!();
-        let blockstore = Arc::new(Blockstore::open(&ledger_path).unwrap());
-=======
         let ledger_path = get_tmp_ledger_path_auto_delete!();
         let blockstore = Arc::new(Blockstore::open(ledger_path.path()).unwrap());
->>>>>>> 5d824a36
         let bank_forks = create_bank_forks();
         let optimistically_confirmed_bank =
             OptimisticallyConfirmedBank::locked_from_bank_forks_root(&bank_forks);
@@ -740,21 +730,13 @@
 
         let bank_forks = create_bank_forks();
         let rrm = RpcRequestMiddleware::new(
-<<<<<<< HEAD
-            ledger_path.clone(),
-=======
             ledger_path.path().to_path_buf(),
->>>>>>> 5d824a36
             None,
             bank_forks.clone(),
             health.clone(),
         );
         let rrm_with_snapshot_config = RpcRequestMiddleware::new(
-<<<<<<< HEAD
-            ledger_path.clone(),
-=======
             ledger_path.path().to_path_buf(),
->>>>>>> 5d824a36
             Some(SnapshotConfig::default()),
             bank_forks,
             health,
@@ -849,22 +831,12 @@
     fn test_process_file_get() {
         let runtime = Runtime::new().unwrap();
 
-<<<<<<< HEAD
-        let ledger_path = get_tmp_ledger_path!();
-        let blockstore = Arc::new(Blockstore::open(&ledger_path).unwrap());
-        let genesis_path = ledger_path.join(DEFAULT_GENESIS_ARCHIVE);
-        let bank_forks = create_bank_forks();
-        let optimistically_confirmed_bank =
-            OptimisticallyConfirmedBank::locked_from_bank_forks_root(&bank_forks);
-
-=======
         let ledger_path = get_tmp_ledger_path_auto_delete!();
         let blockstore = Arc::new(Blockstore::open(ledger_path.path()).unwrap());
         let genesis_path = ledger_path.path().join(DEFAULT_GENESIS_ARCHIVE);
         let bank_forks = create_bank_forks();
         let optimistically_confirmed_bank =
             OptimisticallyConfirmedBank::locked_from_bank_forks_root(&bank_forks);
->>>>>>> 5d824a36
         let rrm = RpcRequestMiddleware::new(
             ledger_path.path().to_path_buf(),
             None,
