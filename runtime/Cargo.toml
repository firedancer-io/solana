[package]
name = "solana-runtime"
description = "Solana runtime"
documentation = "https://docs.rs/solana-runtime"
version = { workspace = true }
authors = { workspace = true }
repository = { workspace = true }
homepage = { workspace = true }
license = { workspace = true }
edition = { workspace = true }

[dependencies]
<<<<<<< HEAD
hex = "0.4.3"
=======
aquamarine = { workspace = true }
>>>>>>> 5d824a36
arrayref = { workspace = true }
base64 = { workspace = true }
bincode = { workspace = true }
blake3 = { workspace = true }
bv = { workspace = true, features = ["serde"] }
bytemuck = { workspace = true }
byteorder = { workspace = true }
bzip2 = { workspace = true }
crossbeam-channel = { workspace = true }
dashmap = { workspace = true, features = ["rayon", "raw-api"] }
dir-diff = { workspace = true }
flate2 = { workspace = true }
fnv = { workspace = true }
im = { workspace = true, features = ["rayon", "serde"] }
index_list = { workspace = true }
itertools = { workspace = true }
lazy_static = { workspace = true }
log = { workspace = true }
lru = { workspace = true }
lz4 = { workspace = true }
memmap2 = { workspace = true }
mockall = { workspace = true }
modular-bitfield = { workspace = true }
num-derive = { workspace = true }
num-traits = { workspace = true }
num_cpus = { workspace = true }
num_enum = { workspace = true }
ouroboros = { workspace = true }
percentage = { workspace = true }
qualifier_attr = { workspace = true }
rand = { workspace = true }
rayon = { workspace = true }
regex = { workspace = true }
serde = { workspace = true, features = ["rc"] }
serde_derive = { workspace = true }
serde_json = { workspace = true }
solana-accounts-db = { workspace = true }
solana-address-lookup-table-program = { workspace = true }
solana-bpf-loader-program = { workspace = true }
solana-bucket-map = { workspace = true }
solana-compute-budget-program = { workspace = true }
solana-config-program = { workspace = true }
solana-cost-model = { workspace = true }
solana-frozen-abi = { workspace = true }
solana-frozen-abi-macro = { workspace = true }
solana-loader-v4-program = { workspace = true }
solana-measure = { workspace = true }
solana-metrics = { workspace = true }
solana-perf = { workspace = true }
solana-program-runtime = { workspace = true }
solana-rayon-threadlimit = { workspace = true }
solana-sdk = { workspace = true }
solana-stake-program = { workspace = true }
solana-system-program = { workspace = true }
solana-version = { workspace = true }
solana-vote = { workspace = true }
solana-vote-program = { workspace = true }
solana-zk-token-proof-program = { workspace = true }
solana-zk-token-sdk = { workspace = true }
static_assertions = { workspace = true }
strum = { workspace = true, features = ["derive"] }
strum_macros = { workspace = true }
symlink = { workspace = true }
tar = { workspace = true }
tempfile = { workspace = true }
thiserror = { workspace = true }
zstd = { workspace = true }

[lib]
crate-type = ["lib"]
name = "solana_runtime"

[dev-dependencies]
assert_matches = { workspace = true }
ed25519-dalek = { workspace = true }
libsecp256k1 = { workspace = true }
memoffset = { workspace = true }
rand_chacha = { workspace = true }
solana-accounts-db = { workspace = true, features = ["dev-context-only-utils"] }
solana-logger = { workspace = true }
# See order-crates-for-publishing.py for using this unusual `path = "."`
solana-runtime = { path = ".", features = ["dev-context-only-utils"] }
solana-sdk = { workspace = true, features = ["dev-context-only-utils"] }
static_assertions = { workspace = true }
test-case = { workspace = true }

[package.metadata.docs.rs]
targets = ["x86_64-unknown-linux-gnu"]

[build-dependencies]
rustc_version = { workspace = true }

[features]
dev-context-only-utils = []

[[bench]]
name = "prioritization_fee_cache"<|MERGE_RESOLUTION|>--- conflicted
+++ resolved
@@ -10,11 +10,7 @@
 edition = { workspace = true }
 
 [dependencies]
-<<<<<<< HEAD
-hex = "0.4.3"
-=======
 aquamarine = { workspace = true }
->>>>>>> 5d824a36
 arrayref = { workspace = true }
 base64 = { workspace = true }
 bincode = { workspace = true }
