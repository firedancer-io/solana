--- conflicted
+++ resolved
@@ -110,13 +110,8 @@
     solana_measure::{measure, measure::Measure, measure_us},
     solana_perf::perf_libs,
     solana_program_runtime::{
-<<<<<<< HEAD
-        accounts_data_meter::MAX_ACCOUNTS_DATA_LEN,
-        compute_budget::{self, ComputeBudget},
-=======
         compute_budget::ComputeBudget,
         compute_budget_processor::process_compute_budget_instructions,
->>>>>>> 5d824a36
         invoke_context::BuiltinFunctionWithContext,
         loaded_programs::{
             LoadProgramMetrics, LoadedProgram, LoadedProgramMatchCriteria, LoadedProgramType,
@@ -195,11 +190,7 @@
     std::{
         borrow::Cow,
         cell::RefCell,
-<<<<<<< HEAD
-        collections::{HashMap, HashSet},
-=======
         collections::{hash_map::Entry, HashMap, HashSet},
->>>>>>> 5d824a36
         convert::TryFrom,
         fmt, mem,
         ops::{AddAssign, RangeInclusive},
@@ -952,22 +943,6 @@
     pub signature_count: u64,
 }
 
-<<<<<<< HEAD
-impl WorkingSlot for Bank {
-    fn current_slot(&self) -> Slot {
-        self.slot
-    }
-
-    fn current_epoch(&self) -> Epoch {
-        self.epoch
-    }
-
-    fn is_ancestor(&self, other: Slot) -> bool {
-        self.ancestors.contains_key(&other)
-    }
-}
-=======
->>>>>>> 5d824a36
 #[derive(Debug, Default)]
 /// result of calculating the stake rewards at end of epoch
 struct StakeRewardCalculation {
@@ -1445,17 +1420,10 @@
                 }
                 loaded_programs_cache.upcoming_environments = Some(upcoming_environments);
                 loaded_programs_cache.programs_to_recompile = loaded_programs_cache
-<<<<<<< HEAD
-                    .get_entries_sorted_by_tx_usage(
-                        changed_program_runtime_v1,
-                        changed_program_runtime_v2,
-                    );
-=======
                     .get_flattened_entries(changed_program_runtime_v1, changed_program_runtime_v2);
                 loaded_programs_cache
                     .programs_to_recompile
                     .sort_by_cached_key(|(_id, program)| program.decayed_usage_counter(slot));
->>>>>>> 5d824a36
             }
         });
 
@@ -3861,16 +3829,6 @@
             self.accounts_data_size_initial += account.data().len() as u64;
         }
 
-<<<<<<< HEAD
-        // Highest staked node is the first collector but if a genesis config
-        // doesn't define any staked nodes, we assume this genesis config is for
-        // testing and set the collector id to a unique pubkey.
-        self.collector_id = self
-            .stakes_cache
-            .stakes()
-            .highest_staked_node()
-            .unwrap_or_else(Pubkey::new_unique);
-=======
         // After storing genesis accounts, the bank stakes cache will be warmed
         // up and can be used to set the collector id to the highest staked
         // node. If no staked nodes exist, allow fallback to an unstaked test
@@ -3880,7 +3838,6 @@
         let collector_id = collector_id.or(collector_id_for_tests);
         self.collector_id =
             collector_id.expect("genesis processing failed because no staked nodes exist");
->>>>>>> 5d824a36
 
         self.blockhash_queue.write().unwrap().genesis_hash(
             &genesis_config.hash(),
@@ -4760,11 +4717,7 @@
             ..LoadProgramMetrics::default()
         };
 
-<<<<<<< HEAD
-        let mut loaded_program = match self.load_program_accounts(pubkey) {
-=======
         let mut loaded_program = match self.load_program_accounts(pubkey, environments) {
->>>>>>> 5d824a36
             ProgramAccountLoadResult::AccountNotFound => Ok(LoadedProgram::new_tombstone(
                 self.slot,
                 LoadedProgramType::Closed,
@@ -4806,62 +4759,6 @@
                         environments.program_runtime_v1.clone(),
                         reload,
                     )
-<<<<<<< HEAD
-                }),
-
-            ProgramAccountLoadResult::ProgramOfLoaderV4(program_account, slot) => {
-                let loaded_program = program_account
-                    .data()
-                    .get(LoaderV4State::program_data_offset()..)
-                    .and_then(|elf_bytes| {
-                        if reload {
-                            // Safety: this is safe because the program is being reloaded in the cache.
-                            unsafe {
-                                LoadedProgram::reload(
-                                    &loader_v4::id(),
-                                    environments.program_runtime_v2.clone(),
-                                    slot,
-                                    slot.saturating_add(DELAY_VISIBILITY_SLOT_OFFSET),
-                                    None,
-                                    elf_bytes,
-                                    program_account.data().len(),
-                                    &mut load_program_metrics,
-                                )
-                            }
-                        } else {
-                            LoadedProgram::new(
-                                &loader_v4::id(),
-                                environments.program_runtime_v2.clone(),
-                                slot,
-                                slot.saturating_add(DELAY_VISIBILITY_SLOT_OFFSET),
-                                None,
-                                elf_bytes,
-                                program_account.data().len(),
-                                &mut load_program_metrics,
-                            )
-                        }
-                        .ok()
-                    })
-                    .unwrap_or(LoadedProgram::new_tombstone(
-                        self.slot,
-                        LoadedProgramType::FailedVerification(
-                            environments.program_runtime_v2.clone(),
-                        ),
-                    ));
-                Ok(loaded_program)
-            }
-
-            ProgramAccountLoadResult::InvalidV4Program => Ok(LoadedProgram::new_tombstone(
-                self.slot,
-                LoadedProgramType::FailedVerification(environments.program_runtime_v2.clone()),
-            )),
-        }
-        .unwrap_or_else(|_| {
-            LoadedProgram::new_tombstone(
-                self.slot,
-                LoadedProgramType::FailedVerification(environments.program_runtime_v1.clone()),
-            )
-=======
                 })
                 .map_err(|_| (slot, environments.program_runtime_v1.clone())),
 
@@ -4884,7 +4781,6 @@
         }
         .unwrap_or_else(|(slot, env)| {
             LoadedProgram::new_tombstone(slot, LoadedProgramType::FailedVerification(env))
->>>>>>> 5d824a36
         });
 
         let mut timings = ExecuteDetailsTimings::default();
@@ -4899,10 +4795,7 @@
             loaded_program.ix_usage_counter =
                 AtomicU64::new(recompile.ix_usage_counter.load(Ordering::Relaxed));
         }
-<<<<<<< HEAD
-=======
         loaded_program.update_access_slot(self.slot());
->>>>>>> 5d824a36
         Arc::new(loaded_program)
     }
 
@@ -5140,10 +5033,6 @@
                 }
                 // Figure out which program needs to be loaded next.
                 let program_to_load = loaded_programs_cache.extract(
-<<<<<<< HEAD
-                    self,
-=======
->>>>>>> 5d824a36
                     &mut missing_programs,
                     loaded_programs_for_txs.as_mut().unwrap(),
                 );
@@ -5168,8 +5057,6 @@
         }
 
         loaded_programs_for_txs.unwrap()
-<<<<<<< HEAD
-=======
     }
 
     /// Returns a hash map of executable program accounts (program accounts that are not writable
@@ -5224,7 +5111,6 @@
             }
         });
         result
->>>>>>> 5d824a36
     }
 
     #[allow(clippy::type_complexity)]
@@ -6790,19 +6676,6 @@
                 &self.runtime_config.compute_budget.unwrap_or_default(),
                 false, /* debugging_features */
             ));
-<<<<<<< HEAD
-
-        if self
-            .feature_set
-            .is_active(&feature_set::cap_accounts_data_len::id())
-        {
-            self.cost_tracker = RwLock::new(CostTracker::new_with_account_data_size_limit(Some(
-                self.accounts_data_size_limit()
-                    .saturating_sub(self.accounts_data_size_initial),
-            )));
-        }
-=======
->>>>>>> 5d824a36
     }
 
     pub fn set_inflation(&self, inflation: Inflation) {
@@ -7927,19 +7800,6 @@
             .accounts
             .accounts_db
             .shrink_ancient_slots(self.epoch_schedule())
-<<<<<<< HEAD
-    }
-
-    pub fn no_overflow_rent_distribution_enabled(&self) -> bool {
-        self.feature_set
-            .is_active(&feature_set::no_overflow_rent_distribution::id())
-=======
->>>>>>> 5d824a36
-    }
-
-    pub fn validate_fee_collector_account(&self) -> bool {
-        self.feature_set
-            .is_active(&feature_set::validate_fee_collector_account::id())
     }
 
     pub fn validate_fee_collector_account(&self) -> bool {
@@ -8660,10 +8520,7 @@
 pub mod test_utils {
     use {
         super::Bank,
-<<<<<<< HEAD
-=======
         crate::installed_scheduler_pool::BankWithScheduler,
->>>>>>> 5d824a36
         solana_sdk::{
             account::{ReadableAccount, WritableAccount},
             hash::hashv,
