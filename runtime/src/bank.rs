--- conflicted
+++ resolved
@@ -2806,9 +2806,9 @@
         });
 
         let map_len = vote_with_stake_delegations_map.iter()
-                                .fold(0, 
-                                    |mut map_len, delegation| { 
-                                        map_len += delegation.delegations.len(); map_len 
+                                .fold(0,
+                                    |mut map_len, delegation| {
+                                        map_len += delegation.delegations.len(); map_len
                                     });
         info!("Delegations map len {}", map_len);
         LoadVoteAndStakeAccountsResult {
@@ -8045,49 +8045,6 @@
         only_apply_transitions_for_new_features: bool,
         new_feature_activations: &HashSet<Pubkey>,
     ) {
-<<<<<<< HEAD
-        const FEATURES_AFFECTING_RBPF: &[Pubkey] = &[
-            feature_set::error_on_syscall_bpf_function_hash_collisions::id(),
-            feature_set::reject_callx_r10::id(),
-            feature_set::switch_to_new_elf_parser::id(),
-            feature_set::bpf_account_data_direct_mapping::id(),
-            feature_set::enable_alt_bn128_syscall::id(),
-            feature_set::enable_alt_bn128_compression_syscall::id(),
-            feature_set::enable_big_mod_exp_syscall::id(),
-            feature_set::blake3_syscall_enabled::id(),
-            feature_set::curve25519_syscall_enabled::id(),
-            feature_set::disable_fees_sysvar::id(),
-            feature_set::enable_partitioned_epoch_reward::id(),
-            feature_set::disable_deploy_of_alloc_free_syscall::id(),
-            feature_set::last_restart_slot_sysvar::id(),
-            feature_set::remaining_compute_units_syscall_enabled::id(),
-        ];
-        if !only_apply_transitions_for_new_features
-            || FEATURES_AFFECTING_RBPF
-                .iter()
-                .any(|key| new_feature_activations.contains(key))
-        {
-            let program_runtime_environment_v1 = create_program_runtime_environment_v1(
-                &self.feature_set,
-                &self.runtime_config.compute_budget.unwrap_or_default(),
-                false, /* deployment */
-                true, /* debugging_features */
-            )
-            .unwrap();
-            let mut loaded_programs_cache = self.loaded_programs_cache.write().unwrap();
-            loaded_programs_cache.environments.program_runtime_v1 =
-                Arc::new(program_runtime_environment_v1);
-            let program_runtime_environment_v2 =
-                solana_loader_v4_program::create_program_runtime_environment_v2(
-                    &self.runtime_config.compute_budget.unwrap_or_default(),
-                    false, /* debugging_features */
-                );
-            loaded_programs_cache.environments.program_runtime_v2 =
-                Arc::new(program_runtime_environment_v2);
-            loaded_programs_cache.prune_feature_set_transition();
-        }
-=======
->>>>>>> cc0e9a0e
         for builtin in BUILTINS.iter() {
             if let Some(feature_id) = builtin.feature_id {
                 let should_apply_action_for_feature_transition =
