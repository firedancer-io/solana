--- conflicted
+++ resolved
@@ -1541,9 +1541,6 @@
     let accounts_hardlinks = bank_snapshot_dir.join(SNAPSHOT_ACCOUNTS_HARDLINKS);
     let account_run_paths: HashSet<_> = HashSet::from_iter(account_paths);
 
-<<<<<<< HEAD
-    for dir_entry in fs_err::read_dir(accounts_hardlinks)? {
-=======
     let read_dir = fs::read_dir(&accounts_hardlinks).map_err(|err| {
         IoError::other(format!(
             "failed to read accounts hardlinks dir '{}': {err}",
@@ -1551,7 +1548,6 @@
         ))
     })?;
     for dir_entry in read_dir {
->>>>>>> 5d824a36
         let symlink_path = dir_entry?.path();
         // The symlink point to <account_path>/snapshot/<slot> which contain the account files hardlinks
         // The corresponding run path should be <account_path>/run/
