use {
    crate::tpu_info::TpuInfo,
    crossbeam_channel::{Receiver, RecvTimeoutError},
    log::*,
    solana_client::{
        connection_cache::{ConnectionCache, Protocol},
        tpu_connection::TpuConnection,
    },
    solana_measure::measure::Measure,
    solana_metrics::datapoint_warn,
    solana_runtime::{bank::Bank, bank_forks::BankForks},
    solana_sdk::{
        clock::Slot, hash::Hash, nonce_account, pubkey::Pubkey, saturating_add_assign,
        signature::Signature, timing::AtomicInterval, transport::TransportError,
    },
    std::{
        collections::{
            hash_map::{Entry, HashMap},
            HashSet,
        },
        net::SocketAddr,
        sync::{
            atomic::{AtomicBool, AtomicU64, Ordering},
            Arc, Mutex, RwLock,
        },
        thread::{self, sleep, Builder, JoinHandle},
        time::{Duration, Instant},
    },
};

/// Maximum size of the transaction queue
const MAX_TRANSACTION_QUEUE_SIZE: usize = 10_000; // This seems like a lot but maybe it needs to be bigger one day

/// Default retry interval
const DEFAULT_RETRY_RATE_MS: u64 = 2_000;

/// Default number of leaders to forward transactions to
const DEFAULT_LEADER_FORWARD_COUNT: u64 = 2;
/// Default max number of time the service will retry broadcast
const DEFAULT_SERVICE_MAX_RETRIES: usize = usize::MAX;

/// Default batch size for sending transaction in batch
/// When this size is reached, send out the transactions.
const DEFAULT_TRANSACTION_BATCH_SIZE: usize = 1;

// The maximum transaction batch size
pub const MAX_TRANSACTION_BATCH_SIZE: usize = 10_000;

/// Maximum transaction sends per second
pub const MAX_TRANSACTION_SENDS_PER_SECOND: u64 = 1_000;

/// Default maximum batch waiting time in ms. If this time is reached,
/// whatever transactions are cached will be sent.
const DEFAULT_BATCH_SEND_RATE_MS: u64 = 1;

// The maximum transaction batch send rate in MS
pub const MAX_BATCH_SEND_RATE_MS: usize = 100_000;

pub struct SendTransactionService {
    receive_txn_thread: JoinHandle<()>,
    retry_thread: JoinHandle<()>,
    exit: Arc<AtomicBool>,
}

pub struct TransactionInfo {
    pub signature: Signature,
    pub wire_transaction: Vec<u8>,
    pub last_valid_block_height: u64,
    pub durable_nonce_info: Option<(Pubkey, Hash)>,
    pub max_retries: Option<usize>,
    retries: usize,
    /// Last time the transaction was sent
    last_sent_time: Option<Instant>,
}

impl TransactionInfo {
    pub fn new(
        signature: Signature,
        wire_transaction: Vec<u8>,
        last_valid_block_height: u64,
        durable_nonce_info: Option<(Pubkey, Hash)>,
        max_retries: Option<usize>,
        last_sent_time: Option<Instant>,
    ) -> Self {
        Self {
            signature,
            wire_transaction,
            last_valid_block_height,
            durable_nonce_info,
            max_retries,
            retries: 0,
            last_sent_time,
        }
    }
}

#[derive(Default, Debug, PartialEq, Eq)]
struct ProcessTransactionsResult {
    rooted: u64,
    expired: u64,
    retried: u64,
    max_retries_elapsed: u64,
    failed: u64,
    retained: u64,
}

#[derive(Clone, Debug)]
pub struct Config {
    pub retry_rate_ms: u64,
    pub leader_forward_count: u64,
    pub default_max_retries: Option<usize>,
    pub service_max_retries: usize,
    /// The batch size for sending transactions in batches
    pub batch_size: usize,
    /// How frequently batches are sent
    pub batch_send_rate_ms: u64,
}

impl Default for Config {
    fn default() -> Self {
        Self {
            retry_rate_ms: DEFAULT_RETRY_RATE_MS,
            leader_forward_count: DEFAULT_LEADER_FORWARD_COUNT,
            default_max_retries: None,
            service_max_retries: DEFAULT_SERVICE_MAX_RETRIES,
            batch_size: DEFAULT_TRANSACTION_BATCH_SIZE,
            batch_send_rate_ms: DEFAULT_BATCH_SEND_RATE_MS,
        }
    }
}

/// The maximum duration the retry thread may be configured to sleep before
/// processing the transactions that need to be retried.
pub const MAX_RETRY_SLEEP_MS: u64 = 1000;

/// The leader info refresh rate.
pub const LEADER_INFO_REFRESH_RATE_MS: u64 = 1000;

/// A struct responsible for holding up-to-date leader information
/// used for sending transactions.
pub struct CurrentLeaderInfo<T>
where
    T: TpuInfo + std::marker::Send + 'static,
{
    /// The last time the leader info was refreshed
    last_leader_refresh: Option<Instant>,

    /// The leader info
    leader_info: Option<T>,

    /// How often to refresh the leader info
    refresh_rate: Duration,
}

impl<T> CurrentLeaderInfo<T>
where
    T: TpuInfo + std::marker::Send + 'static,
{
    /// Get the leader info, refresh if expired
    pub fn get_leader_info(&mut self) -> Option<&T> {
        if let Some(leader_info) = self.leader_info.as_mut() {
            let now = Instant::now();
            let need_refresh = self
                .last_leader_refresh
                .map(|last| now.duration_since(last) >= self.refresh_rate)
                .unwrap_or(true);

            if need_refresh {
                leader_info.refresh_recent_peers();
                self.last_leader_refresh = Some(now);
            }
        }
        self.leader_info.as_ref()
    }

    pub fn new(leader_info: Option<T>) -> Self {
        Self {
            last_leader_refresh: None,
            leader_info,
            refresh_rate: Duration::from_millis(LEADER_INFO_REFRESH_RATE_MS),
        }
    }
}

/// Metrics of the send-transaction-service.
#[derive(Default)]
struct SendTransactionServiceStats {
    /// Count of the received transactions
    received_transactions: AtomicU64,

    /// Count of the received duplicate transactions
    received_duplicate_transactions: AtomicU64,

    /// Count of transactions sent in batch
    sent_transactions: AtomicU64,

    /// Count of transactions not being added to retry queue
    /// due to queue size limit
    retry_queue_overflow: AtomicU64,

    /// retry queue size
    retry_queue_size: AtomicU64,

    /// The count of calls of sending transactions which can be in batch or single.
    send_attempt_count: AtomicU64,

    /// Time spent on transactions in micro seconds
    send_us: AtomicU64,

    /// Send failure count
    send_failure_count: AtomicU64,

    /// Count of nonced transactions
    nonced_transactions: AtomicU64,

    /// Count of rooted transactions
    rooted_transactions: AtomicU64,

    /// Count of expired transactions
    expired_transactions: AtomicU64,

    /// Count of transactions exceeding max retries
    transactions_exceeding_max_retries: AtomicU64,

    /// Count of retries of transactions
    retries: AtomicU64,

    /// Count of transactions failed
    failed_transactions: AtomicU64,
}

#[derive(Default)]
struct SendTransactionServiceStatsReport {
    stats: SendTransactionServiceStats,
    last_report: AtomicInterval,
}

impl SendTransactionServiceStatsReport {
    /// report metrics of the send transaction service
    fn report(&self) {
        if self
            .last_report
            .should_update(SEND_TRANSACTION_METRICS_REPORT_RATE_MS)
        {
            datapoint_info!(
                "send_transaction_service",
                (
                    "recv-tx",
                    self.stats.received_transactions.swap(0, Ordering::Relaxed),
                    i64
                ),
                (
                    "recv-duplicate",
                    self.stats
                        .received_duplicate_transactions
                        .swap(0, Ordering::Relaxed),
                    i64
                ),
                (
                    "sent-tx",
                    self.stats.sent_transactions.swap(0, Ordering::Relaxed),
                    i64
                ),
                (
                    "retry-queue-overflow",
                    self.stats.retry_queue_overflow.swap(0, Ordering::Relaxed),
                    i64
                ),
                (
                    "retry-queue-size",
                    self.stats.retry_queue_size.swap(0, Ordering::Relaxed),
                    i64
                ),
                (
                    "send-us",
                    self.stats.send_us.swap(0, Ordering::Relaxed),
                    i64
                ),
                (
                    "send-attempt-count",
                    self.stats.send_attempt_count.swap(0, Ordering::Relaxed),
                    i64
                ),
                (
                    "send-failure-count",
                    self.stats.send_failure_count.swap(0, Ordering::Relaxed),
                    i64
                ),
                (
                    "nonced-tx",
                    self.stats.nonced_transactions.swap(0, Ordering::Relaxed),
                    i64
                ),
                (
                    "rooted-tx",
                    self.stats.rooted_transactions.swap(0, Ordering::Relaxed),
                    i64
                ),
                (
                    "expired-tx",
                    self.stats.expired_transactions.swap(0, Ordering::Relaxed),
                    i64
                ),
                (
                    "max-retries-exceeded-tx",
                    self.stats
                        .transactions_exceeding_max_retries
                        .swap(0, Ordering::Relaxed),
                    i64
                ),
                (
                    "retries",
                    self.stats.retries.swap(0, Ordering::Relaxed),
                    i64
                ),
                (
                    "failed-tx",
                    self.stats.failed_transactions.swap(0, Ordering::Relaxed),
                    i64
                )
            );
        }
    }
}

/// Report the send transaction memtrics for every 5 seconds.
const SEND_TRANSACTION_METRICS_REPORT_RATE_MS: u64 = 5000;

impl SendTransactionService {
    pub fn new<T: TpuInfo + std::marker::Send + 'static>(
        tpu_address: SocketAddr,
        bank_forks: &Arc<RwLock<BankForks>>,
        leader_info: Option<T>,
        receiver: Receiver<TransactionInfo>,
        connection_cache: &Arc<ConnectionCache>,
        retry_rate_ms: u64,
        leader_forward_count: u64,
        exit: Arc<AtomicBool>,
    ) -> Self {
        let config = Config {
            retry_rate_ms,
            leader_forward_count,
            ..Config::default()
        };
        Self::new_with_config(
            tpu_address,
            bank_forks,
            leader_info,
            receiver,
            connection_cache,
            config,
            exit,
        )
    }

    pub fn new_with_config<T: TpuInfo + std::marker::Send + 'static>(
        tpu_address: SocketAddr,
        bank_forks: &Arc<RwLock<BankForks>>,
        leader_info: Option<T>,
        receiver: Receiver<TransactionInfo>,
        connection_cache: &Arc<ConnectionCache>,
        config: Config,
        exit: Arc<AtomicBool>,
    ) -> Self {
        let stats_report = Arc::new(SendTransactionServiceStatsReport::default());

        let retry_transactions = Arc::new(Mutex::new(HashMap::new()));

        let leader_info_provider = Arc::new(Mutex::new(CurrentLeaderInfo::new(leader_info)));

        let receive_txn_thread = Self::receive_txn_thread(
            tpu_address,
            receiver,
            leader_info_provider.clone(),
            connection_cache.clone(),
            config.clone(),
            retry_transactions.clone(),
            stats_report.clone(),
            exit.clone(),
        );

        let retry_thread = Self::retry_thread(
            tpu_address,
            bank_forks.clone(),
            leader_info_provider,
            connection_cache.clone(),
            config,
            retry_transactions,
            stats_report,
            exit.clone(),
        );
        Self {
            receive_txn_thread,
            retry_thread,
            exit,
        }
    }

    /// Thread responsible for receiving transactions from RPC clients.
    fn receive_txn_thread<T: TpuInfo + std::marker::Send + 'static>(
        tpu_address: SocketAddr,
        receiver: Receiver<TransactionInfo>,
        leader_info_provider: Arc<Mutex<CurrentLeaderInfo<T>>>,
        connection_cache: Arc<ConnectionCache>,
        config: Config,
        retry_transactions: Arc<Mutex<HashMap<Signature, TransactionInfo>>>,
        stats_report: Arc<SendTransactionServiceStatsReport>,
        exit: Arc<AtomicBool>,
    ) -> JoinHandle<()> {
        let mut last_batch_sent = Instant::now();
        let mut transactions = HashMap::new();

        info!(
            "Starting send-transaction-service::receive_txn_thread with config {:?}",
            config
        );
        Builder::new()
            .name("solStxReceive".to_string())
            .spawn(move || loop {
                let recv_timeout_ms = config.batch_send_rate_ms;
                let stats = &stats_report.stats;
                let recv_result = receiver.recv_timeout(Duration::from_millis(recv_timeout_ms));
                if exit.load(Ordering::Relaxed) {
                    break;
                }
                match recv_result {
                    Err(RecvTimeoutError::Disconnected) => {
                        info!("Terminating send-transaction-service.");
                        exit.store(true, Ordering::Relaxed);
                        break;
                    }
                    Err(RecvTimeoutError::Timeout) => {}
                    Ok(transaction_info) => {
                        stats.received_transactions.fetch_add(1, Ordering::Relaxed);
                        let entry = transactions.entry(transaction_info.signature);
                        let mut new_transaction = false;
                        if let Entry::Vacant(_) = entry {
                            if !retry_transactions
                                .lock()
                                .unwrap()
                                .contains_key(&transaction_info.signature)
                            {
                                entry.or_insert(transaction_info);
                                new_transaction = true;
                            }
                        }
                        if !new_transaction {
                            stats
                                .received_duplicate_transactions
                                .fetch_add(1, Ordering::Relaxed);
                        }
                    }
                }

                if (!transactions.is_empty()
                    && last_batch_sent.elapsed().as_millis() as u64 >= config.batch_send_rate_ms)
                    || transactions.len() >= config.batch_size
                {
                    stats
                        .sent_transactions
                        .fetch_add(transactions.len() as u64, Ordering::Relaxed);
                    Self::send_transactions_in_batch(
                        &tpu_address,
                        &transactions,
                        leader_info_provider.lock().unwrap().get_leader_info(),
                        &connection_cache,
                        &config,
                        stats,
                    );
                    let last_sent_time = Instant::now();
                    {
                        // take a lock of retry_transactions and move the batch to the retry set.
                        let mut retry_transactions = retry_transactions.lock().unwrap();
                        let transactions_to_retry = transactions.len();
                        let mut transactions_added_to_retry: usize = 0;
                        for (signature, mut transaction_info) in transactions.drain() {
                            let retry_len = retry_transactions.len();
                            let entry = retry_transactions.entry(signature);
                            if let Entry::Vacant(_) = entry {
                                if retry_len >= MAX_TRANSACTION_QUEUE_SIZE {
                                    datapoint_warn!("send_transaction_service-queue-overflow");
                                    break;
                                } else {
                                    transaction_info.last_sent_time = Some(last_sent_time);
                                    saturating_add_assign!(transactions_added_to_retry, 1);
                                    entry.or_insert(transaction_info);
                                }
                            }
                        }
                        stats.retry_queue_overflow.fetch_add(
                            transactions_to_retry.saturating_sub(transactions_added_to_retry)
                                as u64,
                            Ordering::Relaxed,
                        );
                        stats
                            .retry_queue_size
                            .store(retry_transactions.len() as u64, Ordering::Relaxed);
                    }
                    last_batch_sent = Instant::now();
                }
                stats_report.report();
            })
            .unwrap()
    }

    /// Thread responsible for retrying transactions
    fn retry_thread<T: TpuInfo + std::marker::Send + 'static>(
        tpu_address: SocketAddr,
        bank_forks: Arc<RwLock<BankForks>>,
        leader_info_provider: Arc<Mutex<CurrentLeaderInfo<T>>>,
        connection_cache: Arc<ConnectionCache>,
        config: Config,
        retry_transactions: Arc<Mutex<HashMap<Signature, TransactionInfo>>>,
        stats_report: Arc<SendTransactionServiceStatsReport>,
        exit: Arc<AtomicBool>,
    ) -> JoinHandle<()> {
        info!(
            "Starting send-transaction-service::retry_thread with config {:?}",
            config
        );
        Builder::new()
            .name("solStxRetry".to_string())
            .spawn(move || loop {
                let retry_interval_ms = config.retry_rate_ms;
                let stats = &stats_report.stats;
                sleep(Duration::from_millis(
                    MAX_RETRY_SLEEP_MS.min(retry_interval_ms),
                ));
                if exit.load(Ordering::Relaxed) {
                    break;
                }
                let mut transactions = retry_transactions.lock().unwrap();
                if !transactions.is_empty() {
                    stats
                        .retry_queue_size
                        .store(transactions.len() as u64, Ordering::Relaxed);
                    let (root_bank, working_bank) = {
                        let bank_forks = bank_forks.read().unwrap();
                        (bank_forks.root_bank(), bank_forks.working_bank())
                    };

                    let _result = Self::process_transactions(
                        &working_bank,
                        &root_bank,
                        &tpu_address,
                        &mut transactions,
                        &leader_info_provider,
                        &connection_cache,
                        &config,
                        stats,
                    );
                    stats_report.report();
                }
            })
            .unwrap()
    }

    /// Process transactions in batch.
    fn send_transactions_in_batch<T: TpuInfo>(
        tpu_address: &SocketAddr,
        transactions: &HashMap<Signature, TransactionInfo>,
        leader_info: Option<&T>,
        connection_cache: &Arc<ConnectionCache>,
        config: &Config,
        stats: &SendTransactionServiceStats,
    ) {
        // Processing the transactions in batch
        let addresses = Self::get_tpu_addresses_with_slots(
            tpu_address,
            leader_info,
            config,
            connection_cache.protocol(),
        );

        let wire_transactions = transactions
            .iter()
            .map(|(_, transaction_info)| {
                debug!(
                    "Sending transacation {} to (address, slot): {:?}",
                    transaction_info.signature, addresses,
                );
                transaction_info.wire_transaction.as_ref()
            })
            .collect::<Vec<&[u8]>>();

        for address in &addresses {
            Self::send_transactions(address.0, &wire_transactions, connection_cache, stats);
        }
    }

    /// Retry transactions sent before.
    fn process_transactions<T: TpuInfo + std::marker::Send + 'static>(
        working_bank: &Bank,
        root_bank: &Bank,
        tpu_address: &SocketAddr,
        transactions: &mut HashMap<Signature, TransactionInfo>,
        leader_info_provider: &Arc<Mutex<CurrentLeaderInfo<T>>>,
        connection_cache: &Arc<ConnectionCache>,
        config: &Config,
        stats: &SendTransactionServiceStats,
    ) -> ProcessTransactionsResult {
        let mut result = ProcessTransactionsResult::default();

        let mut batched_transactions = HashSet::new();
        let retry_rate = Duration::from_millis(config.retry_rate_ms);

        transactions.retain(|signature, transaction_info| {
            if transaction_info.durable_nonce_info.is_some() {
                stats.nonced_transactions.fetch_add(1, Ordering::Relaxed);
            }
            if root_bank.has_signature(signature) {
                info!("Transaction is rooted: {}", signature);
                result.rooted += 1;
                stats.rooted_transactions.fetch_add(1, Ordering::Relaxed);
                return false;
            }
            let signature_status = working_bank.get_signature_status_slot(signature);
            if let Some((nonce_pubkey, durable_nonce)) = transaction_info.durable_nonce_info {
                let nonce_account = working_bank.get_account(&nonce_pubkey).unwrap_or_default();
                let now = Instant::now();
                let expired = transaction_info
                    .last_sent_time
                    .map(|last| now.duration_since(last) >= retry_rate)
                    .unwrap_or(false);
                let verify_nonce_account =
                    nonce_account::verify_nonce_account(&nonce_account, &durable_nonce);
                if verify_nonce_account.is_none() && signature_status.is_none() && expired {
                    info!("Dropping expired durable-nonce transaction: {}", signature);
                    result.expired += 1;
                    stats.expired_transactions.fetch_add(1, Ordering::Relaxed);
                    return false;
                }
            }
            if transaction_info.last_valid_block_height < root_bank.block_height() {
                info!("Dropping expired transaction: {}", signature);
                result.expired += 1;
                stats.expired_transactions.fetch_add(1, Ordering::Relaxed);
                return false;
            }

            let max_retries = transaction_info
                .max_retries
                .or(config.default_max_retries)
                .map(|max_retries| max_retries.min(config.service_max_retries));

            if let Some(max_retries) = max_retries {
                if transaction_info.retries >= max_retries {
                    info!("Dropping transaction due to max retries: {}", signature);
                    result.max_retries_elapsed += 1;
                    stats
                        .transactions_exceeding_max_retries
                        .fetch_add(1, Ordering::Relaxed);
                    return false;
                }
            }

            match signature_status {
                None => {
                    let now = Instant::now();
                    let need_send = transaction_info
                        .last_sent_time
                        .map(|last| now.duration_since(last) >= retry_rate)
                        .unwrap_or(true);
                    if need_send {
                        if transaction_info.last_sent_time.is_some() {
                            // Transaction sent before is unknown to the working bank, it might have been
                            // dropped or landed in another fork.  Re-send it

                            info!("Retrying transaction: {}", signature);
                            result.retried += 1;
                            transaction_info.retries += 1;
                            stats.retries.fetch_add(1, Ordering::Relaxed);
                        }

                        batched_transactions.insert(*signature);
                        transaction_info.last_sent_time = Some(now);
                    }
                    true
                }
                Some((_slot, status)) => {
                    if status.is_err() {
                        info!("Dropping failed transaction: {}", signature);
                        result.failed += 1;
                        stats.failed_transactions.fetch_add(1, Ordering::Relaxed);
                        false
                    } else {
                        result.retained += 1;
                        true
                    }
                }
            }
        });

        if !batched_transactions.is_empty() {
            // Processing the transactions in batch
            let wire_transactions = transactions
                .iter()
                .filter(|(signature, _)| batched_transactions.contains(signature))
                .map(|(_, transaction_info)| transaction_info.wire_transaction.as_ref())
                .collect::<Vec<&[u8]>>();

            let iter = wire_transactions.chunks(config.batch_size);
            for chunk in iter {
                let mut leader_info_provider = leader_info_provider.lock().unwrap();
                let leader_info = leader_info_provider.get_leader_info();
                let addresses = Self::get_tpu_addresses(
                    tpu_address,
                    leader_info,
                    config,
                    connection_cache.protocol(),
                );

                for address in &addresses {
                    Self::send_transactions(address, chunk, connection_cache, stats);
                }
            }
        }
        result
    }

    fn send_transaction(
        tpu_address: &SocketAddr,
        wire_transaction: &[u8],
        connection_cache: &Arc<ConnectionCache>,
    ) -> Result<(), TransportError> {
        let conn = connection_cache.get_connection(tpu_address);
        conn.send_data_async(wire_transaction.to_vec())
    }

    fn send_transactions_with_metrics(
        tpu_address: &SocketAddr,
        wire_transactions: &[&[u8]],
        connection_cache: &Arc<ConnectionCache>,
    ) -> Result<(), TransportError> {
        let wire_transactions = wire_transactions.iter().map(|t| t.to_vec()).collect();
        let conn = connection_cache.get_connection(tpu_address);
        conn.send_data_batch_async(wire_transactions)
    }

    fn send_transactions(
        tpu_address: &SocketAddr,
        wire_transactions: &[&[u8]],
        connection_cache: &Arc<ConnectionCache>,
        stats: &SendTransactionServiceStats,
    ) {
        let mut measure = Measure::start("send-us");
        let result = if wire_transactions.len() == 1 {
            Self::send_transaction(tpu_address, wire_transactions[0], connection_cache)
        } else {
            Self::send_transactions_with_metrics(tpu_address, wire_transactions, connection_cache)
        };

        if let Err(err) = result {
            warn!(
                "Failed to send transaction transaction to {}: {:?}",
                tpu_address, err
            );
            stats.send_failure_count.fetch_add(1, Ordering::Relaxed);
        }

        measure.stop();
        stats.send_us.fetch_add(measure.as_us(), Ordering::Relaxed);
        stats.send_attempt_count.fetch_add(1, Ordering::Relaxed);
    }

    fn get_tpu_addresses<'a, T: TpuInfo>(
        tpu_address: &'a SocketAddr,
        leader_info: Option<&'a T>,
        config: &'a Config,
        protocol: Protocol,
    ) -> Vec<&'a SocketAddr> {
        let addresses = leader_info
            .as_ref()
            .map(|leader_info| leader_info.get_leader_tpus(config.leader_forward_count, protocol));
        addresses
            .map(|address_list| {
                if address_list.is_empty() {
                    vec![tpu_address]
                } else {
                    address_list
                }
            })
            .unwrap_or_else(|| vec![tpu_address])
    }

    fn get_tpu_addresses_with_slots<'a, T: TpuInfo>(
        tpu_address: &'a SocketAddr,
        leader_info: Option<&'a T>,
        config: &'a Config,
        protocol: Protocol,
    ) -> Vec<(&'a SocketAddr, Slot)> {
        leader_info
            .as_ref()
            .map(|leader_info| {
                leader_info.get_leader_tpus_with_slots(config.leader_forward_count, protocol)
            })
            .filter(|addresses| !addresses.is_empty())
            .unwrap_or_else(|| vec![(tpu_address, 0)])
    }

    pub fn join(self) -> thread::Result<()> {
        self.receive_txn_thread.join()?;
        self.exit.store(true, Ordering::Relaxed);
        self.retry_thread.join()
    }
}

#[cfg(test)]
mod test {
    use {
        super::*,
        crate::tpu_info::NullTpuInfo,
        crossbeam_channel::{bounded, unbounded},
        solana_sdk::{
            account::AccountSharedData,
            genesis_config::create_genesis_config,
            nonce::{self, state::DurableNonce},
            pubkey::Pubkey,
            signature::Signer,
            system_program, system_transaction,
        },
        std::ops::Sub,
    };

    #[test]
    fn service_exit() {
        let tpu_address = "127.0.0.1:0".parse().unwrap();
        let bank = Bank::default_for_tests();
        let bank_forks = BankForks::new_rw_arc(bank);
        let (sender, receiver) = unbounded();

        let connection_cache = Arc::new(ConnectionCache::new("connection_cache_test"));
        let send_transaction_service = SendTransactionService::new::<NullTpuInfo>(
            tpu_address,
            &bank_forks,
            None,
            receiver,
            &connection_cache,
            1000,
            1,
            Arc::new(AtomicBool::new(false)),
        );

        drop(sender);
        send_transaction_service.join().unwrap();
    }

    #[test]
    fn validator_exit() {
        let tpu_address = "127.0.0.1:0".parse().unwrap();
        let bank = Bank::default_for_tests();
        let bank_forks = BankForks::new_rw_arc(bank);
        let (sender, receiver) = bounded(0);

        let dummy_tx_info = || TransactionInfo {
            signature: Signature::default(),
            wire_transaction: vec![0; 128],
            last_valid_block_height: 0,
            durable_nonce_info: None,
            max_retries: None,
            retries: 0,
            last_sent_time: None,
        };

        let exit = Arc::new(AtomicBool::new(false));
        let connection_cache = Arc::new(ConnectionCache::new("connection_cache_test"));
        let _send_transaction_service = SendTransactionService::new::<NullTpuInfo>(
            tpu_address,
            &bank_forks,
            None,
            receiver,
            &connection_cache,
            1000,
            1,
            exit.clone(),
        );

        sender.send(dummy_tx_info()).unwrap();

        thread::spawn(move || {
            exit.store(true, Ordering::Relaxed);
        });

        let mut option = Ok(());
        while option.is_ok() {
            option = sender.send(dummy_tx_info());
        }
    }

    #[test]
    fn process_transactions() {
        solana_logger::setup();

<<<<<<< HEAD
        let (genesis_config, mint_keypair) = create_genesis_config(4);
        let bank = Bank::new_for_tests(&genesis_config);
        let bank_forks = BankForks::new_rw_arc(bank);
=======
        let (mut genesis_config, mint_keypair) = create_genesis_config(4);
        genesis_config.fee_rate_governor = solana_sdk::fee_calculator::FeeRateGovernor::new(0, 0);
        let (_, bank_forks) = Bank::new_with_bank_forks_for_tests(&genesis_config);
>>>>>>> 5d824a36
        let tpu_address = "127.0.0.1:0".parse().unwrap();
        let config = Config {
            leader_forward_count: 1,
            ..Config::default()
        };

        let root_bank = Bank::new_from_parent(
            bank_forks.read().unwrap().working_bank(),
            &Pubkey::default(),
            1,
        );
        let root_bank = bank_forks
            .write()
            .unwrap()
            .insert(root_bank)
            .clone_without_scheduler();

        let rooted_signature = root_bank
            .transfer(1, &mint_keypair, &mint_keypair.pubkey())
            .unwrap();

        let working_bank = bank_forks
            .write()
            .unwrap()
            .insert(Bank::new_from_parent(
                root_bank.clone(),
                &Pubkey::default(),
                2,
            ))
            .clone_without_scheduler();

        let non_rooted_signature = working_bank
            .transfer(2, &mint_keypair, &mint_keypair.pubkey())
            .unwrap();

        let failed_signature = {
            let blockhash = working_bank.last_blockhash();
            let transaction =
                system_transaction::transfer(&mint_keypair, &Pubkey::default(), 1, blockhash);
            let signature = transaction.signatures[0];
            working_bank.process_transaction(&transaction).unwrap_err();
            signature
        };

        let mut transactions = HashMap::new();

        info!("Expired transactions are dropped...");
        let leader_info_provider = Arc::new(Mutex::new(CurrentLeaderInfo::new(None)));
        let stats = SendTransactionServiceStats::default();
        transactions.insert(
            Signature::default(),
            TransactionInfo::new(
                Signature::default(),
                vec![],
                root_bank.block_height() - 1,
                None,
                None,
                Some(Instant::now()),
            ),
        );
        let connection_cache = Arc::new(ConnectionCache::new("connection_cache_test"));
        let result = SendTransactionService::process_transactions::<NullTpuInfo>(
            &working_bank,
            &root_bank,
            &tpu_address,
            &mut transactions,
            &leader_info_provider,
            &connection_cache,
            &config,
            &stats,
        );
        assert!(transactions.is_empty());
        assert_eq!(
            result,
            ProcessTransactionsResult {
                expired: 1,
                ..ProcessTransactionsResult::default()
            }
        );

        info!("Rooted transactions are dropped...");
        transactions.insert(
            rooted_signature,
            TransactionInfo::new(
                rooted_signature,
                vec![],
                working_bank.block_height(),
                None,
                None,
                Some(Instant::now()),
            ),
        );
        let result = SendTransactionService::process_transactions::<NullTpuInfo>(
            &working_bank,
            &root_bank,
            &tpu_address,
            &mut transactions,
            &leader_info_provider,
            &connection_cache,
            &config,
            &stats,
        );
        assert!(transactions.is_empty());
        assert_eq!(
            result,
            ProcessTransactionsResult {
                rooted: 1,
                ..ProcessTransactionsResult::default()
            }
        );

        info!("Failed transactions are dropped...");
        transactions.insert(
            failed_signature,
            TransactionInfo::new(
                failed_signature,
                vec![],
                working_bank.block_height(),
                None,
                None,
                Some(Instant::now()),
            ),
        );
        let result = SendTransactionService::process_transactions::<NullTpuInfo>(
            &working_bank,
            &root_bank,
            &tpu_address,
            &mut transactions,
            &leader_info_provider,
            &connection_cache,
            &config,
            &stats,
        );
        assert!(transactions.is_empty());
        assert_eq!(
            result,
            ProcessTransactionsResult {
                failed: 1,
                ..ProcessTransactionsResult::default()
            }
        );

        info!("Non-rooted transactions are kept...");
        transactions.insert(
            non_rooted_signature,
            TransactionInfo::new(
                non_rooted_signature,
                vec![],
                working_bank.block_height(),
                None,
                None,
                Some(Instant::now()),
            ),
        );
        let result = SendTransactionService::process_transactions::<NullTpuInfo>(
            &working_bank,
            &root_bank,
            &tpu_address,
            &mut transactions,
            &leader_info_provider,
            &connection_cache,
            &config,
            &stats,
        );
        assert_eq!(transactions.len(), 1);
        assert_eq!(
            result,
            ProcessTransactionsResult {
                retained: 1,
                ..ProcessTransactionsResult::default()
            }
        );
        transactions.clear();

        info!("Unknown transactions are retried...");
        transactions.insert(
            Signature::default(),
            TransactionInfo::new(
                Signature::default(),
                vec![],
                working_bank.block_height(),
                None,
                None,
                Some(Instant::now().sub(Duration::from_millis(4000))),
            ),
        );

        let result = SendTransactionService::process_transactions::<NullTpuInfo>(
            &working_bank,
            &root_bank,
            &tpu_address,
            &mut transactions,
            &leader_info_provider,
            &connection_cache,
            &config,
            &stats,
        );
        assert_eq!(transactions.len(), 1);
        assert_eq!(
            result,
            ProcessTransactionsResult {
                retried: 1,
                ..ProcessTransactionsResult::default()
            }
        );
        transactions.clear();

        info!("Transactions are only retried until max_retries");
        transactions.insert(
            Signature::from([1; 64]),
            TransactionInfo::new(
                Signature::default(),
                vec![],
                working_bank.block_height(),
                None,
                Some(0),
                Some(Instant::now()),
            ),
        );
        transactions.insert(
            Signature::from([2; 64]),
            TransactionInfo::new(
                Signature::default(),
                vec![],
                working_bank.block_height(),
                None,
                Some(1),
                Some(Instant::now().sub(Duration::from_millis(4000))),
            ),
        );
        let result = SendTransactionService::process_transactions::<NullTpuInfo>(
            &working_bank,
            &root_bank,
            &tpu_address,
            &mut transactions,
            &leader_info_provider,
            &connection_cache,
            &config,
            &stats,
        );
        assert_eq!(transactions.len(), 1);
        assert_eq!(
            result,
            ProcessTransactionsResult {
                retried: 1,
                max_retries_elapsed: 1,
                ..ProcessTransactionsResult::default()
            }
        );
        let result = SendTransactionService::process_transactions::<NullTpuInfo>(
            &working_bank,
            &root_bank,
            &tpu_address,
            &mut transactions,
            &leader_info_provider,
            &connection_cache,
            &config,
            &stats,
        );
        assert!(transactions.is_empty());
        assert_eq!(
            result,
            ProcessTransactionsResult {
                max_retries_elapsed: 1,
                ..ProcessTransactionsResult::default()
            }
        );
    }

    #[test]
    fn test_retry_durable_nonce_transactions() {
        solana_logger::setup();

<<<<<<< HEAD
        let (genesis_config, mint_keypair) = create_genesis_config(4);
        let bank = Bank::new_for_tests(&genesis_config);
        let bank_forks = BankForks::new_rw_arc(bank);
=======
        let (mut genesis_config, mint_keypair) = create_genesis_config(4);
        genesis_config.fee_rate_governor = solana_sdk::fee_calculator::FeeRateGovernor::new(0, 0);
        let (_, bank_forks) = Bank::new_with_bank_forks_for_tests(&genesis_config);
>>>>>>> 5d824a36
        let tpu_address = "127.0.0.1:0".parse().unwrap();
        let config = Config {
            leader_forward_count: 1,
            ..Config::default()
        };

        let root_bank = Bank::new_from_parent(
            bank_forks.read().unwrap().working_bank(),
            &Pubkey::default(),
            1,
        );
        let root_bank = bank_forks
            .write()
            .unwrap()
            .insert(root_bank)
            .clone_without_scheduler();

        let rooted_signature = root_bank
            .transfer(1, &mint_keypair, &mint_keypair.pubkey())
            .unwrap();

        let nonce_address = Pubkey::new_unique();
        let durable_nonce = DurableNonce::from_blockhash(&Hash::new_unique());
        let nonce_state = nonce::state::Versions::new(nonce::State::Initialized(
            nonce::state::Data::new(Pubkey::default(), durable_nonce, 42),
        ));
        let nonce_account =
            AccountSharedData::new_data(43, &nonce_state, &system_program::id()).unwrap();
        root_bank.store_account(&nonce_address, &nonce_account);

        let working_bank = bank_forks
            .write()
            .unwrap()
            .insert(Bank::new_from_parent(
                root_bank.clone(),
                &Pubkey::default(),
                2,
            ))
            .clone_without_scheduler();
        let non_rooted_signature = working_bank
            .transfer(2, &mint_keypair, &mint_keypair.pubkey())
            .unwrap();

        let last_valid_block_height = working_bank.block_height() + 300;

        let failed_signature = {
            let blockhash = working_bank.last_blockhash();
            let transaction =
                system_transaction::transfer(&mint_keypair, &Pubkey::default(), 1, blockhash);
            let signature = transaction.signatures[0];
            working_bank.process_transaction(&transaction).unwrap_err();
            signature
        };

        let mut transactions = HashMap::new();

        info!("Rooted durable-nonce transactions are dropped...");
        transactions.insert(
            rooted_signature,
            TransactionInfo::new(
                rooted_signature,
                vec![],
                last_valid_block_height,
                Some((nonce_address, *durable_nonce.as_hash())),
                None,
                Some(Instant::now()),
            ),
        );
        let leader_info_provider = Arc::new(Mutex::new(CurrentLeaderInfo::new(None)));
        let stats = SendTransactionServiceStats::default();
        let connection_cache = Arc::new(ConnectionCache::new("connection_cache_test"));
        let result = SendTransactionService::process_transactions::<NullTpuInfo>(
            &working_bank,
            &root_bank,
            &tpu_address,
            &mut transactions,
            &leader_info_provider,
            &connection_cache,
            &config,
            &stats,
        );
        assert!(transactions.is_empty());
        assert_eq!(
            result,
            ProcessTransactionsResult {
                rooted: 1,
                ..ProcessTransactionsResult::default()
            }
        );
        // Nonce expired case
        transactions.insert(
            rooted_signature,
            TransactionInfo::new(
                rooted_signature,
                vec![],
                last_valid_block_height,
                Some((nonce_address, Hash::new_unique())),
                None,
                Some(Instant::now()),
            ),
        );
        let result = SendTransactionService::process_transactions::<NullTpuInfo>(
            &working_bank,
            &root_bank,
            &tpu_address,
            &mut transactions,
            &leader_info_provider,
            &connection_cache,
            &config,
            &stats,
        );
        assert!(transactions.is_empty());
        assert_eq!(
            result,
            ProcessTransactionsResult {
                rooted: 1,
                ..ProcessTransactionsResult::default()
            }
        );

        // Expired durable-nonce transactions are dropped; nonce has advanced...
        info!("Expired durable-nonce transactions are dropped...");
        transactions.insert(
            Signature::default(),
            TransactionInfo::new(
                Signature::default(),
                vec![],
                last_valid_block_height,
                Some((nonce_address, Hash::new_unique())),
                None,
                Some(Instant::now().sub(Duration::from_millis(4000))),
            ),
        );
        let result = SendTransactionService::process_transactions::<NullTpuInfo>(
            &working_bank,
            &root_bank,
            &tpu_address,
            &mut transactions,
            &leader_info_provider,
            &connection_cache,
            &config,
            &stats,
        );
        assert!(transactions.is_empty());
        assert_eq!(
            result,
            ProcessTransactionsResult {
                expired: 1,
                ..ProcessTransactionsResult::default()
            }
        );
        // ... or last_valid_block_height timeout has passed
        transactions.insert(
            Signature::default(),
            TransactionInfo::new(
                Signature::default(),
                vec![],
                root_bank.block_height() - 1,
                Some((nonce_address, *durable_nonce.as_hash())),
                None,
                Some(Instant::now()),
            ),
        );
        let result = SendTransactionService::process_transactions::<NullTpuInfo>(
            &working_bank,
            &root_bank,
            &tpu_address,
            &mut transactions,
            &leader_info_provider,
            &connection_cache,
            &config,
            &stats,
        );
        assert!(transactions.is_empty());
        assert_eq!(
            result,
            ProcessTransactionsResult {
                expired: 1,
                ..ProcessTransactionsResult::default()
            }
        );

        info!("Failed durable-nonce transactions are dropped...");
        transactions.insert(
            failed_signature,
            TransactionInfo::new(
                failed_signature,
                vec![],
                last_valid_block_height,
                Some((nonce_address, Hash::new_unique())), // runtime should advance nonce on failed transactions
                None,
                Some(Instant::now()),
            ),
        );
        let result = SendTransactionService::process_transactions::<NullTpuInfo>(
            &working_bank,
            &root_bank,
            &tpu_address,
            &mut transactions,
            &leader_info_provider,
            &connection_cache,
            &config,
            &stats,
        );
        assert!(transactions.is_empty());
        assert_eq!(
            result,
            ProcessTransactionsResult {
                failed: 1,
                ..ProcessTransactionsResult::default()
            }
        );

        info!("Non-rooted durable-nonce transactions are kept...");
        transactions.insert(
            non_rooted_signature,
            TransactionInfo::new(
                non_rooted_signature,
                vec![],
                last_valid_block_height,
                Some((nonce_address, Hash::new_unique())), // runtime advances nonce when transaction lands
                None,
                Some(Instant::now()),
            ),
        );
        let result = SendTransactionService::process_transactions::<NullTpuInfo>(
            &working_bank,
            &root_bank,
            &tpu_address,
            &mut transactions,
            &leader_info_provider,
            &connection_cache,
            &config,
            &stats,
        );
        assert_eq!(transactions.len(), 1);
        assert_eq!(
            result,
            ProcessTransactionsResult {
                retained: 1,
                ..ProcessTransactionsResult::default()
            }
        );
        transactions.clear();

        info!("Unknown durable-nonce transactions are retried until nonce advances...");
        // simulate there was a nonce transaction sent 4 seconds ago (> the retry rate which is 2 seconds)
        transactions.insert(
            Signature::default(),
            TransactionInfo::new(
                Signature::default(),
                vec![],
                last_valid_block_height,
                Some((nonce_address, *durable_nonce.as_hash())),
                None,
                Some(Instant::now().sub(Duration::from_millis(4000))),
            ),
        );
        let result = SendTransactionService::process_transactions::<NullTpuInfo>(
            &working_bank,
            &root_bank,
            &tpu_address,
            &mut transactions,
            &leader_info_provider,
            &connection_cache,
            &config,
            &stats,
        );
        assert_eq!(transactions.len(), 1);
        assert_eq!(
            result,
            ProcessTransactionsResult {
                retried: 1,
                ..ProcessTransactionsResult::default()
            }
        );
        // Advance nonce, simulate the transaction was again last sent 4 seconds ago.
        // This time the transaction should have been dropped.
        for transaction in transactions.values_mut() {
            transaction.last_sent_time = Some(Instant::now().sub(Duration::from_millis(4000)));
        }
        let new_durable_nonce = DurableNonce::from_blockhash(&Hash::new_unique());
        let new_nonce_state = nonce::state::Versions::new(nonce::State::Initialized(
            nonce::state::Data::new(Pubkey::default(), new_durable_nonce, 42),
        ));
        let nonce_account =
            AccountSharedData::new_data(43, &new_nonce_state, &system_program::id()).unwrap();
        working_bank.store_account(&nonce_address, &nonce_account);
        let result = SendTransactionService::process_transactions::<NullTpuInfo>(
            &working_bank,
            &root_bank,
            &tpu_address,
            &mut transactions,
            &leader_info_provider,
            &connection_cache,
            &config,
            &stats,
        );
        assert_eq!(transactions.len(), 0);
        assert_eq!(
            result,
            ProcessTransactionsResult {
                expired: 1,
                ..ProcessTransactionsResult::default()
            }
        );
    }
}<|MERGE_RESOLUTION|>--- conflicted
+++ resolved
@@ -891,15 +891,9 @@
     fn process_transactions() {
         solana_logger::setup();
 
-<<<<<<< HEAD
-        let (genesis_config, mint_keypair) = create_genesis_config(4);
-        let bank = Bank::new_for_tests(&genesis_config);
-        let bank_forks = BankForks::new_rw_arc(bank);
-=======
         let (mut genesis_config, mint_keypair) = create_genesis_config(4);
         genesis_config.fee_rate_governor = solana_sdk::fee_calculator::FeeRateGovernor::new(0, 0);
         let (_, bank_forks) = Bank::new_with_bank_forks_for_tests(&genesis_config);
->>>>>>> 5d824a36
         let tpu_address = "127.0.0.1:0".parse().unwrap();
         let config = Config {
             leader_forward_count: 1,
@@ -1173,15 +1167,9 @@
     fn test_retry_durable_nonce_transactions() {
         solana_logger::setup();
 
-<<<<<<< HEAD
-        let (genesis_config, mint_keypair) = create_genesis_config(4);
-        let bank = Bank::new_for_tests(&genesis_config);
-        let bank_forks = BankForks::new_rw_arc(bank);
-=======
         let (mut genesis_config, mint_keypair) = create_genesis_config(4);
         genesis_config.fee_rate_governor = solana_sdk::fee_calculator::FeeRateGovernor::new(0, 0);
         let (_, bank_forks) = Bank::new_with_bank_forks_for_tests(&genesis_config);
->>>>>>> 5d824a36
         let tpu_address = "127.0.0.1:0".parse().unwrap();
         let config = Config {
             leader_forward_count: 1,
