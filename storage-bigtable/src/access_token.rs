pub use goauth::scopes::Scope;
/// A module for managing a Google API access token
use {
    crate::CredentialType,
    goauth::{
        auth::{JwtClaims, Token},
        credentials::Credentials,
    },
    log::*,
    smpl_jwt::Jwt,
    std::{
        str::FromStr,
        sync::{
            atomic::{AtomicBool, Ordering},
            {Arc, RwLock},
        },
        time::Instant,
    },
    tokio::time,
};

fn load_credentials(filepath: Option<String>) -> Result<Credentials, String> {
    let path = match filepath {
        Some(f) => f,
        None => std::env::var("GOOGLE_APPLICATION_CREDENTIALS").map_err(|_| {
            "GOOGLE_APPLICATION_CREDENTIALS environment variable not found".to_string()
        })?,
    };
    Credentials::from_file(&path)
        .map_err(|err| format!("Failed to read GCP credentials from {path}: {err}"))
}

fn load_stringified_credentials(credential: String) -> Result<Credentials, String> {
    Credentials::from_str(&credential).map_err(|err| format!("{err}"))
}

pub struct AccessTokenInner {
    credentials: Credentials,
    scope: Scope,
    token: RwLock<(Token, Instant)>,
    refresh_active: AtomicBool,
}

#[derive(Clone)]
pub struct AccessToken {
    inner: Arc<AccessTokenInner>,
}

impl std::ops::Deref for AccessToken {
    type Target = AccessTokenInner;

    fn deref(&self) -> &Self::Target {
        &self.inner
    }
}

impl AccessToken {
    pub async fn new(scope: Scope, credential_type: CredentialType) -> Result<Self, String> {
        let credentials = match credential_type {
            CredentialType::Filepath(fp) => load_credentials(fp)?,
            CredentialType::Stringified(s) => load_stringified_credentials(s)?,
        };

        if let Err(err) = credentials.rsa_key() {
            Err(format!("Invalid rsa key: {err}"))
        } else {
            let token = RwLock::new(Self::get_token(&credentials, &scope).await?);
            let access_token = Self {
                inner: Arc::new(AccessTokenInner {
                    credentials,
                    scope,
                    token,
                    refresh_active: AtomicBool::new(false),
                }),
            };
            Ok(access_token)
        }
    }

    /// The project that this token grants access to
    pub fn project(&self) -> String {
        self.credentials.project()
    }

    async fn get_token(
        credentials: &Credentials,
        scope: &Scope,
    ) -> Result<(Token, Instant), String> {
        info!("Requesting token for {:?} scope", scope);
        let claims = JwtClaims::new(
            credentials.iss(),
            scope,
            credentials.token_uri(),
            None,
            None,
        );
        let jwt = Jwt::new(claims, credentials.rsa_key().unwrap(), None);

        let token = goauth::get_token(&jwt, credentials)
            .await
            .map_err(|err| format!("Failed to refresh access token: {err}"))?;

        info!("Token expires in {} seconds", token.expires_in());
        Ok((token, Instant::now()))
    }

    /// Call this function regularly to ensure the access token does not expire
    pub fn refresh(&self) {
        // Check if it's time to try a token refresh
        let token_r = self.token.read().unwrap();
        if token_r.1.elapsed().as_secs() < token_r.0.expires_in() as u64 / 2 {
            debug!("Token is not expired yet");
            return;
        }
        drop(token_r);

        // Refresh already is progress
        let refresh_progress =
            self.refresh_active
                .compare_exchange(false, true, Ordering::Relaxed, Ordering::Relaxed);
        if refresh_progress.is_err() {
            debug!("Token update is already in progress");
            return;
        }

<<<<<<< HEAD
        let credentials = self.credentials.clone();
        let scope = self.scope.clone();
        let refresh_active = Arc::clone(&self.refresh_active);
        let token = Arc::clone(&self.token);
        tokio::spawn(async move {
            match time::timeout(
                time::Duration::from_secs(5),
                Self::get_token(&credentials, &scope),
=======
        let this = self.clone();
        tokio::spawn(async move {
            match time::timeout(
                time::Duration::from_secs(5),
                Self::get_token(&this.credentials, &this.scope),
>>>>>>> 5d824a36
            )
            .await
            {
                Ok(new_token) => match new_token {
                    Ok(new_token) => {
<<<<<<< HEAD
                        let mut token_w = token.write().unwrap();
=======
                        let mut token_w = this.token.write().unwrap();
>>>>>>> 5d824a36
                        *token_w = new_token;
                    }
                    Err(err) => error!("Failed to fetch new token: {}", err),
                },
                Err(_timeout) => {
                    warn!("Token refresh timeout")
                }
            }
<<<<<<< HEAD
            refresh_active.store(false, Ordering::Relaxed);
=======
            this.refresh_active.store(false, Ordering::Relaxed);
>>>>>>> 5d824a36
            info!("Token refreshed");
        });
    }

    /// Return an access token suitable for use in an HTTP authorization header
    pub fn get(&self) -> String {
        let token_r = self.token.read().unwrap();
        format!("{} {}", token_r.0.token_type(), token_r.0.access_token())
    }
}<|MERGE_RESOLUTION|>--- conflicted
+++ resolved
@@ -123,32 +123,17 @@
             return;
         }
 
-<<<<<<< HEAD
-        let credentials = self.credentials.clone();
-        let scope = self.scope.clone();
-        let refresh_active = Arc::clone(&self.refresh_active);
-        let token = Arc::clone(&self.token);
-        tokio::spawn(async move {
-            match time::timeout(
-                time::Duration::from_secs(5),
-                Self::get_token(&credentials, &scope),
-=======
         let this = self.clone();
         tokio::spawn(async move {
             match time::timeout(
                 time::Duration::from_secs(5),
                 Self::get_token(&this.credentials, &this.scope),
->>>>>>> 5d824a36
             )
             .await
             {
                 Ok(new_token) => match new_token {
                     Ok(new_token) => {
-<<<<<<< HEAD
-                        let mut token_w = token.write().unwrap();
-=======
                         let mut token_w = this.token.write().unwrap();
->>>>>>> 5d824a36
                         *token_w = new_token;
                     }
                     Err(err) => error!("Failed to fetch new token: {}", err),
@@ -157,11 +142,7 @@
                     warn!("Token refresh timeout")
                 }
             }
-<<<<<<< HEAD
-            refresh_active.store(false, Ordering::Relaxed);
-=======
             this.refresh_active.store(false, Ordering::Relaxed);
->>>>>>> 5d824a36
             info!("Token refreshed");
         });
     }
