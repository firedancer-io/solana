use {
    clap::{
        crate_description, crate_name, App, AppSettings, Arg, ArgGroup, ArgMatches, SubCommand,
    },
    log::warn,
    solana_accounts_db::{
        accounts_db::{
            DEFAULT_ACCOUNTS_SHRINK_OPTIMIZE_TOTAL_SPACE, DEFAULT_ACCOUNTS_SHRINK_RATIO,
        },
        hardened_unpack::MAX_GENESIS_ARCHIVE_UNPACKED_SIZE,
    },
    solana_clap_utils::{
        hidden_unless_forced,
        input_validators::{
            is_keypair, is_keypair_or_ask_keyword, is_parsable, is_pow2, is_pubkey,
            is_pubkey_or_keypair, is_slot, is_url_or_moniker, is_valid_percentage, is_within_range,
            validate_maximum_full_snapshot_archives_to_retain,
            validate_maximum_incremental_snapshot_archives_to_retain,
        },
        keypair::SKIP_SEED_PHRASE_VALIDATION_ARG,
    },
    solana_core::{
        banking_trace::{DirByteLimit, BANKING_TRACE_DIR_DEFAULT_BYTE_LIMIT},
        validator::{BlockProductionMethod, BlockVerificationMethod},
    },
    solana_faucet::faucet::{self, FAUCET_PORT},
    solana_ledger::use_snapshot_archives_at_startup,
    solana_net_utils::{MINIMUM_VALIDATOR_PORT_RANGE_WIDTH, VALIDATOR_PORT_RANGE},
    solana_rpc::{rpc::MAX_REQUEST_BODY_SIZE, rpc_pubsub_service::PubSubConfig},
    solana_rpc_client_api::request::MAX_MULTIPLE_ACCOUNTS,
    solana_runtime::{
        snapshot_bank_utils::{
            DEFAULT_FULL_SNAPSHOT_ARCHIVE_INTERVAL_SLOTS,
            DEFAULT_INCREMENTAL_SNAPSHOT_ARCHIVE_INTERVAL_SLOTS,
        },
        snapshot_utils::{
            SnapshotVersion, DEFAULT_ARCHIVE_COMPRESSION,
            DEFAULT_MAX_FULL_SNAPSHOT_ARCHIVES_TO_RETAIN,
            DEFAULT_MAX_INCREMENTAL_SNAPSHOT_ARCHIVES_TO_RETAIN, SUPPORTED_ARCHIVE_COMPRESSION,
        },
    },
    solana_sdk::{
        clock::Slot, epoch_schedule::MINIMUM_SLOTS_PER_EPOCH, hash::Hash, quic::QUIC_PORT_OFFSET,
        rpc_port,
    },
    solana_send_transaction_service::send_transaction_service::{
        self, MAX_BATCH_SEND_RATE_MS, MAX_TRANSACTION_BATCH_SIZE,
    },
    solana_tpu_client::tpu_client::DEFAULT_TPU_CONNECTION_POOL_SIZE,
    std::{path::PathBuf, str::FromStr},
};

const EXCLUDE_KEY: &str = "account-index-exclude-key";
const INCLUDE_KEY: &str = "account-index-include-key";
// The default minimal snapshot download speed (bytes/second)
const DEFAULT_MIN_SNAPSHOT_DOWNLOAD_SPEED: u64 = 10485760;
// The maximum times of snapshot download abort and retry
const MAX_SNAPSHOT_DOWNLOAD_ABORT: u32 = 5;
// We've observed missed leader slots leading to deadlocks on test validator
// with less than 2 ticks per slot.
const MINIMUM_TICKS_PER_SLOT: u64 = 2;

pub fn app<'a>(version: &'a str, default_args: &'a DefaultArgs) -> App<'a, 'a> {
    return App::new(crate_name!()).about(crate_description!())
        .version(version)
        .setting(AppSettings::VersionlessSubcommands)
        .setting(AppSettings::InferSubcommands)
        .arg(
            Arg::with_name(SKIP_SEED_PHRASE_VALIDATION_ARG.name)
                .long(SKIP_SEED_PHRASE_VALIDATION_ARG.long)
                .help(SKIP_SEED_PHRASE_VALIDATION_ARG.help),
        )
        .arg(
            Arg::with_name("identity")
                .short("i")
                .long("identity")
                .value_name("KEYPAIR")
                .takes_value(true)
                .validator(is_keypair_or_ask_keyword)
                .help("Validator identity keypair"),
        )
        .arg(
            Arg::with_name("authorized_voter_keypairs")
                .long("authorized-voter")
                .value_name("KEYPAIR")
                .takes_value(true)
                .validator(is_keypair_or_ask_keyword)
                .requires("vote_account")
                .multiple(true)
                .help("Include an additional authorized voter keypair. \
                       May be specified multiple times. \
                       [default: the --identity keypair]"),
        )
        .arg(
            Arg::with_name("vote_account")
                .long("vote-account")
                .value_name("ADDRESS")
                .takes_value(true)
                .validator(is_pubkey_or_keypair)
                .requires("identity")
                .help("Validator vote account public key.  \
                       If unspecified voting will be disabled. \
                       The authorized voter for the account must either be the \
                       --identity keypair or with the --authorized-voter argument")
        )
        .arg(
            Arg::with_name("init_complete_file")
                .long("init-complete-file")
                .value_name("FILE")
                .takes_value(true)
                .help("Create this file if it doesn't already exist \
                       once validator initialization is complete"),
        )
        .arg(
            Arg::with_name("ledger_path")
                .short("l")
                .long("ledger")
                .value_name("DIR")
                .takes_value(true)
                .required(true)
                .default_value(&default_args.ledger_path)
                .help("Use DIR as ledger location"),
        )
        .arg(
            Arg::with_name("entrypoint")
                .short("n")
                .long("entrypoint")
                .value_name("HOST:PORT")
                .takes_value(true)
                .multiple(true)
                .validator(solana_net_utils::is_host_port)
                .help("Rendezvous with the cluster at this gossip entrypoint"),
        )
        .arg(
            Arg::with_name("no_snapshot_fetch")
                .long("no-snapshot-fetch")
                .takes_value(false)
                .help("Do not attempt to fetch a snapshot from the cluster, \
                      start from a local snapshot if present"),
        )
        .arg(
            Arg::with_name("no_genesis_fetch")
                .long("no-genesis-fetch")
                .takes_value(false)
                .help("Do not fetch genesis from the cluster"),
        )
        .arg(
            Arg::with_name("no_voting")
                .long("no-voting")
                .takes_value(false)
                .help("Launch validator without voting"),
        )
        .arg(
            Arg::with_name("check_vote_account")
                .long("check-vote-account")
                .takes_value(true)
                .value_name("RPC_URL")
                .requires("entrypoint")
                .conflicts_with_all(&["no_check_vote_account", "no_voting"])
                .help("Sanity check vote account state at startup. The JSON RPC endpoint at RPC_URL must expose `--full-rpc-api`")
        )
        .arg(
            Arg::with_name("restricted_repair_only_mode")
                .long("restricted-repair-only-mode")
                .takes_value(false)
                .help("Do not publish the Gossip, TPU, TVU or Repair Service ports causing \
                       the validator to operate in a limited capacity that reduces its \
                       exposure to the rest of the cluster. \
                       \
                       The --no-voting flag is implicit when this flag is enabled \
                      "),
        )
        .arg(
            Arg::with_name("dev_halt_at_slot")
                .long("dev-halt-at-slot")
                .value_name("SLOT")
                .validator(is_slot)
                .takes_value(true)
                .help("Halt the validator when it reaches the given slot"),
        )
        .arg(
            Arg::with_name("rpc_port")
                .long("rpc-port")
                .value_name("PORT")
                .takes_value(true)
                .validator(port_validator)
                .help("Enable JSON RPC on this port, and the next port for the RPC websocket"),
        )
        .arg(
            Arg::with_name("full_rpc_api")
                .long("full-rpc-api")
                .conflicts_with("minimal_rpc_api")
                .takes_value(false)
                .help("Expose RPC methods for querying chain state and transaction history"),
        )
        .arg(
            Arg::with_name("obsolete_v1_7_rpc_api")
                .long("enable-rpc-obsolete_v1_7")
                .takes_value(false)
                .help("Enable the obsolete RPC methods removed in v1.7"),
        )
        .arg(
            Arg::with_name("private_rpc")
                .long("private-rpc")
                .takes_value(false)
                .help("Do not publish the RPC port for use by others")
        )
        .arg(
            Arg::with_name("no_port_check")
                .long("no-port-check")
                .takes_value(false)
                .hidden(hidden_unless_forced())
                .help("Do not perform TCP/UDP reachable port checks at start-up")
        )
        .arg(
            Arg::with_name("enable_rpc_transaction_history")
                .long("enable-rpc-transaction-history")
                .takes_value(false)
                .help("Enable historical transaction info over JSON RPC, \
                       including the 'getConfirmedBlock' API.  \
                       This will cause an increase in disk usage and IOPS"),
        )
        .arg(
            Arg::with_name("enable_rpc_bigtable_ledger_storage")
                .long("enable-rpc-bigtable-ledger-storage")
                .requires("enable_rpc_transaction_history")
                .takes_value(false)
                .help("Fetch historical transaction info from a BigTable instance \
                       as a fallback to local ledger data"),
        )
        .arg(
            Arg::with_name("enable_bigtable_ledger_upload")
                .long("enable-bigtable-ledger-upload")
                .requires("enable_rpc_transaction_history")
                .takes_value(false)
                .help("Upload new confirmed blocks into a BigTable instance"),
        )
        .arg(
            Arg::with_name("enable_extended_tx_metadata_storage")
                .long("enable-extended-tx-metadata-storage")
                .requires("enable_rpc_transaction_history")
                .takes_value(false)
                .help("Include CPI inner instructions, logs, and return data in \
                       the historical transaction info stored"),
        )
        .arg(
            Arg::with_name("rpc_max_multiple_accounts")
                .long("rpc-max-multiple-accounts")
                .value_name("MAX ACCOUNTS")
                .takes_value(true)
                .default_value(&default_args.rpc_max_multiple_accounts)
                .help("Override the default maximum accounts accepted by \
                       the getMultipleAccounts JSON RPC method")
        )
        .arg(
            Arg::with_name("health_check_slot_distance")
                .long("health-check-slot-distance")
                .value_name("SLOT_DISTANCE")
                .takes_value(true)
                .default_value(&default_args.health_check_slot_distance)
                .help("Report this validator healthy if its latest optimistically confirmed slot \
                       that has been replayed is no further behind than this number of slots from \
                       the cluster latest optimistically confirmed slot")
        )
        .arg(
            Arg::with_name("rpc_faucet_addr")
                .long("rpc-faucet-address")
                .value_name("HOST:PORT")
                .takes_value(true)
                .validator(solana_net_utils::is_host_port)
                .help("Enable the JSON RPC 'requestAirdrop' API with this faucet address."),
        )
        .arg(
            Arg::with_name("account_paths")
                .long("accounts")
                .value_name("PATHS")
                .takes_value(true)
                .multiple(true)
                .help("Comma separated persistent accounts location"),
        )
        .arg(
            Arg::with_name("account_shrink_path")
                .long("account-shrink-path")
                .value_name("PATH")
                .takes_value(true)
                .multiple(true)
                .help("Path to accounts shrink path which can hold a compacted account set."),
        )
        .arg(
            Arg::with_name("accounts_hash_cache_path")
                .long("accounts-hash-cache-path")
                .value_name("PATH")
                .takes_value(true)
                .help("Use PATH as accounts hash cache location [default: <LEDGER>/accounts_hash_cache]"),
        )
        .arg(
            Arg::with_name("snapshots")
                .long("snapshots")
                .value_name("DIR")
                .takes_value(true)
                .help("Use DIR as snapshot location [default: --ledger value]"),
        )
        .arg(
            Arg::with_name(use_snapshot_archives_at_startup::cli::NAME)
                .long(use_snapshot_archives_at_startup::cli::LONG_ARG)
                .takes_value(true)
                .possible_values(use_snapshot_archives_at_startup::cli::POSSIBLE_VALUES)
                .default_value(use_snapshot_archives_at_startup::cli::default_value())
                .help(use_snapshot_archives_at_startup::cli::HELP)
                .long_help(use_snapshot_archives_at_startup::cli::LONG_HELP)
        )
        .arg(
            Arg::with_name("incremental_snapshot_archive_path")
                .long("incremental-snapshot-archive-path")
                .conflicts_with("no-incremental-snapshots")
                .value_name("DIR")
                .takes_value(true)
                .help("Use DIR as separate location for incremental snapshot archives [default: --snapshots value]"),
        )
        .arg(
            Arg::with_name("tower")
                .long("tower")
                .value_name("DIR")
                .takes_value(true)
                .help("Use DIR as file tower storage location [default: --ledger value]"),
        )
        .arg(
            Arg::with_name("tower_storage")
                .long("tower-storage")
                .possible_values(&["file", "etcd"])
                .default_value(&default_args.tower_storage)
                .takes_value(true)
                .help("Where to store the tower"),
        )
        .arg(
            Arg::with_name("etcd_endpoint")
                .long("etcd-endpoint")
                .required_if("tower_storage", "etcd")
                .value_name("HOST:PORT")
                .takes_value(true)
                .multiple(true)
                .validator(solana_net_utils::is_host_port)
                .help("etcd gRPC endpoint to connect with")
        )
        .arg(
            Arg::with_name("etcd_domain_name")
                .long("etcd-domain-name")
                .required_if("tower_storage", "etcd")
                .value_name("DOMAIN")
                .default_value(&default_args.etcd_domain_name)
                .takes_value(true)
                .help("domain name against which to verify the etcd server’s TLS certificate")
        )
        .arg(
            Arg::with_name("etcd_cacert_file")
                .long("etcd-cacert-file")
                .required_if("tower_storage", "etcd")
                .value_name("FILE")
                .takes_value(true)
                .help("verify the TLS certificate of the etcd endpoint using this CA bundle")
        )
        .arg(
            Arg::with_name("etcd_key_file")
                .long("etcd-key-file")
                .required_if("tower_storage", "etcd")
                .value_name("FILE")
                .takes_value(true)
                .help("TLS key file to use when establishing a connection to the etcd endpoint")
        )
        .arg(
            Arg::with_name("etcd_cert_file")
                .long("etcd-cert-file")
                .required_if("tower_storage", "etcd")
                .value_name("FILE")
                .takes_value(true)
                .help("TLS certificate to use when establishing a connection to the etcd endpoint")
        )
        .arg(
            Arg::with_name("gossip_port")
                .long("gossip-port")
                .value_name("PORT")
                .takes_value(true)
                .help("Gossip port number for the validator"),
        )
        .arg(
            Arg::with_name("gossip_host")
                .long("gossip-host")
                .value_name("HOST")
                .takes_value(true)
                .validator(solana_net_utils::is_host)
                .help("Gossip DNS name or IP address for the validator to advertise in gossip \
                       [default: ask --entrypoint, or 127.0.0.1 when --entrypoint is not provided]"),
        )
        .arg(
            Arg::with_name("public_tpu_addr")
                .long("public-tpu-address")
                .alias("tpu-host-addr")
                .value_name("HOST:PORT")
                .takes_value(true)
                .validator(solana_net_utils::is_host_port)
                .help("Specify TPU address to advertise in gossip [default: ask --entrypoint or localhost\
                    when --entrypoint is not provided]"),
        )
        .arg(
            Arg::with_name("public_tpu_forwards_addr")
                .long("public-tpu-forwards-address")
                .value_name("HOST:PORT")
                .takes_value(true)
                .validator(solana_net_utils::is_host_port)
                .help("Specify TPU Forwards address to advertise in gossip [default: ask --entrypoint or localhost\
                    when --entrypoint is not provided]"),
        )
        .arg(
            Arg::with_name("public_rpc_addr")
                .long("public-rpc-address")
                .value_name("HOST:PORT")
                .takes_value(true)
                .conflicts_with("private_rpc")
                .validator(solana_net_utils::is_host_port)
                .help("RPC address for the validator to advertise publicly in gossip. \
                      Useful for validators running behind a load balancer or proxy \
                      [default: use --rpc-bind-address / --rpc-port]"),
        )
        .arg(
            Arg::with_name("dynamic_port_range")
                .long("dynamic-port-range")
                .value_name("MIN_PORT-MAX_PORT")
                .takes_value(true)
                .default_value(&default_args.dynamic_port_range)
                .validator(port_range_validator)
                .help("Range to use for dynamically assigned ports"),
        )
        .arg(
            Arg::with_name("maximum_local_snapshot_age")
                .long("maximum-local-snapshot-age")
                .value_name("NUMBER_OF_SLOTS")
                .takes_value(true)
                .default_value(&default_args.maximum_local_snapshot_age)
                .help("Reuse a local snapshot if it's less than this many \
                       slots behind the highest snapshot available for \
                       download from other validators"),
        )
        .arg(
            Arg::with_name("no_incremental_snapshots")
                .long("no-incremental-snapshots")
                .takes_value(false)
                .help("Disable incremental snapshots")
                .long_help("Disable incremental snapshots by setting this flag. \
                   When enabled, --snapshot-interval-slots will set the \
                   incremental snapshot interval. To set the full snapshot \
                   interval, use --full-snapshot-interval-slots.")
        )
        .arg(
            Arg::with_name("incremental_snapshot_interval_slots")
                .long("incremental-snapshot-interval-slots")
                .alias("snapshot-interval-slots")
                .value_name("NUMBER")
                .takes_value(true)
                .default_value(&default_args.incremental_snapshot_archive_interval_slots)
                .help("Number of slots between generating snapshots, \
                      0 to disable snapshots"),
        )
        .arg(
            Arg::with_name("full_snapshot_interval_slots")
                .long("full-snapshot-interval-slots")
                .value_name("NUMBER")
                .takes_value(true)
                .default_value(&default_args.full_snapshot_archive_interval_slots)
                .help("Number of slots between generating full snapshots. \
                    Must be a multiple of the incremental snapshot interval.")
        )
        .arg(
            Arg::with_name("maximum_full_snapshots_to_retain")
                .long("maximum-full-snapshots-to-retain")
                .alias("maximum-snapshots-to-retain")
                .value_name("NUMBER")
                .takes_value(true)
                .default_value(&default_args.maximum_full_snapshot_archives_to_retain)
                .validator(validate_maximum_full_snapshot_archives_to_retain)
                .help("The maximum number of full snapshot archives to hold on to when purging older snapshots.")
        )
        .arg(
            Arg::with_name("maximum_incremental_snapshots_to_retain")
                .long("maximum-incremental-snapshots-to-retain")
                .value_name("NUMBER")
                .takes_value(true)
                .default_value(&default_args.maximum_incremental_snapshot_archives_to_retain)
                .validator(validate_maximum_incremental_snapshot_archives_to_retain)
                .help("The maximum number of incremental snapshot archives to hold on to when purging older snapshots.")
        )
        .arg(
            Arg::with_name("snapshot_packager_niceness_adj")
                .long("snapshot-packager-niceness-adjustment")
                .value_name("ADJUSTMENT")
                .takes_value(true)
                .validator(solana_perf::thread::is_niceness_adjustment_valid)
                .default_value(&default_args.snapshot_packager_niceness_adjustment)
                .help("Add this value to niceness of snapshot packager thread. Negative value \
                      increases priority, positive value decreases priority.")
        )
        .arg(
            Arg::with_name("minimal_snapshot_download_speed")
                .long("minimal-snapshot-download-speed")
                .value_name("MINIMAL_SNAPSHOT_DOWNLOAD_SPEED")
                .takes_value(true)
                .default_value(&default_args.min_snapshot_download_speed)
                .help("The minimal speed of snapshot downloads measured in bytes/second. \
                      If the initial download speed falls below this threshold, the system will \
                      retry the download against a different rpc node."),
        )
        .arg(
            Arg::with_name("maximum_snapshot_download_abort")
                .long("maximum-snapshot-download-abort")
                .value_name("MAXIMUM_SNAPSHOT_DOWNLOAD_ABORT")
                .takes_value(true)
                .default_value(&default_args.max_snapshot_download_abort)
                .help("The maximum number of times to abort and retry when encountering a \
                      slow snapshot download."),
        )
        .arg(
            Arg::with_name("contact_debug_interval")
                .long("contact-debug-interval")
                .value_name("CONTACT_DEBUG_INTERVAL")
                .takes_value(true)
                .default_value(&default_args.contact_debug_interval)
                .help("Milliseconds between printing contact debug from gossip."),
        )
        .arg(
            Arg::with_name("no_poh_speed_test")
                .long("no-poh-speed-test")
                .hidden(hidden_unless_forced())
                .help("Skip the check for PoH speed."),
        )
        .arg(
            Arg::with_name("no_os_network_limits_test")
                .hidden(hidden_unless_forced())
                .long("no-os-network-limits-test")
                .help("Skip checks for OS network limits.")
        )
        .arg(
            Arg::with_name("no_os_memory_stats_reporting")
                .long("no-os-memory-stats-reporting")
                .hidden(hidden_unless_forced())
                .help("Disable reporting of OS memory statistics.")
        )
        .arg(
            Arg::with_name("no_os_network_stats_reporting")
                .long("no-os-network-stats-reporting")
                .hidden(hidden_unless_forced())
                .help("Disable reporting of OS network statistics.")
        )
        .arg(
            Arg::with_name("no_os_cpu_stats_reporting")
                .long("no-os-cpu-stats-reporting")
                .hidden(hidden_unless_forced())
                .help("Disable reporting of OS CPU statistics.")
        )
        .arg(
            Arg::with_name("no_os_disk_stats_reporting")
                .long("no-os-disk-stats-reporting")
                .hidden(hidden_unless_forced())
                .help("Disable reporting of OS disk statistics.")
        )
        .arg(
            Arg::with_name("snapshot_version")
                .long("snapshot-version")
                .value_name("SNAPSHOT_VERSION")
                .validator(is_parsable::<SnapshotVersion>)
                .takes_value(true)
                .default_value(default_args.snapshot_version.into())
                .help("Output snapshot version"),
        )
        .arg(
            Arg::with_name("limit_ledger_size")
                .long("limit-ledger-size")
                .value_name("SHRED_COUNT")
                .takes_value(true)
                .min_values(0)
                .max_values(1)
                /* .default_value() intentionally not used here! */
                .help("Keep this amount of shreds in root slots."),
        )
        .arg(
            Arg::with_name("rocksdb_shred_compaction")
                .long("rocksdb-shred-compaction")
                .value_name("ROCKSDB_COMPACTION_STYLE")
                .takes_value(true)
                .possible_values(&["level", "fifo"])
                .default_value(&default_args.rocksdb_shred_compaction)
                .help("Controls how RocksDB compacts shreds. \
                       *WARNING*: You will lose your ledger data when you switch between options. \
                       Possible values are: \
                       'level': stores shreds using RocksDB's default (level) compaction. \
                       'fifo': stores shreds under RocksDB's FIFO compaction. \
                           This option is more efficient on disk-write-bytes of the ledger store."),
        )
        .arg(
            Arg::with_name("rocksdb_fifo_shred_storage_size")
                .long("rocksdb-fifo-shred-storage-size")
                .value_name("SHRED_STORAGE_SIZE_BYTES")
                .takes_value(true)
                .validator(is_parsable::<u64>)
                .help("The shred storage size in bytes. \
                       The suggested value is at least 50% of your ledger storage size. \
                       If this argument is unspecified, we will assign a proper \
                       value based on --limit-ledger-size.  If --limit-ledger-size \
                       is not presented, it means there is no limitation on the ledger \
                       size and thus rocksdb_fifo_shred_storage_size will also be \
                       unbounded."),
        )
        .arg(
            Arg::with_name("rocksdb_ledger_compression")
                .hidden(hidden_unless_forced())
                .long("rocksdb-ledger-compression")
                .value_name("COMPRESSION_TYPE")
                .takes_value(true)
                .possible_values(&["none", "lz4", "snappy", "zlib"])
                .default_value(&default_args.rocksdb_ledger_compression)
                .help("The compression algorithm that is used to compress \
                       transaction status data.  \
                       Turning on compression can save ~10% of the ledger size."),
        )
        .arg(
            Arg::with_name("rocksdb_perf_sample_interval")
                .hidden(hidden_unless_forced())
                .long("rocksdb-perf-sample-interval")
                .value_name("ROCKS_PERF_SAMPLE_INTERVAL")
                .takes_value(true)
                .validator(is_parsable::<usize>)
                .default_value(&default_args.rocksdb_perf_sample_interval)
                .help("Controls how often RocksDB read/write performance sample is collected. \
                       Reads/writes perf samples are collected in 1 / ROCKS_PERF_SAMPLE_INTERVAL sampling rate."),
        )
        .arg(
            Arg::with_name("skip_startup_ledger_verification")
                .long("skip-startup-ledger-verification")
                .takes_value(false)
                .help("Skip ledger verification at validator bootup."),
        )
        .arg(
            Arg::with_name("cuda")
                .long("cuda")
                .takes_value(false)
                .help("Use CUDA"),
        )
        .arg(
            clap::Arg::with_name("require_tower")
                .long("require-tower")
                .takes_value(false)
                .help("Refuse to start if saved tower state is not found"),
        )
        .arg(
            Arg::with_name("expected_genesis_hash")
                .long("expected-genesis-hash")
                .value_name("HASH")
                .takes_value(true)
                .validator(hash_validator)
                .help("Require the genesis have this hash"),
        )
        .arg(
            Arg::with_name("expected_bank_hash")
                .long("expected-bank-hash")
                .value_name("HASH")
                .takes_value(true)
                .validator(hash_validator)
                .help("When wait-for-supermajority <x>, require the bank at <x> to have this hash"),
        )
        .arg(
            Arg::with_name("expected_shred_version")
                .long("expected-shred-version")
                .value_name("VERSION")
                .takes_value(true)
                .validator(is_parsable::<u16>)
                .help("Require the shred version be this value"),
        )
        .arg(
            Arg::with_name("logfile")
                .short("o")
                .long("log")
                .value_name("FILE")
                .takes_value(true)
                .help("Redirect logging to the specified file, '-' for standard error. \
                       Sending the SIGUSR1 signal to the validator process will cause it \
                       to re-open the log file"),
        )
        .arg(
            Arg::with_name("wait_for_supermajority")
                .long("wait-for-supermajority")
                .requires("expected_bank_hash")
                .value_name("SLOT")
                .validator(is_slot)
                .help("After processing the ledger and the next slot is SLOT, wait until a \
                       supermajority of stake is visible on gossip before starting PoH"),
        )
        .arg(
            Arg::with_name("no_wait_for_vote_to_start_leader")
                .hidden(hidden_unless_forced())
                .long("no-wait-for-vote-to-start-leader")
                .help("If the validator starts up with no ledger, it will wait to start block
                      production until it sees a vote land in a rooted slot. This prevents
                      double signing. Turn off to risk double signing a block."),
        )
        .arg(
            Arg::with_name("hard_forks")
                .long("hard-fork")
                .value_name("SLOT")
                .validator(is_slot)
                .multiple(true)
                .takes_value(true)
                .help("Add a hard fork at this slot"),
        )
        .arg(
            Arg::with_name("known_validators")
                .alias("trusted-validator")
                .long("known-validator")
                .validator(is_pubkey)
                .value_name("VALIDATOR IDENTITY")
                .multiple(true)
                .takes_value(true)
                .help("A snapshot hash must be published in gossip by this validator to be accepted. \
                       May be specified multiple times. If unspecified any snapshot hash will be accepted"),
        )
        .arg(
            Arg::with_name("debug_key")
                .long("debug-key")
                .validator(is_pubkey)
                .value_name("ADDRESS")
                .multiple(true)
                .takes_value(true)
                .help("Log when transactions are processed which reference a given key."),
        )
        .arg(
            Arg::with_name("only_known_rpc")
                .alias("no-untrusted-rpc")
                .long("only-known-rpc")
                .takes_value(false)
                .requires("known_validators")
                .help("Use the RPC service of known validators only")
        )
        .arg(
            Arg::with_name("repair_validators")
                .long("repair-validator")
                .validator(is_pubkey)
                .value_name("VALIDATOR IDENTITY")
                .multiple(true)
                .takes_value(true)
                .help("A list of validators to request repairs from. If specified, repair will not \
                       request from validators outside this set [default: all validators]")
        )
        .arg(
            Arg::with_name("repair_whitelist")
                .hidden(hidden_unless_forced())
                .long("repair-whitelist")
                .validator(is_pubkey)
                .value_name("VALIDATOR IDENTITY")
                .multiple(true)
                .takes_value(true)
                .help("A list of validators to prioritize repairs from. If specified, repair requests \
                       from validators in the list will be prioritized over requests from other validators. \
                       [default: all validators]")
        )
        .arg(
            Arg::with_name("gossip_validators")
                .long("gossip-validator")
                .validator(is_pubkey)
                .value_name("VALIDATOR IDENTITY")
                .multiple(true)
                .takes_value(true)
                .help("A list of validators to gossip with.  If specified, gossip \
                      will not push/pull from from validators outside this set. \
                      [default: all validators]")
        )
        .arg(
            Arg::with_name("tpu_coalesce_ms")
                .long("tpu-coalesce-ms")
                .value_name("MILLISECS")
                .takes_value(true)
                .validator(is_parsable::<u64>)
                .help("Milliseconds to wait in the TPU receiver for packet coalescing."),
        )
        .arg(
            Arg::with_name("tpu_use_quic")
                .long("tpu-use-quic")
                .takes_value(false)
                .hidden(hidden_unless_forced())
                .conflicts_with("tpu_disable_quic")
                .help("Use QUIC to send transactions."),
        )
        .arg(
            Arg::with_name("tpu_disable_quic")
                .long("tpu-disable-quic")
                .takes_value(false)
                .help("Do not use QUIC to send transactions."),
        )
        .arg(
            Arg::with_name("tpu_enable_udp")
                .long("tpu-enable-udp")
                .takes_value(false)
                .help("Enable UDP for receiving/sending transactions."),
        )
        .arg(
            Arg::with_name("tpu_connection_pool_size")
                .long("tpu-connection-pool-size")
                .takes_value(true)
                .default_value(&default_args.tpu_connection_pool_size)
                .validator(is_parsable::<usize>)
                .help("Controls the TPU connection pool size per remote address"),
        )
        .arg(
            Arg::with_name("staked_nodes_overrides")
                .long("staked-nodes-overrides")
                .value_name("PATH")
                .takes_value(true)
                .help("Provide path to a yaml file with custom overrides for stakes of specific
                            identities. Overriding the amount of stake this validator considers
                            as valid for other peers in network. The stake amount is used for calculating
                            number of QUIC streams permitted from the peer and vote packet sender stage.
                            Format of the file: `staked_map_id: {<pubkey>: <SOL stake amount>}"),
        )
        .arg(
            Arg::with_name("bind_address")
                .long("bind-address")
                .value_name("HOST")
                .takes_value(true)
                .validator(solana_net_utils::is_host)
                .default_value(&default_args.bind_address)
                .help("IP address to bind the validator ports"),
        )
        .arg(
            Arg::with_name("rpc_bind_address")
                .long("rpc-bind-address")
                .value_name("HOST")
                .takes_value(true)
                .validator(solana_net_utils::is_host)
                .help("IP address to bind the RPC port [default: 127.0.0.1 if --private-rpc is present, otherwise use --bind-address]"),
        )
        .arg(
            Arg::with_name("rpc_threads")
                .long("rpc-threads")
                .value_name("NUMBER")
                .validator(is_parsable::<usize>)
                .takes_value(true)
                .default_value(&default_args.rpc_threads)
                .help("Number of threads to use for servicing RPC requests"),
        )
        .arg(
            Arg::with_name("rpc_niceness_adj")
                .long("rpc-niceness-adjustment")
                .value_name("ADJUSTMENT")
                .takes_value(true)
                .validator(solana_perf::thread::is_niceness_adjustment_valid)
                .default_value(&default_args.rpc_niceness_adjustment)
                .help("Add this value to niceness of RPC threads. Negative value \
                      increases priority, positive value decreases priority.")
        )
        .arg(
            Arg::with_name("rpc_bigtable_timeout")
                .long("rpc-bigtable-timeout")
                .value_name("SECONDS")
                .validator(is_parsable::<u64>)
                .takes_value(true)
                .default_value(&default_args.rpc_bigtable_timeout)
                .help("Number of seconds before timing out RPC requests backed by BigTable"),
        )
        .arg(
            Arg::with_name("rpc_bigtable_instance_name")
                .long("rpc-bigtable-instance-name")
                .takes_value(true)
                .value_name("INSTANCE_NAME")
                .default_value(&default_args.rpc_bigtable_instance_name)
                .help("Name of the Bigtable instance to upload to")
        )
        .arg(
            Arg::with_name("rpc_bigtable_app_profile_id")
                .long("rpc-bigtable-app-profile-id")
                .takes_value(true)
                .value_name("APP_PROFILE_ID")
                .default_value(&default_args.rpc_bigtable_app_profile_id)
                .help("Bigtable application profile id to use in requests")
        )
        .arg(
            Arg::with_name("rpc_bigtable_max_message_size")
                .long("rpc-bigtable-max-message-size")
                .value_name("BYTES")
                .validator(is_parsable::<usize>)
                .takes_value(true)
                .default_value(&default_args.rpc_bigtable_max_message_size)
                .help("Max encoding and decoding message size used in Bigtable Grpc client"),
        )
        .arg(
            Arg::with_name("rpc_pubsub_worker_threads")
                .long("rpc-pubsub-worker-threads")
                .takes_value(true)
                .value_name("NUMBER")
                .validator(is_parsable::<usize>)
                .default_value(&default_args.rpc_pubsub_worker_threads)
                .help("PubSub worker threads"),
        )
        .arg(
            Arg::with_name("rpc_pubsub_enable_block_subscription")
                .long("rpc-pubsub-enable-block-subscription")
                .requires("enable_rpc_transaction_history")
                .takes_value(false)
                .help("Enable the unstable RPC PubSub `blockSubscribe` subscription"),
        )
        .arg(
            Arg::with_name("rpc_pubsub_enable_vote_subscription")
                .long("rpc-pubsub-enable-vote-subscription")
                .takes_value(false)
                .help("Enable the unstable RPC PubSub `voteSubscribe` subscription"),
        )
        .arg(
            Arg::with_name("rpc_pubsub_max_connections")
                .long("rpc-pubsub-max-connections")
                .value_name("NUMBER")
                .takes_value(true)
                .validator(is_parsable::<usize>)
                .hidden(hidden_unless_forced())
                .help("The maximum number of connections that RPC PubSub will support. \
                       This is a hard limit and no new connections beyond this limit can \
                       be made until an old connection is dropped. (Obsolete)"),
        )
        .arg(
            Arg::with_name("rpc_pubsub_max_fragment_size")
                .long("rpc-pubsub-max-fragment-size")
                .value_name("BYTES")
                .takes_value(true)
                .validator(is_parsable::<usize>)
                .hidden(hidden_unless_forced())
                .help("The maximum length in bytes of acceptable incoming frames. Messages longer \
                       than this will be rejected. (Obsolete)"),
        )
        .arg(
            Arg::with_name("rpc_pubsub_max_in_buffer_capacity")
                .long("rpc-pubsub-max-in-buffer-capacity")
                .value_name("BYTES")
                .takes_value(true)
                .validator(is_parsable::<usize>)
                .hidden(hidden_unless_forced())
                .help("The maximum size in bytes to which the incoming websocket buffer can grow. \
                      (Obsolete)"),
        )
        .arg(
            Arg::with_name("rpc_pubsub_max_out_buffer_capacity")
                .long("rpc-pubsub-max-out-buffer-capacity")
                .value_name("BYTES")
                .takes_value(true)
                .validator(is_parsable::<usize>)
                .hidden(hidden_unless_forced())
                .help("The maximum size in bytes to which the outgoing websocket buffer can grow. \
                       (Obsolete)"),
        )
        .arg(
            Arg::with_name("rpc_pubsub_max_active_subscriptions")
                .long("rpc-pubsub-max-active-subscriptions")
                .takes_value(true)
                .value_name("NUMBER")
                .validator(is_parsable::<usize>)
                .default_value(&default_args.rpc_pubsub_max_active_subscriptions)
                .help("The maximum number of active subscriptions that RPC PubSub will accept \
                       across all connections."),
        )
        .arg(
            Arg::with_name("rpc_pubsub_queue_capacity_items")
                .long("rpc-pubsub-queue-capacity-items")
                .takes_value(true)
                .value_name("NUMBER")
                .validator(is_parsable::<usize>)
                .default_value(&default_args.rpc_pubsub_queue_capacity_items)
                .help("The maximum number of notifications that RPC PubSub will store \
                       across all connections."),
        )
        .arg(
            Arg::with_name("rpc_pubsub_queue_capacity_bytes")
                .long("rpc-pubsub-queue-capacity-bytes")
                .takes_value(true)
                .value_name("BYTES")
                .validator(is_parsable::<usize>)
                .default_value(&default_args.rpc_pubsub_queue_capacity_bytes)
                .help("The maximum total size of notifications that RPC PubSub will store \
                       across all connections."),
        )
        .arg(
            Arg::with_name("rpc_pubsub_notification_threads")
                .long("rpc-pubsub-notification-threads")
                .requires("full_rpc_api")
                .takes_value(true)
                .value_name("NUM_THREADS")
                .validator(is_parsable::<usize>)
                .help("The maximum number of threads that RPC PubSub will use \
                       for generating notifications. 0 will disable RPC PubSub notifications"),
        )
        .arg(
            Arg::with_name("rpc_send_transaction_retry_ms")
                .long("rpc-send-retry-ms")
                .value_name("MILLISECS")
                .takes_value(true)
                .validator(is_parsable::<u64>)
                .default_value(&default_args.rpc_send_transaction_retry_ms)
                .help("The rate at which transactions sent via rpc service are retried."),
        )
        .arg(
            Arg::with_name("rpc_send_transaction_batch_ms")
                .long("rpc-send-batch-ms")
                .value_name("MILLISECS")
                .hidden(hidden_unless_forced())
                .takes_value(true)
                .validator(|s| is_within_range(s, 1..=MAX_BATCH_SEND_RATE_MS))
                .default_value(&default_args.rpc_send_transaction_batch_ms)
                .help("The rate at which transactions sent via rpc service are sent in batch."),
        )
        .arg(
            Arg::with_name("rpc_send_transaction_leader_forward_count")
                .long("rpc-send-leader-count")
                .value_name("NUMBER")
                .takes_value(true)
                .validator(is_parsable::<u64>)
                .default_value(&default_args.rpc_send_transaction_leader_forward_count)
                .help("The number of upcoming leaders to which to forward transactions sent via rpc service."),
        )
        .arg(
            Arg::with_name("rpc_send_transaction_default_max_retries")
                .long("rpc-send-default-max-retries")
                .value_name("NUMBER")
                .takes_value(true)
                .validator(is_parsable::<usize>)
                .help("The maximum number of transaction broadcast retries when unspecified by the request, otherwise retried until expiration."),
        )
        .arg(
            Arg::with_name("rpc_send_transaction_service_max_retries")
                .long("rpc-send-service-max-retries")
                .value_name("NUMBER")
                .takes_value(true)
                .validator(is_parsable::<usize>)
                .default_value(&default_args.rpc_send_transaction_service_max_retries)
                .help("The maximum number of transaction broadcast retries, regardless of requested value."),
        )
        .arg(
            Arg::with_name("rpc_send_transaction_batch_size")
                .long("rpc-send-batch-size")
                .value_name("NUMBER")
                .hidden(hidden_unless_forced())
                .takes_value(true)
                .validator(|s| is_within_range(s, 1..=MAX_TRANSACTION_BATCH_SIZE))
                .default_value(&default_args.rpc_send_transaction_batch_size)
                .help("The size of transactions to be sent in batch."),
        )
        .arg(
            Arg::with_name("rpc_scan_and_fix_roots")
                .long("rpc-scan-and-fix-roots")
                .takes_value(false)
                .requires("enable_rpc_transaction_history")
                .help("Verifies blockstore roots on boot and fixes any gaps"),
        )
        .arg(
            Arg::with_name("rpc_max_request_body_size")
                .long("rpc-max-request-body-size")
                .value_name("BYTES")
                .takes_value(true)
                .validator(is_parsable::<usize>)
                .default_value(&default_args.rpc_max_request_body_size)
                .help("The maximum request body size accepted by rpc service"),
        )
        .arg(
            Arg::with_name("enable_accountsdb_repl")
                .long("enable-accountsdb-repl")
                .takes_value(false)
                .hidden(hidden_unless_forced())
                .help("Enable AccountsDb Replication"),
        )
        .arg(
            Arg::with_name("accountsdb_repl_bind_address")
                .long("accountsdb-repl-bind-address")
                .value_name("HOST")
                .takes_value(true)
                .validator(solana_net_utils::is_host)
                .hidden(hidden_unless_forced())
                .help("IP address to bind the AccountsDb Replication port [default: use --bind-address]"),
        )
        .arg(
            Arg::with_name("accountsdb_repl_port")
                .long("accountsdb-repl-port")
                .value_name("PORT")
                .takes_value(true)
                .validator(port_validator)
                .hidden(hidden_unless_forced())
                .help("Enable AccountsDb Replication Service on this port"),
        )
        .arg(
            Arg::with_name("accountsdb_repl_threads")
                .long("accountsdb-repl-threads")
                .value_name("NUMBER")
                .validator(is_parsable::<usize>)
                .takes_value(true)
                .default_value(&default_args.accountsdb_repl_threads)
                .hidden(hidden_unless_forced())
                .help("Number of threads to use for servicing AccountsDb Replication requests"),
        )
        .arg(
            Arg::with_name("geyser_plugin_config")
                .long("geyser-plugin-config")
                .alias("accountsdb-plugin-config")
                .value_name("FILE")
                .takes_value(true)
                .multiple(true)
                .help("Specify the configuration file for the Geyser plugin."),
        )
        .arg(
            Arg::with_name("snapshot_archive_format")
                .long("snapshot-archive-format")
                .alias("snapshot-compression") // Legacy name used by Solana v1.5.x and older
                .possible_values(SUPPORTED_ARCHIVE_COMPRESSION)
                .default_value(&default_args.snapshot_archive_format)
                .value_name("ARCHIVE_TYPE")
                .takes_value(true)
                .help("Snapshot archive format to use."),
        )
        .arg(
            Arg::with_name("max_genesis_archive_unpacked_size")
                .long("max-genesis-archive-unpacked-size")
                .value_name("NUMBER")
                .takes_value(true)
                .default_value(&default_args.genesis_archive_unpacked_size)
                .help(
                    "maximum total uncompressed file size of downloaded genesis archive",
                ),
        )
        .arg(
            Arg::with_name("wal_recovery_mode")
                .long("wal-recovery-mode")
                .value_name("MODE")
                .takes_value(true)
                .possible_values(&[
                    "tolerate_corrupted_tail_records",
                    "absolute_consistency",
                    "point_in_time",
                    "skip_any_corrupted_record"])
                .help(
                    "Mode to recovery the ledger db write ahead log."
                ),
        )
        .arg(
            Arg::with_name("poh_pinned_cpu_core")
                .hidden(hidden_unless_forced())
                .long("experimental-poh-pinned-cpu-core")
                .takes_value(true)
                .value_name("CPU_CORE_INDEX")
                .validator(|s| {
                    let core_index = usize::from_str(&s).map_err(|e| e.to_string())?;
                    let max_index = core_affinity::get_core_ids().map(|cids| cids.len() - 1).unwrap_or(0);
                    if core_index > max_index {
                        return Err(format!("core index must be in the range [0, {max_index}]"));
                    }
                    Ok(())
                })
                .help("EXPERIMENTAL: Specify which CPU core PoH is pinned to"),
        )
        .arg(
            Arg::with_name("poh_hashes_per_batch")
                .hidden(hidden_unless_forced())
                .long("poh-hashes-per-batch")
                .takes_value(true)
                .value_name("NUM")
                .help("Specify hashes per batch in PoH service"),
        )
        .arg(
            Arg::with_name("process_ledger_before_services")
                .long("process-ledger-before-services")
                .hidden(hidden_unless_forced())
                .help("Process the local ledger fully before starting networking services")
        )
        .arg(
            Arg::with_name("account_indexes")
                .long("account-index")
                .takes_value(true)
                .multiple(true)
                .possible_values(&["program-id", "spl-token-owner", "spl-token-mint"])
                .value_name("INDEX")
                .help("Enable an accounts index, indexed by the selected account field"),
        )
        .arg(
            Arg::with_name("account_index_exclude_key")
                .long(EXCLUDE_KEY)
                .takes_value(true)
                .validator(is_pubkey)
                .multiple(true)
                .value_name("KEY")
                .help("When account indexes are enabled, exclude this key from the index."),
        )
        .arg(
            Arg::with_name("account_index_include_key")
                .long(INCLUDE_KEY)
                .takes_value(true)
                .validator(is_pubkey)
                .conflicts_with("account_index_exclude_key")
                .multiple(true)
                .value_name("KEY")
                .help("When account indexes are enabled, only include specific keys in the index. This overrides --account-index-exclude-key."),
        )
        .arg(
            Arg::with_name("accounts_db_verify_refcounts")
                .long("accounts-db-verify-refcounts")
                .help("Debug option to scan all append vecs and verify account index refcounts prior to clean")
                .hidden(hidden_unless_forced())
        )
        .arg(
<<<<<<< HEAD
=======
            Arg::with_name("accounts_db_test_skip_rewrites")
                .long("accounts-db-test-skip-rewrites")
                .help("Debug option to skip rewrites for rent-exempt accounts but still add them in bank delta hash calculation")
                .hidden(hidden_unless_forced())
        )
        .arg(
>>>>>>> 5d824a36
            Arg::with_name("no_skip_initial_accounts_db_clean")
                .long("no-skip-initial-accounts-db-clean")
                .help("Do not skip the initial cleaning of accounts when verifying snapshot bank")
                .hidden(hidden_unless_forced())
                .conflicts_with("accounts_db_skip_shrink")
        )
        .arg(
            Arg::with_name("accounts_db_create_ancient_storage_packed")
                .long("accounts-db-create-ancient-storage-packed")
                .help("Create ancient storages in one shot instead of appending.")
                .hidden(hidden_unless_forced()),
            )
        .arg(
            Arg::with_name("accounts_db_ancient_append_vecs")
                .long("accounts-db-ancient-append-vecs")
                .value_name("SLOT-OFFSET")
                .validator(is_parsable::<i64>)
                .takes_value(true)
                .help("AppendVecs that are older than (slots_per_epoch - SLOT-OFFSET) are squashed together.")
                .hidden(hidden_unless_forced()),
        )
        .arg(
            Arg::with_name("accounts_db_cache_limit_mb")
                .long("accounts-db-cache-limit-mb")
                .value_name("MEGABYTES")
                .validator(is_parsable::<u64>)
                .takes_value(true)
                .help("How large the write cache for account data can become. If this is exceeded, the cache is flushed more aggressively."),
        )
        .arg(
            Arg::with_name("accounts_index_scan_results_limit_mb")
                .long("accounts-index-scan-results-limit-mb")
                .value_name("MEGABYTES")
                .validator(is_parsable::<usize>)
                .takes_value(true)
                .help("How large accumulated results from an accounts index scan can become. If this is exceeded, the scan aborts."),
        )
        .arg(
            Arg::with_name("accounts_index_memory_limit_mb")
                .long("accounts-index-memory-limit-mb")
                .value_name("MEGABYTES")
                .validator(is_parsable::<usize>)
                .takes_value(true)
                .help("How much memory the accounts index can consume. If this is exceeded, some account index entries will be stored on disk."),
        )
        .arg(
            Arg::with_name("accounts_index_bins")
                .long("accounts-index-bins")
                .value_name("BINS")
                .validator(is_pow2)
                .takes_value(true)
                .help("Number of bins to divide the accounts index into"),
        )
        .arg(
            Arg::with_name("partitioned_epoch_rewards_compare_calculation")
                .long("partitioned-epoch-rewards-compare-calculation")
                .takes_value(false)
                .help("Do normal epoch rewards distribution, but also calculate rewards using the partitioned rewards code path and compare the resulting vote and stake accounts")
                .hidden(hidden_unless_forced())
        )
        .arg(
            Arg::with_name("partitioned_epoch_rewards_force_enable_single_slot")
                .long("partitioned-epoch-rewards-force-enable-single-slot")
                .takes_value(false)
                .help("Force the partitioned rewards distribution, but distribute all rewards in the first slot in the epoch. This should match consensus with the normal rewards distribution.")
                .conflicts_with("partitioned_epoch_rewards_compare_calculation")
                .hidden(hidden_unless_forced())
        )
        .arg(
            Arg::with_name("accounts_index_path")
                .long("accounts-index-path")
                .value_name("PATH")
                .takes_value(true)
                .multiple(true)
                .help("Persistent accounts-index location. \
                       May be specified multiple times. \
                       [default: [ledger]/accounts_index]"),
        )
<<<<<<< HEAD
        .arg(Arg::with_name("accounts_filler_count")
            .long("accounts-filler-count")
            .value_name("COUNT")
            .validator(is_parsable::<usize>)
            .takes_value(true)
            .default_value(&default_args.accounts_filler_count)
            .help("How many accounts to add to stress the system. Accounts are ignored in operations related to correctness.")
            .hidden(hidden_unless_forced()))
        .arg(Arg::with_name("accounts_filler_size")
            .long("accounts-filler-size")
            .value_name("BYTES")
            .validator(is_parsable::<usize>)
            .takes_value(true)
            .default_value(&default_args.accounts_filler_size)
            .requires("accounts_filler_count")
            .help("Size per filler account in bytes.")
            .hidden(hidden_unless_forced()))
=======
>>>>>>> 5d824a36
        .arg(
            Arg::with_name("accounts_db_test_hash_calculation")
                .long("accounts-db-test-hash-calculation")
                .help("Enables testing of hash calculation using stores in \
                      AccountsHashVerifier. This has a computational cost."),
        )
        .arg(
            Arg::with_name("accounts_shrink_optimize_total_space")
                .long("accounts-shrink-optimize-total-space")
                .takes_value(true)
                .value_name("BOOLEAN")
                .default_value(&default_args.accounts_shrink_optimize_total_space)
                .help("When this is set to true, the system will shrink the most \
                       sparse accounts and when the overall shrink ratio is above \
                       the specified accounts-shrink-ratio, the shrink will stop and \
                       it will skip all other less sparse accounts."),
        )
        .arg(
            Arg::with_name("accounts_shrink_ratio")
                .long("accounts-shrink-ratio")
                .takes_value(true)
                .value_name("RATIO")
                .default_value(&default_args.accounts_shrink_ratio)
                .help("Specifies the shrink ratio for the accounts to be shrunk. \
                       The shrink ratio is defined as the ratio of the bytes alive over the  \
                       total bytes used. If the account's shrink ratio is less than this ratio \
                       it becomes a candidate for shrinking. The value must between 0. and 1.0 \
                       inclusive."),
        )
        .arg(
            Arg::with_name("allow_private_addr")
                .long("allow-private-addr")
                .takes_value(false)
                .help("Allow contacting private ip addresses")
                .hidden(hidden_unless_forced()),
        )
        .arg(
            Arg::with_name("log_messages_bytes_limit")
                .long("log-messages-bytes-limit")
                .takes_value(true)
                .validator(is_parsable::<usize>)
                .value_name("BYTES")
                .help("Maximum number of bytes written to the program log before truncation")
        )
        .arg(
            Arg::with_name("replay_slots_concurrently")
                .long("replay-slots-concurrently")
                .help("Allow concurrent replay of slots on different forks")
        )
        .arg(
            Arg::with_name("banking_trace_dir_byte_limit")
                // expose friendly alternative name to cli than internal
                // implementation-oriented one
                .long("enable-banking-trace")
                .value_name("BYTES")
                .validator(is_parsable::<DirByteLimit>)
                .takes_value(true)
                // Firstly, zero limit value causes tracer to be disabled
                // altogether, intuitively. On the other hand, this non-zero
                // default doesn't enable banking tracer unless this flag is
                // explicitly given, similar to --limit-ledger-size.
                // see configure_banking_trace_dir_byte_limit() for this.
                .default_value(&default_args.banking_trace_dir_byte_limit)
                .help("Enables the banking trace explicitly, which is enabled by default and \
                       writes trace files for simulate-leader-blocks, retaining up to the default \
                       or specified total bytes in the ledger. This flag can be used to override \
                       its byte limit.")
        )
        .arg(
            Arg::with_name("disable_banking_trace")
                .long("disable-banking-trace")
                .conflicts_with("banking_trace_dir_byte_limit")
                .takes_value(false)
                .help("Disables the banking trace")
        )
        .arg(
            Arg::with_name("block_verification_method")
                .long("block-verification-method")
                .hidden(hidden_unless_forced())
                .value_name("METHOD")
                .takes_value(true)
                .possible_values(BlockVerificationMethod::cli_names())
                .help(BlockVerificationMethod::cli_message())
        )
        .arg(
            Arg::with_name("block_production_method")
                .long("block-production-method")
                .value_name("METHOD")
                .takes_value(true)
                .possible_values(BlockProductionMethod::cli_names())
                .help(BlockProductionMethod::cli_message())
        )
        .arg(
            Arg::with_name("wen_restart")
                .long("wen-restart")
                .hidden(hidden_unless_forced())
                .value_name("DIR")
                .takes_value(true)
                .required(false)
                .conflicts_with("wait_for_supermajority")
                .help(
                    "When specified, the validator will enter Wen Restart mode which
                    pauses normal activity. Validators in this mode will gossip their last
                    vote to reach consensus on a safe restart slot and repair all blocks
                    on the selected fork. The safe slot will be a descendant of the latest
                    optimistically confirmed slot to ensure we do not roll back any
                    optimistically confirmed slots.

                    The progress in this mode will be saved in the file location provided.
                    If consensus is reached, the validator will automatically exit and then
                    execute wait_for_supermajority logic so the cluster will resume execution.
                    The progress file will be kept around for future debugging.

                    After the cluster resumes normal operation, the validator arguments can
                    be adjusted to remove --wen_restart and update expected_shred_version to
                    the new shred_version agreed on in the consensus.

                    If wen_restart fails, refer to the progress file (in proto3 format) for
                    further debugging.
                ")
        )
        .args(&get_deprecated_arguments())
        .after_help("The default subcommand is run")
        .subcommand(
            SubCommand::with_name("exit")
                .about("Send an exit request to the validator")
                .arg(
                    Arg::with_name("force")
                        .short("f")
                        .long("force")
                        .takes_value(false)
                        .help("Request the validator exit immediately instead of waiting for a restart window")
                )
                .arg(
                    Arg::with_name("monitor")
                        .short("m")
                        .long("monitor")
                        .takes_value(false)
                        .help("Monitor the validator after sending the exit request")
                )
                .arg(
                    Arg::with_name("min_idle_time")
                        .long("min-idle-time")
                        .takes_value(true)
                        .validator(is_parsable::<usize>)
                        .value_name("MINUTES")
                        .default_value(&default_args.exit_min_idle_time)
                        .help("Minimum time that the validator should not be leader before restarting")
                )
                .arg(
                    Arg::with_name("max_delinquent_stake")
                        .long("max-delinquent-stake")
                        .takes_value(true)
                        .validator(is_valid_percentage)
                        .default_value(&default_args.exit_max_delinquent_stake)
                        .value_name("PERCENT")
                        .help("The maximum delinquent stake % permitted for an exit")
                )
                .arg(
                    Arg::with_name("skip_new_snapshot_check")
                        .long("skip-new-snapshot-check")
                        .help("Skip check for a new snapshot")
                )
                .arg(
                    Arg::with_name("skip_health_check")
                        .long("skip-health-check")
                        .help("Skip health check")
                )
        )
        .subcommand(
            SubCommand::with_name("authorized-voter")
                .about("Adjust the validator authorized voters")
                .setting(AppSettings::SubcommandRequiredElseHelp)
                .setting(AppSettings::InferSubcommands)
                .subcommand(
                    SubCommand::with_name("add")
                        .about("Add an authorized voter")
                        .arg(
                            Arg::with_name("authorized_voter_keypair")
                                .index(1)
                                .value_name("KEYPAIR")
                                .required(false)
                                .takes_value(true)
                                .validator(is_keypair)
                                .help("Path to keypair of the authorized voter to add \
                               [default: read JSON keypair from stdin]"),
                        )
                        .after_help("Note: the new authorized voter only applies to the \
                             currently running validator instance")
                )
                .subcommand(
                    SubCommand::with_name("remove-all")
                        .about("Remove all authorized voters")
                        .after_help("Note: the removal only applies to the \
                             currently running validator instance")
                )
        )
        .subcommand(
            SubCommand::with_name("contact-info")
                .about("Display the validator's contact info")
                .arg(
                    Arg::with_name("output")
                        .long("output")
                        .takes_value(true)
                        .value_name("MODE")
                        .possible_values(&["json", "json-compact"])
                        .help("Output display mode")
                )
        )
        .subcommand(SubCommand::with_name("repair-shred-from-peer")
                .about("Request a repair from the specified validator")
                .arg(
                    Arg::with_name("pubkey")
                        .long("pubkey")
                        .value_name("PUBKEY")
                        .required(false)
                        .takes_value(true)
                        .validator(is_pubkey)
                        .help("Identity pubkey of the validator to repair from")
                )
                .arg(
                    Arg::with_name("slot")
                        .long("slot")
                        .value_name("SLOT")
                        .takes_value(true)
                        .validator(is_parsable::<u64>)
                        .help("Slot to repair")
                )
                .arg(
                    Arg::with_name("shred")
                        .long("shred")
                        .value_name("SHRED")
                        .takes_value(true)
                        .validator(is_parsable::<u64>)
                        .help("Shred to repair")
                )
        )
        .subcommand(
            SubCommand::with_name("repair-whitelist")
                .about("Manage the validator's repair protocol whitelist")
                .setting(AppSettings::SubcommandRequiredElseHelp)
                .setting(AppSettings::InferSubcommands)
                .subcommand(
                    SubCommand::with_name("get")
                        .about("Display the validator's repair protocol whitelist")
                        .arg(
                            Arg::with_name("output")
                                .long("output")
                                .takes_value(true)
                                .value_name("MODE")
                                .possible_values(&["json", "json-compact"])
                                .help("Output display mode")
                        )
                )
                .subcommand(
                    SubCommand::with_name("set")
                        .about("Set the validator's repair protocol whitelist")
                        .setting(AppSettings::ArgRequiredElseHelp)
                        .arg(
                            Arg::with_name("whitelist")
                            .long("whitelist")
                            .validator(is_pubkey)
                            .value_name("VALIDATOR IDENTITY")
                            .multiple(true)
                            .takes_value(true)
                            .help("Set the validator's repair protocol whitelist")
                        )
                        .after_help("Note: repair protocol whitelist changes only apply to the currently \
                                    running validator instance")
                )
                .subcommand(
                    SubCommand::with_name("remove-all")
                        .about("Clear the validator's repair protocol whitelist")
                        .after_help("Note: repair protocol whitelist changes only apply to the currently \
                                    running validator instance")
                )
        )
        .subcommand(
            SubCommand::with_name("init")
                .about("Initialize the ledger directory then exit")
        )
        .subcommand(
            SubCommand::with_name("monitor")
                .about("Monitor the validator")
        )
        .subcommand(
            SubCommand::with_name("run")
                .about("Run the validator")
        )
        .subcommand(
            SubCommand::with_name("plugin")
                .about("Manage and view geyser plugins")
                .setting(AppSettings::SubcommandRequiredElseHelp)
                .setting(AppSettings::InferSubcommands)
                .subcommand(
                    SubCommand::with_name("list")
                        .about("List all current running gesyer plugins")
                )
                .subcommand(
                    SubCommand::with_name("unload")
                        .about("Unload a particular gesyer plugin. You must specify the gesyer plugin name")
                        .arg(
                            Arg::with_name("name")
                                .required(true)
                                .takes_value(true)
                        )
                )
                .subcommand(
                    SubCommand::with_name("reload")
                        .about("Reload a particular gesyer plugin. You must specify the gesyer plugin name and the new config path")
                        .arg(
                            Arg::with_name("name")
                                .required(true)
                                .takes_value(true)
                        )
                        .arg(
                            Arg::with_name("config")
                                .required(true)
                                .takes_value(true)
                        )
                )
                .subcommand(
                    SubCommand::with_name("load")
                        .about("Load a new gesyer plugin. You must specify the config path. Fails if overwriting (use reload)")
                        .arg(
                            Arg::with_name("config")
                                .required(true)
                                .takes_value(true)
                        )
                )
        )
        .subcommand(
            SubCommand::with_name("set-identity")
                .about("Set the validator identity")
                .arg(
                    Arg::with_name("identity")
                        .index(1)
                        .value_name("KEYPAIR")
                        .required(false)
                        .takes_value(true)
                        .validator(is_keypair)
                        .help("Path to validator identity keypair \
                           [default: read JSON keypair from stdin]")
                )
                .arg(
                    clap::Arg::with_name("require_tower")
                        .long("require-tower")
                        .takes_value(false)
                        .help("Refuse to set the validator identity if saved tower state is not found"),
                )
                .after_help("Note: the new identity only applies to the \
                         currently running validator instance")
        )
        .subcommand(
            SubCommand::with_name("set-log-filter")
                .about("Adjust the validator log filter")
                .arg(
                    Arg::with_name("filter")
                        .takes_value(true)
                        .index(1)
                        .help("New filter using the same format as the RUST_LOG environment variable")
                )
                .after_help("Note: the new filter only applies to the currently running validator instance")
        )
        .subcommand(
            SubCommand::with_name("staked-nodes-overrides")
                .about("Overrides stakes of specific node identities.")
                .arg(
                    Arg::with_name("path")
                        .value_name("PATH")
                        .takes_value(true)
                        .required(true)
                        .help("Provide path to a file with custom overrides for stakes of specific validator identities."),
                )
                .after_help("Note: the new staked nodes overrides only applies to the \
                         currently running validator instance")
        )
        .subcommand(
            SubCommand::with_name("wait-for-restart-window")
                .about("Monitor the validator for a good time to restart")
                .arg(
                    Arg::with_name("min_idle_time")
                        .long("min-idle-time")
                        .takes_value(true)
                        .validator(is_parsable::<usize>)
                        .value_name("MINUTES")
                        .default_value(&default_args.wait_for_restart_window_min_idle_time)
                        .help("Minimum time that the validator should not be leader before restarting")
                )
                .arg(
                    Arg::with_name("identity")
                        .long("identity")
                        .value_name("ADDRESS")
                        .takes_value(true)
                        .validator(is_pubkey_or_keypair)
                        .help("Validator identity to monitor [default: your validator]")
                )
                .arg(
                    Arg::with_name("max_delinquent_stake")
                        .long("max-delinquent-stake")
                        .takes_value(true)
                        .validator(is_valid_percentage)
                        .default_value(&default_args.wait_for_restart_window_max_delinquent_stake)
                        .value_name("PERCENT")
                        .help("The maximum delinquent stake % permitted for a restart")
                )
                .arg(
                    Arg::with_name("skip_new_snapshot_check")
                        .long("skip-new-snapshot-check")
                        .help("Skip check for a new snapshot")
                )
                .arg(
                    Arg::with_name("skip_health_check")
                        .long("skip-health-check")
                        .help("Skip health check")
                )
                .after_help("Note: If this command exits with a non-zero status \
                         then this not a good time for a restart")
        ).
        subcommand(
            SubCommand::with_name("set-public-address")
                .about("Specify addresses to advertise in gossip")
                .arg(
                    Arg::with_name("tpu_addr")
                        .long("tpu")
                        .value_name("HOST:PORT")
                        .takes_value(true)
                        .validator(solana_net_utils::is_host_port)
                        .help("TPU address to advertise in gossip")
                )
                .arg(
                    Arg::with_name("tpu_forwards_addr")
                        .long("tpu-forwards")
                        .value_name("HOST:PORT")
                        .takes_value(true)
                        .validator(solana_net_utils::is_host_port)
                        .help("TPU Forwards address to advertise in gossip")
                )
                .group(
                    ArgGroup::with_name("set_public_address_details")
                        .args(&["tpu_addr", "tpu_forwards_addr"])
                        .required(true)
                        .multiple(true)
                )
                .after_help("Note: At least one arg must be used. Using multiple is ok"),
        );
}

/// Deprecated argument description should be moved into the [`deprecated_arguments()`] function,
/// expressed as an instance of this type.
struct DeprecatedArg {
    /// Deprecated argument description, moved here as is.
    ///
    /// `hidden` property will be modified by [`deprecated_arguments()`] to only show this argument
    /// if [`hidden_unless_forced()`] says they should be displayed.
    arg: Arg<'static, 'static>,

    /// If simply replaced by a different argument, this is the name of the replacement.
    ///
    /// Content should be an argument name, as presented to users.
    replaced_by: Option<&'static str>,

    /// An explanation to be shown to the user if they still use this argument.
    ///
    /// Content should be a complete sentence or several, ending with a period.
    usage_warning: Option<&'static str>,
}

fn deprecated_arguments() -> Vec<DeprecatedArg> {
    let mut res = vec![];

    // This macro reduces indentation and removes some noise from the argument declaration list.
    macro_rules! add_arg {
        (
            $arg:expr
            $( , replaced_by: $replaced_by:expr )?
            $( , usage_warning: $usage_warning:expr )?
            $(,)?
        ) => {
            let replaced_by = add_arg!(@into-option $( $replaced_by )?);
            let usage_warning = add_arg!(@into-option $( $usage_warning )?);
            res.push(DeprecatedArg {
                arg: $arg,
                replaced_by,
                usage_warning,
            });
        };

        (@into-option) => { None };
        (@into-option $v:expr) => { Some($v) };
    }

    add_arg!(Arg::with_name("accounts_db_caching_enabled").long("accounts-db-caching-enabled"));
    add_arg!(
        Arg::with_name("accounts_db_index_hashing")
            .long("accounts-db-index-hashing")
            .help(
                "Enables the use of the index in hash calculation in \
                 AccountsHashVerifier/Accounts Background Service.",
            ),
        usage_warning: "The accounts hash is only calculated without using the index.",
    );
    add_arg!(
        Arg::with_name("accounts_db_skip_shrink")
            .long("accounts-db-skip-shrink")
            .help("Enables faster starting of validators by skipping startup clean and shrink."),
        usage_warning: "Enabled by default",
    );
    add_arg!(Arg::with_name("accounts_hash_interval_slots")
        .long("accounts-hash-interval-slots")
        .value_name("NUMBER")
        .takes_value(true)
        .help("Number of slots between verifying accounts hash.")
        .validator(|val| {
            if val.eq("0") {
                Err(String::from("Accounts hash interval cannot be zero"))
            } else {
                Ok(())
            }
        }));
    add_arg!(Arg::with_name("disable_accounts_disk_index")
        .long("disable-accounts-disk-index")
        .help("Disable the disk-based accounts index if it is enabled by default.")
        .conflicts_with("accounts_index_memory_limit_mb"));
    add_arg!(
        Arg::with_name("disable_quic_servers")
            .long("disable-quic-servers")
            .takes_value(false),
        usage_warning: "The quic server cannot be disabled.",
    );
    add_arg!(
        Arg::with_name("enable_cpi_and_log_storage")
            .long("enable-cpi-and-log-storage")
            .requires("enable_rpc_transaction_history")
            .takes_value(false)
            .help(
                "Include CPI inner instructions, logs and return data in the historical \
                 transaction info stored",
            ),
        replaced_by: "enable-extended-tx-metadata-storage",
    );
    add_arg!(
        Arg::with_name("enable_quic_servers")
            .long("enable-quic-servers"),
        usage_warning: "The quic server is now enabled by default.",
    );
    add_arg!(
        Arg::with_name("halt_on_known_validators_accounts_hash_mismatch")
            .alias("halt-on-trusted-validators-accounts-hash-mismatch")
            .long("halt-on-known-validators-accounts-hash-mismatch")
            .requires("known_validators")
            .takes_value(false)
            .help("Abort the validator if a bank hash mismatch is detected within known validator set"),
    );
    add_arg!(Arg::with_name("incremental_snapshots")
        .long("incremental-snapshots")
        .takes_value(false)
        .conflicts_with("no_incremental_snapshots")
        .help("Enable incremental snapshots")
        .long_help(
            "Enable incremental snapshots by setting this flag.  When enabled, \
                 --snapshot-interval-slots will set the incremental snapshot interval. To set the
                 full snapshot interval, use --full-snapshot-interval-slots.",
        ));
    add_arg!(Arg::with_name("minimal_rpc_api")
        .long("minimal-rpc-api")
        .takes_value(false)
        .help("Only expose the RPC methods required to serve snapshots to other nodes"));
    add_arg!(
        Arg::with_name("no_accounts_db_index_hashing")
            .long("no-accounts-db-index-hashing")
            .help(
                "This is obsolete. See --accounts-db-index-hashing. \
                   Disables the use of the index in hash calculation in \
                   AccountsHashVerifier/Accounts Background Service.",
            ),
        usage_warning: "The accounts hash is only calculated without using the index.",
    );
    add_arg!(
        Arg::with_name("no_check_vote_account")
            .long("no-check-vote-account")
            .takes_value(false)
            .conflicts_with("no_voting")
            .requires("entrypoint")
            .help("Skip the RPC vote account sanity check"),
        usage_warning: "Vote account sanity checks are no longer performed by default.",
    );
    add_arg!(Arg::with_name("no_rocksdb_compaction")
        .long("no-rocksdb-compaction")
        .takes_value(false)
        .help("Disable manual compaction of the ledger database"));
    add_arg!(Arg::with_name("rocksdb_compaction_interval")
        .long("rocksdb-compaction-interval-slots")
        .value_name("ROCKSDB_COMPACTION_INTERVAL_SLOTS")
        .takes_value(true)
        .help("Number of slots between compacting ledger"));
    add_arg!(Arg::with_name("rocksdb_max_compaction_jitter")
        .long("rocksdb-max-compaction-jitter-slots")
        .value_name("ROCKSDB_MAX_COMPACTION_JITTER_SLOTS")
        .takes_value(true)
        .help("Introduce jitter into the compaction to offset compaction operation"));
    add_arg!(
        Arg::with_name("skip_poh_verify")
            .long("skip-poh-verify")
            .takes_value(false)
            .help("Skip ledger verification at validator bootup."),
        replaced_by: "skip-startup-ledger-verification",
    );

    res
}

// Helper to add arguments that are no longer used but are being kept around to avoid breaking
// validator startup commands.
fn get_deprecated_arguments() -> Vec<Arg<'static, 'static>> {
    deprecated_arguments()
        .into_iter()
        .map(|info| {
            let arg = info.arg;
            // Hide all deprecated arguments by default.
            arg.hidden(hidden_unless_forced())
        })
        .collect()
}

pub fn warn_for_deprecated_arguments(matches: &ArgMatches) {
    for DeprecatedArg {
        arg,
        replaced_by,
        usage_warning,
    } in deprecated_arguments().into_iter()
    {
        if matches.is_present(arg.b.name) {
            let mut msg = format!("--{} is deprecated", arg.b.name.replace('_', "-"));
            if let Some(replaced_by) = replaced_by {
                msg.push_str(&format!(", please use --{replaced_by}"));
            }
            msg.push('.');
            if let Some(usage_warning) = usage_warning {
                msg.push_str(&format!("  {usage_warning}"));
                if !msg.ends_with('.') {
                    msg.push('.');
                }
            }
            warn!("{}", msg);
        }
    }
}

pub struct DefaultArgs {
    pub bind_address: String,
    pub dynamic_port_range: String,
    pub ledger_path: String,

    pub genesis_archive_unpacked_size: String,
    pub health_check_slot_distance: String,
    pub tower_storage: String,
    pub etcd_domain_name: String,
    pub send_transaction_service_config: send_transaction_service::Config,

    pub rpc_max_multiple_accounts: String,
    pub rpc_pubsub_max_active_subscriptions: String,
    pub rpc_pubsub_queue_capacity_items: String,
    pub rpc_pubsub_queue_capacity_bytes: String,
    pub rpc_send_transaction_retry_ms: String,
    pub rpc_send_transaction_batch_ms: String,
    pub rpc_send_transaction_leader_forward_count: String,
    pub rpc_send_transaction_service_max_retries: String,
    pub rpc_send_transaction_batch_size: String,
    pub rpc_threads: String,
    pub rpc_niceness_adjustment: String,
    pub rpc_bigtable_timeout: String,
    pub rpc_bigtable_instance_name: String,
    pub rpc_bigtable_app_profile_id: String,
    pub rpc_bigtable_max_message_size: String,
    pub rpc_max_request_body_size: String,
    pub rpc_pubsub_worker_threads: String,

    pub maximum_local_snapshot_age: String,
    pub maximum_full_snapshot_archives_to_retain: String,
    pub maximum_incremental_snapshot_archives_to_retain: String,
    pub snapshot_packager_niceness_adjustment: String,
    pub full_snapshot_archive_interval_slots: String,
    pub incremental_snapshot_archive_interval_slots: String,
    pub min_snapshot_download_speed: String,
    pub max_snapshot_download_abort: String,

    pub contact_debug_interval: String,

    pub accountsdb_repl_threads: String,

    pub snapshot_version: SnapshotVersion,
    pub snapshot_archive_format: String,

    pub rocksdb_shred_compaction: String,
    pub rocksdb_ledger_compression: String,
    pub rocksdb_perf_sample_interval: String,

    pub accounts_shrink_optimize_total_space: String,
    pub accounts_shrink_ratio: String,
    pub tpu_connection_pool_size: String,

    // Exit subcommand
    pub exit_min_idle_time: String,
    pub exit_max_delinquent_stake: String,

    // Wait subcommand
    pub wait_for_restart_window_min_idle_time: String,
    pub wait_for_restart_window_max_delinquent_stake: String,

    pub banking_trace_dir_byte_limit: String,

    pub wen_restart_path: String,
}

impl DefaultArgs {
    pub fn new() -> Self {
        let default_send_transaction_service_config = send_transaction_service::Config::default();

        DefaultArgs {
            bind_address: "0.0.0.0".to_string(),
            ledger_path: "ledger".to_string(),
            dynamic_port_range: format!("{}-{}", VALIDATOR_PORT_RANGE.0, VALIDATOR_PORT_RANGE.1),
            maximum_local_snapshot_age: "2500".to_string(),
            genesis_archive_unpacked_size: MAX_GENESIS_ARCHIVE_UNPACKED_SIZE.to_string(),
            rpc_max_multiple_accounts: MAX_MULTIPLE_ACCOUNTS.to_string(),
            health_check_slot_distance: "150".to_string(),
            tower_storage: "file".to_string(),
            etcd_domain_name: "localhost".to_string(),
            rpc_pubsub_max_active_subscriptions: PubSubConfig::default()
                .max_active_subscriptions
                .to_string(),
            rpc_pubsub_queue_capacity_items: PubSubConfig::default()
                .queue_capacity_items
                .to_string(),
            rpc_pubsub_queue_capacity_bytes: PubSubConfig::default()
                .queue_capacity_bytes
                .to_string(),
            send_transaction_service_config: send_transaction_service::Config::default(),
            rpc_send_transaction_retry_ms: default_send_transaction_service_config
                .retry_rate_ms
                .to_string(),
            rpc_send_transaction_batch_ms: default_send_transaction_service_config
                .batch_send_rate_ms
                .to_string(),
            rpc_send_transaction_leader_forward_count: default_send_transaction_service_config
                .leader_forward_count
                .to_string(),
            rpc_send_transaction_service_max_retries: default_send_transaction_service_config
                .service_max_retries
                .to_string(),
            rpc_send_transaction_batch_size: default_send_transaction_service_config
                .batch_size
                .to_string(),
            rpc_threads: num_cpus::get().to_string(),
            rpc_niceness_adjustment: "0".to_string(),
            rpc_bigtable_timeout: "30".to_string(),
            rpc_bigtable_instance_name: solana_storage_bigtable::DEFAULT_INSTANCE_NAME.to_string(),
            rpc_bigtable_app_profile_id: solana_storage_bigtable::DEFAULT_APP_PROFILE_ID
                .to_string(),
            rpc_bigtable_max_message_size: solana_storage_bigtable::DEFAULT_MAX_MESSAGE_SIZE
                .to_string(),
            rpc_pubsub_worker_threads: "4".to_string(),
            accountsdb_repl_threads: num_cpus::get().to_string(),
            maximum_full_snapshot_archives_to_retain: DEFAULT_MAX_FULL_SNAPSHOT_ARCHIVES_TO_RETAIN
                .to_string(),
            maximum_incremental_snapshot_archives_to_retain:
                DEFAULT_MAX_INCREMENTAL_SNAPSHOT_ARCHIVES_TO_RETAIN.to_string(),
            snapshot_packager_niceness_adjustment: "0".to_string(),
            full_snapshot_archive_interval_slots: DEFAULT_FULL_SNAPSHOT_ARCHIVE_INTERVAL_SLOTS
                .to_string(),
            incremental_snapshot_archive_interval_slots:
                DEFAULT_INCREMENTAL_SNAPSHOT_ARCHIVE_INTERVAL_SLOTS.to_string(),
            min_snapshot_download_speed: DEFAULT_MIN_SNAPSHOT_DOWNLOAD_SPEED.to_string(),
            max_snapshot_download_abort: MAX_SNAPSHOT_DOWNLOAD_ABORT.to_string(),
            snapshot_archive_format: DEFAULT_ARCHIVE_COMPRESSION.to_string(),
            contact_debug_interval: "120000".to_string(),
            snapshot_version: SnapshotVersion::default(),
            rocksdb_shred_compaction: "level".to_string(),
            rocksdb_ledger_compression: "none".to_string(),
            rocksdb_perf_sample_interval: "0".to_string(),
            accounts_shrink_optimize_total_space: DEFAULT_ACCOUNTS_SHRINK_OPTIMIZE_TOTAL_SPACE
                .to_string(),
            accounts_shrink_ratio: DEFAULT_ACCOUNTS_SHRINK_RATIO.to_string(),
            tpu_connection_pool_size: DEFAULT_TPU_CONNECTION_POOL_SIZE.to_string(),
            rpc_max_request_body_size: MAX_REQUEST_BODY_SIZE.to_string(),
            exit_min_idle_time: "10".to_string(),
            exit_max_delinquent_stake: "5".to_string(),
            wait_for_restart_window_min_idle_time: "10".to_string(),
            wait_for_restart_window_max_delinquent_stake: "5".to_string(),
            banking_trace_dir_byte_limit: BANKING_TRACE_DIR_DEFAULT_BYTE_LIMIT.to_string(),
            wen_restart_path: "wen_restart_progress.proto".to_string(),
        }
    }
}

impl Default for DefaultArgs {
    fn default() -> Self {
        Self::new()
    }
}

pub fn port_validator(port: String) -> Result<(), String> {
    port.parse::<u16>()
        .map(|_| ())
        .map_err(|e| format!("{e:?}"))
}

pub fn port_range_validator(port_range: String) -> Result<(), String> {
    if let Some((start, end)) = solana_net_utils::parse_port_range(&port_range) {
        if end - start < MINIMUM_VALIDATOR_PORT_RANGE_WIDTH {
            Err(format!(
                "Port range is too small.  Try --dynamic-port-range {}-{}",
                start,
                start + MINIMUM_VALIDATOR_PORT_RANGE_WIDTH
            ))
        } else if end.checked_add(QUIC_PORT_OFFSET).is_none() {
            Err("Invalid dynamic_port_range.".to_string())
        } else {
            Ok(())
        }
    } else {
        Err("Invalid port range".to_string())
    }
}

fn hash_validator(hash: String) -> Result<(), String> {
    Hash::from_str(&hash)
        .map(|_| ())
        .map_err(|e| format!("{e:?}"))
}

/// Test validator

pub fn test_app<'a>(version: &'a str, default_args: &'a DefaultTestArgs) -> App<'a, 'a> {
    return App::new("solana-test-validator")
        .about("Test Validator")
        .version(version)
        .arg({
            let arg = Arg::with_name("config_file")
                .short("C")
                .long("config")
                .value_name("PATH")
                .takes_value(true)
                .help("Configuration file to use");
            if let Some(ref config_file) = *solana_cli_config::CONFIG_FILE {
                arg.default_value(config_file)
            } else {
                arg
            }
        })
        .arg(
            Arg::with_name("json_rpc_url")
                .short("u")
                .long("url")
                .value_name("URL_OR_MONIKER")
                .takes_value(true)
                .validator(is_url_or_moniker)
                .help(
                    "URL for Solana's JSON RPC or moniker (or their first letter): \
                   [mainnet-beta, testnet, devnet, localhost]",
                ),
        )
        .arg(
            Arg::with_name("mint_address")
                .long("mint")
                .value_name("PUBKEY")
                .validator(is_pubkey)
                .takes_value(true)
                .help(
                    "Address of the mint account that will receive tokens \
                       created at genesis.  If the ledger already exists then \
                       this parameter is silently ignored [default: client keypair]",
                ),
        )
        .arg(
            Arg::with_name("ledger_path")
                .short("l")
                .long("ledger")
                .value_name("DIR")
                .takes_value(true)
                .required(true)
                .default_value("test-ledger")
                .help("Use DIR as ledger location"),
        )
        .arg(
            Arg::with_name("reset")
                .short("r")
                .long("reset")
                .takes_value(false)
                .help(
                    "Reset the ledger to genesis if it exists. \
                       By default the validator will resume an existing ledger (if present)",
                ),
        )
        .arg(
            Arg::with_name("quiet")
                .short("q")
                .long("quiet")
                .takes_value(false)
                .conflicts_with("log")
                .help("Quiet mode: suppress normal output"),
        )
        .arg(
            Arg::with_name("log")
                .long("log")
                .takes_value(false)
                .conflicts_with("quiet")
                .help("Log mode: stream the validator log"),
        )
        .arg(
            Arg::with_name("account_indexes")
                .long("account-index")
                .takes_value(true)
                .multiple(true)
                .possible_values(&["program-id", "spl-token-owner", "spl-token-mint"])
                .value_name("INDEX")
                .help("Enable an accounts index, indexed by the selected account field"),
        )
        .arg(
            Arg::with_name("faucet_port")
                .long("faucet-port")
                .value_name("PORT")
                .takes_value(true)
                .default_value(&default_args.faucet_port)
                .validator(port_validator)
                .help("Enable the faucet on this port"),
        )
        .arg(
            Arg::with_name("rpc_port")
                .long("rpc-port")
                .value_name("PORT")
                .takes_value(true)
                .default_value(&default_args.rpc_port)
                .validator(port_validator)
                .help("Enable JSON RPC on this port, and the next port for the RPC websocket"),
        )
        .arg(
            Arg::with_name("enable_rpc_bigtable_ledger_storage")
                .long("enable-rpc-bigtable-ledger-storage")
                .takes_value(false)
                .hidden(hidden_unless_forced())
                .help("Fetch historical transaction info from a BigTable instance \
                       as a fallback to local ledger data"),
        )
        .arg(
            Arg::with_name("rpc_bigtable_instance")
                .long("rpc-bigtable-instance")
                .value_name("INSTANCE_NAME")
                .takes_value(true)
                .hidden(hidden_unless_forced())
                .default_value("solana-ledger")
                .help("Name of BigTable instance to target"),
        )
        .arg(
            Arg::with_name("rpc_bigtable_app_profile_id")
                .long("rpc-bigtable-app-profile-id")
                .value_name("APP_PROFILE_ID")
                .takes_value(true)
                .hidden(hidden_unless_forced())
                .default_value(solana_storage_bigtable::DEFAULT_APP_PROFILE_ID)
                .help("Application profile id to use in Bigtable requests")
        )
        .arg(
            Arg::with_name("rpc_pubsub_enable_vote_subscription")
                .long("rpc-pubsub-enable-vote-subscription")
                .takes_value(false)
                .help("Enable the unstable RPC PubSub `voteSubscribe` subscription"),
        )
        .arg(
            Arg::with_name("rpc_pubsub_enable_block_subscription")
                .long("rpc-pubsub-enable-block-subscription")
                .takes_value(false)
                .help("Enable the unstable RPC PubSub `blockSubscribe` subscription"),
        )
        .arg(
            Arg::with_name("bpf_program")
                .long("bpf-program")
                .value_names(&["ADDRESS_OR_KEYPAIR", "SBF_PROGRAM.SO"])
                .takes_value(true)
                .number_of_values(2)
                .multiple(true)
                .help(
                    "Add a SBF program to the genesis configuration with upgrades disabled. \
                       If the ledger already exists then this parameter is silently ignored. \
                       First argument can be a pubkey string or path to a keypair",
                ),
        )
        .arg(
            Arg::with_name("upgradeable_program")
                .long("upgradeable-program")
                .value_names(&["ADDRESS_OR_KEYPAIR", "SBF_PROGRAM.SO", "UPGRADE_AUTHORITY"])
                .takes_value(true)
                .number_of_values(3)
                .multiple(true)
                .help(
                    "Add an upgradeable SBF program to the genesis configuration. \
                       If the ledger already exists then this parameter is silently ignored. \
                       First and third arguments can be a pubkey string or path to a keypair. \
                       Upgrade authority set to \"none\" disables upgrades",
                ),
        )
        .arg(
            Arg::with_name("account")
                .long("account")
                .value_names(&["ADDRESS", "DUMP.JSON"])
                .takes_value(true)
                .number_of_values(2)
                .allow_hyphen_values(true)
                .multiple(true)
                .help(
                    "Load an account from the provided JSON file (see `solana account --help` on how to dump \
                        an account to file). Files are searched for relatively to CWD and tests/fixtures. \
                        If ADDRESS is omitted via the `-` placeholder, the one in the file will be used. \
                        If the ledger already exists then this parameter is silently ignored",
                ),
        )
        .arg(
            Arg::with_name("account_dir")
                .long("account-dir")
                .value_name("DIRECTORY")
                .validator(|value| {
                    value
                        .parse::<PathBuf>()
                        .map_err(|err| format!("error parsing '{value}': {err}"))
                        .and_then(|path| {
                            if path.exists() && path.is_dir() {
                                Ok(())
                            } else {
                                Err(format!("path does not exist or is not a directory: {value}"))
                            }
                        })
                })
                .takes_value(true)
                .multiple(true)
                .help(
                    "Load all the accounts from the JSON files found in the specified DIRECTORY \
                        (see also the `--account` flag). \
                        If the ledger already exists then this parameter is silently ignored",
                ),
        )
        .arg(
            Arg::with_name("ticks_per_slot")
                .long("ticks-per-slot")
                .value_name("TICKS")
                .validator(|value| {
                    value
                        .parse::<u64>()
                        .map_err(|err| format!("error parsing '{value}': {err}"))
                        .and_then(|ticks| {
                            if ticks < MINIMUM_TICKS_PER_SLOT {
                                Err(format!("value must be >= {MINIMUM_TICKS_PER_SLOT}"))
                            } else {
                                Ok(())
                            }
                        })
                })
                .takes_value(true)
                .help("The number of ticks in a slot"),
        )
        .arg(
            Arg::with_name("slots_per_epoch")
                .long("slots-per-epoch")
                .value_name("SLOTS")
                .validator(|value| {
                    value
                        .parse::<Slot>()
                        .map_err(|err| format!("error parsing '{value}': {err}"))
                        .and_then(|slot| {
                            if slot < MINIMUM_SLOTS_PER_EPOCH {
                                Err(format!("value must be >= {MINIMUM_SLOTS_PER_EPOCH}"))
                            } else {
                                Ok(())
                            }
                        })
                })
                .takes_value(true)
                .help(
                    "Override the number of slots in an epoch. \
                       If the ledger already exists then this parameter is silently ignored",
                ),
        )
        .arg(
            Arg::with_name("gossip_port")
                .long("gossip-port")
                .value_name("PORT")
                .takes_value(true)
                .help("Gossip port number for the validator"),
        )
        .arg(
            Arg::with_name("gossip_host")
                .long("gossip-host")
                .value_name("HOST")
                .takes_value(true)
                .validator(solana_net_utils::is_host)
                .help(
                    "Gossip DNS name or IP address for the validator to advertise in gossip \
                       [default: 127.0.0.1]",
                ),
        )
        .arg(
            Arg::with_name("dynamic_port_range")
                .long("dynamic-port-range")
                .value_name("MIN_PORT-MAX_PORT")
                .takes_value(true)
                .validator(port_range_validator)
                .help(
                    "Range to use for dynamically assigned ports \
                    [default: 1024-65535]",
                ),
        )
        .arg(
            Arg::with_name("bind_address")
                .long("bind-address")
                .value_name("HOST")
                .takes_value(true)
                .validator(solana_net_utils::is_host)
                .default_value("0.0.0.0")
                .help("IP address to bind the validator ports [default: 0.0.0.0]"),
        )
        .arg(
            Arg::with_name("clone_account")
                .long("clone")
                .short("c")
                .value_name("ADDRESS")
                .takes_value(true)
                .validator(is_pubkey_or_keypair)
                .multiple(true)
                .requires("json_rpc_url")
                .help(
                    "Copy an account from the cluster referenced by the --url argument the \
                     genesis configuration. \
                     If the ledger already exists then this parameter is silently ignored",
                ),
        )
        .arg(
            Arg::with_name("maybe_clone_account")
                .long("maybe-clone")
                .value_name("ADDRESS")
                .takes_value(true)
                .validator(is_pubkey_or_keypair)
                .multiple(true)
                .requires("json_rpc_url")
                .help(
                    "Copy an account from the cluster referenced by the --url argument, \
                     skipping it if it doesn't exist. \
                     If the ledger already exists then this parameter is silently ignored",
                ),
        )
        .arg(
            Arg::with_name("clone_upgradeable_program")
                .long("clone-upgradeable-program")
                .value_name("ADDRESS")
                .takes_value(true)
                .validator(is_pubkey_or_keypair)
                .multiple(true)
                .requires("json_rpc_url")
                .help(
                    "Copy an upgradeable program and its executable data from the cluster \
                     referenced by the --url argument the genesis configuration. \
                     If the ledger already exists then this parameter is silently ignored",
                ),
        )
        .arg(
            Arg::with_name("warp_slot")
                .required(false)
                .long("warp-slot")
                .short("w")
                .takes_value(true)
                .value_name("WARP_SLOT")
                .validator(is_slot)
                .min_values(0)
                .max_values(1)
                .help(
                    "Warp the ledger to WARP_SLOT after starting the validator. \
                        If no slot is provided then the current slot of the cluster \
                        referenced by the --url argument will be used",
                ),
        )
        .arg(
            Arg::with_name("limit_ledger_size")
                .long("limit-ledger-size")
                .value_name("SHRED_COUNT")
                .takes_value(true)
                .default_value(default_args.limit_ledger_size.as_str())
                .help("Keep this amount of shreds in root slots."),
        )
        .arg(
            Arg::with_name("faucet_sol")
                .long("faucet-sol")
                .takes_value(true)
                .value_name("SOL")
                .default_value(default_args.faucet_sol.as_str())
                .help(
                    "Give the faucet address this much SOL in genesis. \
                     If the ledger already exists then this parameter is silently ignored",
                ),
        )
        .arg(
            Arg::with_name("faucet_time_slice_secs")
                .long("faucet-time-slice-secs")
                .takes_value(true)
                .value_name("SECS")
                .default_value(default_args.faucet_time_slice_secs.as_str())
                .help(
                    "Time slice (in secs) over which to limit faucet requests",
                ),
        )
        .arg(
            Arg::with_name("faucet_per_time_sol_cap")
                .long("faucet-per-time-sol-cap")
                .takes_value(true)
                .value_name("SOL")
                .min_values(0)
                .max_values(1)
                .help(
                    "Per-time slice limit for faucet requests, in SOL",
                ),
        )
        .arg(
            Arg::with_name("faucet_per_request_sol_cap")
                .long("faucet-per-request-sol-cap")
                .takes_value(true)
                .value_name("SOL")
                .min_values(0)
                .max_values(1)
                .help(
                    "Per-request limit for faucet requests, in SOL",
                ),
        )
        .arg(
            Arg::with_name("geyser_plugin_config")
                .long("geyser-plugin-config")
                .alias("accountsdb-plugin-config")
                .value_name("FILE")
                .takes_value(true)
                .multiple(true)
                .help("Specify the configuration file for the Geyser plugin."),
        )
        .arg(
            Arg::with_name("deactivate_feature")
                .long("deactivate-feature")
                .takes_value(true)
                .value_name("FEATURE_PUBKEY")
                .validator(is_pubkey)
                .multiple(true)
                .help("deactivate this feature in genesis.")
        )
        .arg(
            Arg::with_name("compute_unit_limit")
                .long("compute-unit-limit")
                .alias("max-compute-units")
                .value_name("COMPUTE_UNITS")
                .validator(is_parsable::<u64>)
                .takes_value(true)
                .help("Override the runtime's compute unit limit per transaction")
        )
        .arg(
            Arg::with_name("log_messages_bytes_limit")
                .long("log-messages-bytes-limit")
                .value_name("BYTES")
                .validator(is_parsable::<usize>)
                .takes_value(true)
                .help("Maximum number of bytes written to the program log before truncation")
        )
        .arg(
            Arg::with_name("transaction_account_lock_limit")
                .long("transaction-account-lock-limit")
                .value_name("NUM_ACCOUNTS")
                .validator(is_parsable::<u64>)
                .takes_value(true)
                .help("Override the runtime's account lock limit per transaction")
        );
}

pub struct DefaultTestArgs {
    pub rpc_port: String,
    pub faucet_port: String,
    pub limit_ledger_size: String,
    pub faucet_sol: String,
    pub faucet_time_slice_secs: String,
}

impl DefaultTestArgs {
    pub fn new() -> Self {
        DefaultTestArgs {
            rpc_port: rpc_port::DEFAULT_RPC_PORT.to_string(),
            faucet_port: FAUCET_PORT.to_string(),
            /* 10,000 was derived empirically by watching the size
             * of the rocksdb/ directory self-limit itself to the
             * 40MB-150MB range when running `solana-test-validator`
             */
            limit_ledger_size: 10_000.to_string(),
            faucet_sol: (1_000_000.).to_string(),
            faucet_time_slice_secs: (faucet::TIME_SLICE).to_string(),
        }
    }
}

impl Default for DefaultTestArgs {
    fn default() -> Self {
        Self::new()
    }
}

#[cfg(test)]
mod test {
    use super::*;

    #[test]
    fn make_sure_deprecated_arguments_are_sorted_alphabetically() {
        let deprecated = deprecated_arguments();

        for i in 0..deprecated.len().saturating_sub(1) {
            let curr_name = deprecated[i].arg.b.name;
            let next_name = deprecated[i + 1].arg.b.name;

            assert!(
                curr_name != next_name,
                "Arguments in `deprecated_arguments()` should be distinct.\n\
                 Arguments {} and {} use the same name: {}",
                i,
                i + 1,
                curr_name,
            );

            assert!(
                curr_name < next_name,
                "To generate better diffs and for readability purposes, `deprecated_arguments()` \
                 should list arguments in alphabetical order.\n\
                 Arguments {} and {} are not.\n\
                 Argument {} name: {}\n\
                 Argument {} name: {}",
                i,
                i + 1,
                i,
                curr_name,
                i + 1,
                next_name,
            );
        }
    }
}<|MERGE_RESOLUTION|>--- conflicted
+++ resolved
@@ -1204,15 +1204,12 @@
                 .hidden(hidden_unless_forced())
         )
         .arg(
-<<<<<<< HEAD
-=======
             Arg::with_name("accounts_db_test_skip_rewrites")
                 .long("accounts-db-test-skip-rewrites")
                 .help("Debug option to skip rewrites for rent-exempt accounts but still add them in bank delta hash calculation")
                 .hidden(hidden_unless_forced())
         )
         .arg(
->>>>>>> 5d824a36
             Arg::with_name("no_skip_initial_accounts_db_clean")
                 .long("no-skip-initial-accounts-db-clean")
                 .help("Do not skip the initial cleaning of accounts when verifying snapshot bank")
@@ -1291,26 +1288,6 @@
                        May be specified multiple times. \
                        [default: [ledger]/accounts_index]"),
         )
-<<<<<<< HEAD
-        .arg(Arg::with_name("accounts_filler_count")
-            .long("accounts-filler-count")
-            .value_name("COUNT")
-            .validator(is_parsable::<usize>)
-            .takes_value(true)
-            .default_value(&default_args.accounts_filler_count)
-            .help("How many accounts to add to stress the system. Accounts are ignored in operations related to correctness.")
-            .hidden(hidden_unless_forced()))
-        .arg(Arg::with_name("accounts_filler_size")
-            .long("accounts-filler-size")
-            .value_name("BYTES")
-            .validator(is_parsable::<usize>)
-            .takes_value(true)
-            .default_value(&default_args.accounts_filler_size)
-            .requires("accounts_filler_count")
-            .help("Size per filler account in bytes.")
-            .hidden(hidden_unless_forced()))
-=======
->>>>>>> 5d824a36
         .arg(
             Arg::with_name("accounts_db_test_hash_calculation")
                 .long("accounts-db-test-hash-calculation")
