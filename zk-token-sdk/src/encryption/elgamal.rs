--- conflicted
+++ resolved
@@ -78,13 +78,10 @@
     SeedLengthTooShort,
     #[error("seed length too long for derivation")]
     SeedLengthTooLong,
-<<<<<<< HEAD
-=======
     #[error("failed to deserialize ciphertext")]
     CiphertextDeserialization,
     #[error("failed to deserialize public key")]
     PubkeyDeserialization,
->>>>>>> 5d824a36
 }
 
 /// Algorithm handle for the twisted ElGamal encryption scheme
