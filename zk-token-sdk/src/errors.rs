--- conflicted
+++ resolved
@@ -9,23 +9,6 @@
 };
 
 #[derive(Error, Clone, Debug, Eq, PartialEq)]
-<<<<<<< HEAD
-pub enum ProofError {
-    #[error("invalid transfer amount range")]
-    TransferAmount,
-    #[error("proof generation failed")]
-    Generation,
-    #[error("proof verification failed")]
-    VerificationError(ProofType, ProofVerificationError),
-    #[error("failed to decrypt ciphertext")]
-    Decryption,
-    #[error("invalid ciphertext data")]
-    CiphertextDeserialization,
-    #[error("invalid pubkey data")]
-    PubkeyDeserialization,
-    #[error("ciphertext does not exist in instruction data")]
-    MissingCiphertext,
-=======
 pub enum ProofGenerationError {
     #[error("not enough funds in account")]
     NotEnoughFunds,
@@ -53,7 +36,6 @@
     ElGamal(#[from] ElGamalError),
     #[error("Invalid proof context")]
     ProofContext,
->>>>>>> 5d824a36
     #[error("illegal commitment length")]
     IllegalCommitmentLength,
 }
