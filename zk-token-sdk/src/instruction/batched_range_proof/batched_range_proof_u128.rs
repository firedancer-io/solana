--- conflicted
+++ resolved
@@ -4,11 +4,7 @@
 use {
     crate::{
         encryption::pedersen::{PedersenCommitment, PedersenOpening},
-<<<<<<< HEAD
-        errors::ProofError,
-=======
         errors::{ProofGenerationError, ProofVerificationError},
->>>>>>> 5d824a36
         instruction::batched_range_proof::MAX_COMMITMENTS,
         range_proof::RangeProof,
     },
@@ -63,16 +59,10 @@
             BatchedRangeProofContext::new(&commitments, &amounts, &bit_lengths, &openings)?;
 
         let mut transcript = context.new_transcript();
-<<<<<<< HEAD
-        let proof = RangeProof::new(amounts, bit_lengths, openings, &mut transcript)
-            .map_err(|_| ProofError::Generation)?
-            .try_into()?;
-=======
         let proof: pod::RangeProofU128 =
             RangeProof::new(amounts, bit_lengths, openings, &mut transcript)?
                 .try_into()
                 .map_err(|_| ProofGenerationError::ProofLength)?;
->>>>>>> 5d824a36
 
         Ok(Self { context, proof })
     }
@@ -91,11 +81,7 @@
         let num_commitments = commitments.len();
 
         if num_commitments > MAX_COMMITMENTS || num_commitments != bit_lengths.len() {
-<<<<<<< HEAD
-            return Err(ProofError::IllegalCommitmentLength);
-=======
             return Err(ProofVerificationError::IllegalCommitmentLength);
->>>>>>> 5d824a36
         }
 
         let mut transcript = self.context_data().new_transcript();
