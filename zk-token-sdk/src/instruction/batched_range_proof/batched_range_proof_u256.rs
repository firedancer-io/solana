//! The 256-bit batched range proof instruction.

#[cfg(not(target_os = "solana"))]
use {
    crate::{
        encryption::pedersen::{PedersenCommitment, PedersenOpening},
<<<<<<< HEAD
        errors::ProofError,
        instruction::batched_range_proof::MAX_COMMITMENTS,
=======
        errors::{ProofGenerationError, ProofVerificationError},
        instruction::batched_range_proof::{MAX_COMMITMENTS, MAX_SINGLE_BIT_LENGTH},
>>>>>>> 5d824a36
        range_proof::RangeProof,
    },
    std::convert::TryInto,
};
use {
    crate::{
        instruction::{batched_range_proof::BatchedRangeProofContext, ProofType, ZkProofData},
        zk_token_elgamal::pod,
    },
    bytemuck::{Pod, Zeroable},
};

#[cfg(not(target_os = "solana"))]
const BATCHED_RANGE_PROOF_U256_BIT_LENGTH: usize = 256;

/// The instruction data that is needed for the
/// `ProofInstruction::BatchedRangeProofU256Data` instruction.
///
/// It includes the cryptographic proof as well as the context data information needed to verify
/// the proof.
#[derive(Clone, Copy, Pod, Zeroable)]
#[repr(C)]
pub struct BatchedRangeProofU256Data {
    /// The context data for a batched range proof
    pub context: BatchedRangeProofContext,

    /// The batched range proof
    pub proof: pod::RangeProofU256,
}

#[cfg(not(target_os = "solana"))]
impl BatchedRangeProofU256Data {
    pub fn new(
        commitments: Vec<&PedersenCommitment>,
        amounts: Vec<u64>,
        bit_lengths: Vec<usize>,
        openings: Vec<&PedersenOpening>,
    ) -> Result<Self, ProofGenerationError> {
        // each bit length must be at most 128
        if bit_lengths
            .iter()
            .any(|length| *length > MAX_SINGLE_BIT_LENGTH)
        {
            return Err(ProofGenerationError::IllegalCommitmentLength);
        }

        // the sum of the bit lengths must be 256
        let batched_bit_length = bit_lengths
            .iter()
            .try_fold(0_usize, |acc, &x| acc.checked_add(x))
            .ok_or(ProofGenerationError::IllegalAmountBitLength)?;
        if batched_bit_length != BATCHED_RANGE_PROOF_U256_BIT_LENGTH {
            return Err(ProofGenerationError::IllegalAmountBitLength);
        }

        let context =
            BatchedRangeProofContext::new(&commitments, &amounts, &bit_lengths, &openings)?;

        let mut transcript = context.new_transcript();
<<<<<<< HEAD
        let proof = RangeProof::new(amounts, bit_lengths, openings, &mut transcript)
            .map_err(|_| ProofError::Generation)?
            .try_into()?;
=======
        let proof = RangeProof::new(amounts, bit_lengths, openings, &mut transcript)?
            .try_into()
            .map_err(|_| ProofGenerationError::ProofLength)?;
>>>>>>> 5d824a36

        Ok(Self { context, proof })
    }
}

impl ZkProofData<BatchedRangeProofContext> for BatchedRangeProofU256Data {
    const PROOF_TYPE: ProofType = ProofType::BatchedRangeProofU256;

    fn context_data(&self) -> &BatchedRangeProofContext {
        &self.context
    }

    #[cfg(not(target_os = "solana"))]
    fn verify_proof(&self) -> Result<(), ProofVerificationError> {
        let (commitments, bit_lengths) = self.context.try_into()?;
        let num_commitments = commitments.len();

<<<<<<< HEAD
        if num_commitments > MAX_COMMITMENTS || num_commitments != bit_lengths.len() {
            return Err(ProofError::IllegalCommitmentLength);
=======
        if bit_lengths
            .iter()
            .any(|length| *length > MAX_SINGLE_BIT_LENGTH)
        {
            return Err(ProofVerificationError::IllegalCommitmentLength);
        }

        if num_commitments > MAX_COMMITMENTS || num_commitments != bit_lengths.len() {
            return Err(ProofVerificationError::IllegalCommitmentLength);
>>>>>>> 5d824a36
        }

        let mut transcript = self.context_data().new_transcript();
        let proof: RangeProof = self.proof.try_into()?;

        proof
            .verify(commitments.iter().collect(), bit_lengths, &mut transcript)
            .map_err(|e| e.into())
    }
}

#[cfg(test)]
mod test {
    use {
        super::*,
        crate::{
            encryption::pedersen::Pedersen, errors::ProofVerificationError,
            range_proof::errors::RangeProofVerificationError,
        },
    };

    #[test]
    fn test_batched_range_proof_256_instruction_correctness() {
        let amount_1 = 4294967295_u64;
        let amount_2 = 77_u64;
        let amount_3 = 99_u64;
        let amount_4 = 99_u64;
        let amount_5 = 11_u64;
        let amount_6 = 33_u64;
        let amount_7 = 99_u64;
        let amount_8 = 99_u64;

        let (commitment_1, opening_1) = Pedersen::new(amount_1);
        let (commitment_2, opening_2) = Pedersen::new(amount_2);
        let (commitment_3, opening_3) = Pedersen::new(amount_3);
        let (commitment_4, opening_4) = Pedersen::new(amount_4);
        let (commitment_5, opening_5) = Pedersen::new(amount_5);
        let (commitment_6, opening_6) = Pedersen::new(amount_6);
        let (commitment_7, opening_7) = Pedersen::new(amount_7);
        let (commitment_8, opening_8) = Pedersen::new(amount_8);

        let proof_data = BatchedRangeProofU256Data::new(
            vec![
                &commitment_1,
                &commitment_2,
                &commitment_3,
                &commitment_4,
                &commitment_5,
                &commitment_6,
                &commitment_7,
                &commitment_8,
            ],
            vec![
                amount_1, amount_2, amount_3, amount_4, amount_5, amount_6, amount_7, amount_8,
            ],
            vec![32, 32, 32, 32, 32, 32, 32, 32],
            vec![
                &opening_1, &opening_2, &opening_3, &opening_4, &opening_5, &opening_6, &opening_7,
                &opening_8,
            ],
        )
        .unwrap();

        assert!(proof_data.verify_proof().is_ok());

        let amount_1 = 4294967296_u64; // not representable as an 8-bit number
        let amount_2 = 77_u64;
        let amount_3 = 99_u64;
        let amount_4 = 99_u64;
        let amount_5 = 11_u64;
        let amount_6 = 33_u64;
        let amount_7 = 99_u64;
        let amount_8 = 99_u64;

        let (commitment_1, opening_1) = Pedersen::new(amount_1);
        let (commitment_2, opening_2) = Pedersen::new(amount_2);
        let (commitment_3, opening_3) = Pedersen::new(amount_3);
        let (commitment_4, opening_4) = Pedersen::new(amount_4);
        let (commitment_5, opening_5) = Pedersen::new(amount_5);
        let (commitment_6, opening_6) = Pedersen::new(amount_6);
        let (commitment_7, opening_7) = Pedersen::new(amount_7);
        let (commitment_8, opening_8) = Pedersen::new(amount_8);

        let proof_data = BatchedRangeProofU256Data::new(
            vec![
                &commitment_1,
                &commitment_2,
                &commitment_3,
                &commitment_4,
                &commitment_5,
                &commitment_6,
                &commitment_7,
                &commitment_8,
            ],
            vec![
                amount_1, amount_2, amount_3, amount_4, amount_5, amount_6, amount_7, amount_8,
            ],
            vec![32, 32, 32, 32, 32, 32, 32, 32],
            vec![
                &opening_1, &opening_2, &opening_3, &opening_4, &opening_5, &opening_6, &opening_7,
                &opening_8,
            ],
        )
        .unwrap();

        assert_eq!(
            proof_data.verify_proof().unwrap_err(),
            ProofVerificationError::RangeProof(RangeProofVerificationError::AlgebraicRelation),
        );
    }
}<|MERGE_RESOLUTION|>--- conflicted
+++ resolved
@@ -4,13 +4,8 @@
 use {
     crate::{
         encryption::pedersen::{PedersenCommitment, PedersenOpening},
-<<<<<<< HEAD
-        errors::ProofError,
-        instruction::batched_range_proof::MAX_COMMITMENTS,
-=======
         errors::{ProofGenerationError, ProofVerificationError},
         instruction::batched_range_proof::{MAX_COMMITMENTS, MAX_SINGLE_BIT_LENGTH},
->>>>>>> 5d824a36
         range_proof::RangeProof,
     },
     std::convert::TryInto,
@@ -70,15 +65,9 @@
             BatchedRangeProofContext::new(&commitments, &amounts, &bit_lengths, &openings)?;
 
         let mut transcript = context.new_transcript();
-<<<<<<< HEAD
-        let proof = RangeProof::new(amounts, bit_lengths, openings, &mut transcript)
-            .map_err(|_| ProofError::Generation)?
-            .try_into()?;
-=======
         let proof = RangeProof::new(amounts, bit_lengths, openings, &mut transcript)?
             .try_into()
             .map_err(|_| ProofGenerationError::ProofLength)?;
->>>>>>> 5d824a36
 
         Ok(Self { context, proof })
     }
@@ -96,10 +85,6 @@
         let (commitments, bit_lengths) = self.context.try_into()?;
         let num_commitments = commitments.len();
 
-<<<<<<< HEAD
-        if num_commitments > MAX_COMMITMENTS || num_commitments != bit_lengths.len() {
-            return Err(ProofError::IllegalCommitmentLength);
-=======
         if bit_lengths
             .iter()
             .any(|length| *length > MAX_SINGLE_BIT_LENGTH)
@@ -109,7 +94,6 @@
 
         if num_commitments > MAX_COMMITMENTS || num_commitments != bit_lengths.len() {
             return Err(ProofVerificationError::IllegalCommitmentLength);
->>>>>>> 5d824a36
         }
 
         let mut transcript = self.context_data().new_transcript();
