--- conflicted
+++ resolved
@@ -64,15 +64,9 @@
         // `unwrap` here. A simple case `u64::BITS as usize` can silently overflow.
         let bit_size = usize::try_from(u64::BITS).unwrap();
 
-<<<<<<< HEAD
-        let proof = RangeProof::new(vec![amount], vec![bit_size], vec![opening], &mut transcript)
-            .map_err(|_| ProofError::Generation)?
-            .try_into()?;
-=======
         let proof = RangeProof::new(vec![amount], vec![bit_size], vec![opening], &mut transcript)?
             .try_into()
             .map_err(|_| ProofGenerationError::ProofLength)?;
->>>>>>> 5d824a36
 
         Ok(Self { context, proof })
     }
