use {
    crate::range_proof::errors::RangeProofGeneratorError,
    curve25519_dalek::{
        digest::{ExtendableOutput, Update, XofReader},
        ristretto::RistrettoPoint,
    },
    sha3::{Sha3XofReader, Shake256},
};

#[cfg(not(target_os = "solana"))]
const MAX_GENERATOR_LENGTH: usize = u32::MAX as usize;

<<<<<<< HEAD
/// Generators for Pedersen vector commitments.
///
/// The code is copied from https://github.com/dalek-cryptography/bulletproofs for now...
=======
/// Generators for Pedersen vector commitments that are used for inner-product proofs.
>>>>>>> 5d824a36
struct GeneratorsChain {
    reader: Sha3XofReader,
}

impl GeneratorsChain {
    /// Creates a chain of generators, determined by the hash of `label`.
    fn new(label: &[u8]) -> Self {
        let mut shake = Shake256::default();
        shake.update(b"GeneratorsChain");
        shake.update(label);

        GeneratorsChain {
            reader: shake.finalize_xof(),
        }
    }

    /// Advances the reader n times, squeezing and discarding
    /// the result.
    fn fast_forward(mut self, n: usize) -> Self {
        for _ in 0..n {
            let mut buf = [0u8; 64];
            self.reader.read(&mut buf);
        }
        self
    }
}

impl Default for GeneratorsChain {
    fn default() -> Self {
        Self::new(&[])
    }
}

impl Iterator for GeneratorsChain {
    type Item = RistrettoPoint;

    fn next(&mut self) -> Option<Self::Item> {
        let mut uniform_bytes = [0u8; 64];
        self.reader.read(&mut uniform_bytes);

        Some(RistrettoPoint::from_uniform_bytes(&uniform_bytes))
    }

    fn size_hint(&self) -> (usize, Option<usize>) {
        (usize::max_value(), None)
    }
}

#[allow(non_snake_case)]
#[derive(Clone)]
pub struct BulletproofGens {
    /// The maximum number of usable generators.
    pub gens_capacity: usize,
    /// Precomputed \\(\mathbf G\\) generators.
    G_vec: Vec<RistrettoPoint>,
    /// Precomputed \\(\mathbf H\\) generators.
    H_vec: Vec<RistrettoPoint>,
}

impl BulletproofGens {
    pub fn new(gens_capacity: usize) -> Result<Self, RangeProofGeneratorError> {
        let mut gens = BulletproofGens {
            gens_capacity: 0,
            G_vec: Vec::new(),
            H_vec: Vec::new(),
        };
        gens.increase_capacity(gens_capacity)?;
        Ok(gens)
    }

    /// Increases the generators' capacity to the amount specified.
    /// If less than or equal to the current capacity, does nothing.
    pub fn increase_capacity(
        &mut self,
        new_capacity: usize,
    ) -> Result<(), RangeProofGeneratorError> {
        if self.gens_capacity >= new_capacity {
            return Ok(());
        }

        if new_capacity > MAX_GENERATOR_LENGTH {
            return Err(RangeProofGeneratorError::MaximumGeneratorLengthExceeded);
        }

        self.G_vec.extend(
            &mut GeneratorsChain::new(&[b'G'])
                .fast_forward(self.gens_capacity)
                .take(new_capacity - self.gens_capacity),
        );

        self.H_vec.extend(
            &mut GeneratorsChain::new(&[b'H'])
                .fast_forward(self.gens_capacity)
                .take(new_capacity - self.gens_capacity),
        );

        self.gens_capacity = new_capacity;
        Ok(())
    }

    #[allow(non_snake_case)]
    pub(crate) fn G(&self, n: usize) -> impl Iterator<Item = &RistrettoPoint> {
        GensIter {
            array: &self.G_vec,
            n,
            gen_idx: 0,
        }
    }

    #[allow(non_snake_case)]
    pub(crate) fn H(&self, n: usize) -> impl Iterator<Item = &RistrettoPoint> {
        GensIter {
            array: &self.H_vec,
            n,
            gen_idx: 0,
        }
    }
}

struct GensIter<'a> {
    array: &'a Vec<RistrettoPoint>,
    n: usize,
    gen_idx: usize,
}

impl<'a> Iterator for GensIter<'a> {
    type Item = &'a RistrettoPoint;

    fn next(&mut self) -> Option<Self::Item> {
        if self.gen_idx >= self.n {
            None
        } else {
            let cur_gen = self.gen_idx;
            self.gen_idx += 1;
            Some(&self.array[cur_gen])
        }
    }

    fn size_hint(&self) -> (usize, Option<usize>) {
        let size = self.n - self.gen_idx;
        (size, Some(size))
    }
}<|MERGE_RESOLUTION|>--- conflicted
+++ resolved
@@ -10,13 +10,10 @@
 #[cfg(not(target_os = "solana"))]
 const MAX_GENERATOR_LENGTH: usize = u32::MAX as usize;
 
-<<<<<<< HEAD
-/// Generators for Pedersen vector commitments.
-///
-/// The code is copied from https://github.com/dalek-cryptography/bulletproofs for now...
-=======
+#[cfg(not(target_os = "solana"))]
+const MAX_GENERATOR_LENGTH: usize = u32::MAX as usize;
+
 /// Generators for Pedersen vector commitments that are used for inner-product proofs.
->>>>>>> 5d824a36
 struct GeneratorsChain {
     reader: Sha3XofReader,
 }
